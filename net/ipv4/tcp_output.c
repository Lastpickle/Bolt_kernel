--- conflicted
+++ resolved
@@ -2892,15 +2892,12 @@
 	struct tcp_sock *tp = tcp_sk(sk);
 	unsigned int cur_mss;
 	int diff, len, err;
-<<<<<<< HEAD
 
 	//#ifdef OPLUS_FEATURE_DATA_EVAL
 	//PengHao@NETWORK.DATA.8124, 2020/05/08, Add for network quality evaluation.
 	oplus_handle_retransmit(sk, 1);
 	//#endif /* OPLUS_FEATURE_DATA_EVAL */
-=======
 	int avail_wnd;
->>>>>>> e548869f
 
 	/* Inconclusive MTU probe */
 	if (icsk->icsk_mtup.probe_size)
