--- conflicted
+++ resolved
@@ -308,32 +308,17 @@
 	return true;
 }
 
-<<<<<<< HEAD
+int udp_v4_early_demux(struct sk_buff *);
+int tcp_v4_early_demux(struct sk_buff *);
 static int ip_rcv_finish_core(struct net *net, struct sock *sk,
 			      struct sk_buff *skb)
-=======
-int udp_v4_early_demux(struct sk_buff *);
-int tcp_v4_early_demux(struct sk_buff *);
-static int ip_rcv_finish(struct net *net, struct sock *sk, struct sk_buff *skb)
->>>>>>> 980d7f36
 {
 	const struct iphdr *iph = ip_hdr(skb);
 	struct net_device *dev = skb->dev;
 	struct rtable *rt;
 	int err;
 
-<<<<<<< HEAD
-	if (net->ipv4.sysctl_ip_early_demux &&
-=======
-	/* if ingress device is enslaved to an L3 master device pass the
-	 * skb to its handler for processing
-	 */
-	skb = l3mdev_ip_rcv(skb);
-	if (!skb)
-		return NET_RX_SUCCESS;
-
 	if (READ_ONCE(net->ipv4.sysctl_ip_early_demux) &&
->>>>>>> 980d7f36
 	    !skb_dst(skb) &&
 	    !skb->sk &&
 	    !ip_is_fragment(iph)) {
