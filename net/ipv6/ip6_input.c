/*
 *	IPv6 input
 *	Linux INET6 implementation
 *
 *	Authors:
 *	Pedro Roque		<roque@di.fc.ul.pt>
 *	Ian P. Morris		<I.P.Morris@soton.ac.uk>
 *
 *	Based in linux/net/ipv4/ip_input.c
 *
 *	This program is free software; you can redistribute it and/or
 *      modify it under the terms of the GNU General Public License
 *      as published by the Free Software Foundation; either version
 *      2 of the License, or (at your option) any later version.
 */
/* Changes
 *
 *	Mitsuru KANDA @USAGI and
 *	YOSHIFUJI Hideaki @USAGI: Remove ipv6_parse_exthdrs().
 */

#include <linux/errno.h>
#include <linux/types.h>
#include <linux/socket.h>
#include <linux/sockios.h>
#include <linux/net.h>
#include <linux/netdevice.h>
#include <linux/in6.h>
#include <linux/icmpv6.h>
#include <linux/mroute6.h>
#include <linux/slab.h>

#include <linux/netfilter.h>
#include <linux/netfilter_ipv6.h>

#include <net/sock.h>
#include <net/snmp.h>

#include <net/ipv6.h>
#include <net/protocol.h>
#include <net/transp_v6.h>
#include <net/rawv6.h>
#include <net/ndisc.h>
#include <net/ip6_route.h>
#include <net/addrconf.h>
#include <net/xfrm.h>
#include <net/inet_ecn.h>
#include <net/dst_metadata.h>

<<<<<<< HEAD
static void ip6_rcv_finish_core(struct net *net, struct sock *sk,
				struct sk_buff *skb)
{
	void (*edemux)(struct sk_buff *skb);

	if (net->ipv4.sysctl_ip_early_demux && !skb_dst(skb) && skb->sk == NULL) {
		const struct inet6_protocol *ipprot;

		ipprot = rcu_dereference(inet6_protos[ipv6_hdr(skb)->nexthdr]);
		if (ipprot && (edemux = READ_ONCE(ipprot->early_demux)))
			edemux(skb);
=======
void udp_v6_early_demux(struct sk_buff *);
void tcp_v6_early_demux(struct sk_buff *);
int ip6_rcv_finish(struct net *net, struct sock *sk, struct sk_buff *skb)
{
	/* if ingress device is enslaved to an L3 master device pass the
	 * skb to its handler for processing
	 */
	skb = l3mdev_ip6_rcv(skb);
	if (!skb)
		return NET_RX_SUCCESS;

	if (READ_ONCE(net->ipv4.sysctl_ip_early_demux) &&
	    !skb_dst(skb) && !skb->sk) {
		switch (ipv6_hdr(skb)->nexthdr) {
		case IPPROTO_TCP:
			if (READ_ONCE(net->ipv4.sysctl_tcp_early_demux))
				tcp_v6_early_demux(skb);
			break;
		case IPPROTO_UDP:
			if (READ_ONCE(net->ipv4.sysctl_udp_early_demux))
				udp_v6_early_demux(skb);
			break;
		}
>>>>>>> 980d7f36
	}

	if (!skb_valid_dst(skb))
		ip6_route_input(skb);
}

int ip6_rcv_finish(struct net *net, struct sock *sk, struct sk_buff *skb)
{
	/* if ingress device is enslaved to an L3 master device pass the
	 * skb to its handler for processing
	 */
	skb = l3mdev_ip6_rcv(skb);
	if (!skb)
		return NET_RX_SUCCESS;
	ip6_rcv_finish_core(net, sk, skb);

	return dst_input(skb);
}

static void ip6_sublist_rcv_finish(struct list_head *head)
{
	struct sk_buff *skb, *next;

	list_for_each_entry_safe(skb, next, head, list)
		dst_input(skb);
}

static void ip6_list_rcv_finish(struct net *net, struct sock *sk,
				struct list_head *head)
{
	struct dst_entry *curr_dst = NULL;
	struct sk_buff *skb, *next;
	struct list_head sublist;

	INIT_LIST_HEAD(&sublist);
	list_for_each_entry_safe(skb, next, head, list) {
		struct dst_entry *dst;

		skb_list_del_init(skb);
		/* if ingress device is enslaved to an L3 master device pass the
		 * skb to its handler for processing
		 */
		skb = l3mdev_ip6_rcv(skb);
		if (!skb)
			continue;
		ip6_rcv_finish_core(net, sk, skb);
		dst = skb_dst(skb);
		if (curr_dst != dst) {
			/* dispatch old sublist */
			if (!list_empty(&sublist))
				ip6_sublist_rcv_finish(&sublist);
			/* start new sublist */
			INIT_LIST_HEAD(&sublist);
			curr_dst = dst;
		}
		list_add_tail(&skb->list, &sublist);
	}
	/* dispatch final sublist */
	ip6_sublist_rcv_finish(&sublist);
}

static struct sk_buff *ip6_rcv_core(struct sk_buff *skb, struct net_device *dev,
				    struct net *net)
{
	const struct ipv6hdr *hdr;
	u32 pkt_len;
	struct inet6_dev *idev;

	if (skb->pkt_type == PACKET_OTHERHOST) {
		kfree_skb(skb);
		return NULL;
	}

	rcu_read_lock();

	idev = __in6_dev_get(skb->dev);

	__IP6_UPD_PO_STATS(net, idev, IPSTATS_MIB_IN, skb->len);

	if ((skb = skb_share_check(skb, GFP_ATOMIC)) == NULL ||
	    !idev || unlikely(idev->cnf.disable_ipv6)) {
		__IP6_INC_STATS(net, idev, IPSTATS_MIB_INDISCARDS);
		goto drop;
	}

	memset(IP6CB(skb), 0, sizeof(struct inet6_skb_parm));

	/*
	 * Store incoming device index. When the packet will
	 * be queued, we cannot refer to skb->dev anymore.
	 *
	 * BTW, when we send a packet for our own local address on a
	 * non-loopback interface (e.g. ethX), it is being delivered
	 * via the loopback interface (lo) here; skb->dev = loopback_dev.
	 * It, however, should be considered as if it is being
	 * arrived via the sending interface (ethX), because of the
	 * nature of scoping architecture. --yoshfuji
	 */
	IP6CB(skb)->iif = skb_valid_dst(skb) ? ip6_dst_idev(skb_dst(skb))->dev->ifindex : dev->ifindex;

	if (unlikely(!pskb_may_pull(skb, sizeof(*hdr))))
		goto err;

	hdr = ipv6_hdr(skb);

	if (hdr->version != 6)
		goto err;

	__IP6_ADD_STATS(net, idev,
			IPSTATS_MIB_NOECTPKTS +
				(ipv6_get_dsfield(hdr) & INET_ECN_MASK),
			max_t(unsigned short, 1, skb_shinfo(skb)->gso_segs));
	/*
	 * RFC4291 2.5.3
	 * The loopback address must not be used as the source address in IPv6
	 * packets that are sent outside of a single node. [..]
	 * A packet received on an interface with a destination address
	 * of loopback must be dropped.
	 */
	if ((ipv6_addr_loopback(&hdr->saddr) ||
	     ipv6_addr_loopback(&hdr->daddr)) &&
	     !(dev->flags & IFF_LOOPBACK))
		goto err;

	/* RFC4291 Errata ID: 3480
	 * Interface-Local scope spans only a single interface on a
	 * node and is useful only for loopback transmission of
	 * multicast.  Packets with interface-local scope received
	 * from another node must be discarded.
	 */
	if (!(skb->pkt_type == PACKET_LOOPBACK ||
	      dev->flags & IFF_LOOPBACK) &&
	    ipv6_addr_is_multicast(&hdr->daddr) &&
	    IPV6_ADDR_MC_SCOPE(&hdr->daddr) == 1)
		goto err;

	/* If enabled, drop unicast packets that were encapsulated in link-layer
	 * multicast or broadcast to protected against the so-called "hole-196"
	 * attack in 802.11 wireless.
	 */
	if (!ipv6_addr_is_multicast(&hdr->daddr) &&
	    (skb->pkt_type == PACKET_BROADCAST ||
	     skb->pkt_type == PACKET_MULTICAST) &&
	    idev->cnf.drop_unicast_in_l2_multicast)
		goto err;

	/* RFC4291 2.7
	 * Nodes must not originate a packet to a multicast address whose scope
	 * field contains the reserved value 0; if such a packet is received, it
	 * must be silently dropped.
	 */
	if (ipv6_addr_is_multicast(&hdr->daddr) &&
	    IPV6_ADDR_MC_SCOPE(&hdr->daddr) == 0)
		goto err;

	/*
	 * RFC4291 2.7
	 * Multicast addresses must not be used as source addresses in IPv6
	 * packets or appear in any Routing header.
	 */
	if (ipv6_addr_is_multicast(&hdr->saddr))
		goto err;

	skb->transport_header = skb->network_header + sizeof(*hdr);
	IP6CB(skb)->nhoff = offsetof(struct ipv6hdr, nexthdr);

	pkt_len = ntohs(hdr->payload_len);

	/* pkt_len may be zero if Jumbo payload option is present */
	if (pkt_len || hdr->nexthdr != NEXTHDR_HOP) {
		if (pkt_len + sizeof(struct ipv6hdr) > skb->len) {
			__IP6_INC_STATS(net,
					idev, IPSTATS_MIB_INTRUNCATEDPKTS);
			goto drop;
		}
		if (pskb_trim_rcsum(skb, pkt_len + sizeof(struct ipv6hdr))) {
			__IP6_INC_STATS(net, idev, IPSTATS_MIB_INHDRERRORS);
			goto drop;
		}
		hdr = ipv6_hdr(skb);
	}

	if (hdr->nexthdr == NEXTHDR_HOP) {
		if (ipv6_parse_hopopts(skb) < 0) {
			__IP6_INC_STATS(net, idev, IPSTATS_MIB_INHDRERRORS);
			rcu_read_unlock();
			return NULL;
		}
	}

	rcu_read_unlock();

	/* Must drop socket now because of tproxy. */
	skb_orphan(skb);

	return skb;
err:
	__IP6_INC_STATS(net, idev, IPSTATS_MIB_INHDRERRORS);
drop:
	rcu_read_unlock();
	kfree_skb(skb);
	return NULL;
}

int ipv6_rcv(struct sk_buff *skb, struct net_device *dev, struct packet_type *pt, struct net_device *orig_dev)
{
	struct net *net = dev_net(skb->dev);

	skb = ip6_rcv_core(skb, dev, net);
	if (skb == NULL)
		return NET_RX_DROP;
	return NF_HOOK(NFPROTO_IPV6, NF_INET_PRE_ROUTING,
		       net, NULL, skb, dev, NULL,
		       ip6_rcv_finish);
}

static void ip6_sublist_rcv(struct list_head *head, struct net_device *dev,
			    struct net *net)
{
	NF_HOOK_LIST(NFPROTO_IPV6, NF_INET_PRE_ROUTING, net, NULL,
		     head, dev, NULL, ip6_rcv_finish);
	ip6_list_rcv_finish(net, NULL, head);
}

/* Receive a list of IPv6 packets */
void ipv6_list_rcv(struct list_head *head, struct packet_type *pt,
		   struct net_device *orig_dev)
{
	struct net_device *curr_dev = NULL;
	struct net *curr_net = NULL;
	struct sk_buff *skb, *next;
	struct list_head sublist;

	INIT_LIST_HEAD(&sublist);
	list_for_each_entry_safe(skb, next, head, list) {
		struct net_device *dev = skb->dev;
		struct net *net = dev_net(dev);

		skb_list_del_init(skb);
		skb = ip6_rcv_core(skb, dev, net);
		if (skb == NULL)
			continue;

		if (curr_dev != dev || curr_net != net) {
			/* dispatch old sublist */
			if (!list_empty(&sublist))
				ip6_sublist_rcv(&sublist, curr_dev, curr_net);
			/* start new sublist */
			INIT_LIST_HEAD(&sublist);
			curr_dev = dev;
			curr_net = net;
		}
		list_add_tail(&skb->list, &sublist);
	}
	/* dispatch final sublist */
	ip6_sublist_rcv(&sublist, curr_dev, curr_net);
}

/*
 *	Deliver the packet to the host
 */
void ip6_protocol_deliver_rcu(struct net *net, struct sk_buff *skb, int nexthdr,
			      bool have_final)
{
	const struct inet6_protocol *ipprot;
	struct inet6_dev *idev;
	unsigned int nhoff;
	bool raw;

	/*
	 *	Parse extension headers
	 */

resubmit:
	idev = ip6_dst_idev(skb_dst(skb));
	nhoff = IP6CB(skb)->nhoff;
	if (!have_final) {
		if (!pskb_pull(skb, skb_transport_offset(skb)))
			goto discard;
		nexthdr = skb_network_header(skb)[nhoff];
	}

resubmit_final:
	raw = raw6_local_deliver(skb, nexthdr);
	ipprot = rcu_dereference(inet6_protos[nexthdr]);
	if (ipprot) {
		int ret;

		if (have_final) {
			if (!(ipprot->flags & INET6_PROTO_FINAL)) {
				/* Once we've seen a final protocol don't
				 * allow encapsulation on any non-final
				 * ones. This allows foo in UDP encapsulation
				 * to work.
				 */
				goto discard;
			}
		} else if (ipprot->flags & INET6_PROTO_FINAL) {
			const struct ipv6hdr *hdr;

			/* Only do this once for first final protocol */
			have_final = true;

			/* Free reference early: we don't need it any more,
			   and it may hold ip_conntrack module loaded
			   indefinitely. */
			nf_reset(skb);

			skb_postpull_rcsum(skb, skb_network_header(skb),
					   skb_network_header_len(skb));
			hdr = ipv6_hdr(skb);
			if (ipv6_addr_is_multicast(&hdr->daddr) &&
			    !ipv6_chk_mcast_addr(skb->dev, &hdr->daddr,
			    &hdr->saddr) &&
			    !ipv6_is_mld(skb, nexthdr, skb_network_header_len(skb)))
				goto discard;
		}
		if (!(ipprot->flags & INET6_PROTO_NOPOLICY) &&
		    !xfrm6_policy_check(NULL, XFRM_POLICY_IN, skb))
			goto discard;

		ret = ipprot->handler(skb);
		if (ret > 0) {
			if (ipprot->flags & INET6_PROTO_FINAL) {
				/* Not an extension header, most likely UDP
				 * encapsulation. Use return value as nexthdr
				 * protocol not nhoff (which presumably is
				 * not set by handler).
				 */
				nexthdr = ret;
				goto resubmit_final;
			} else {
				goto resubmit;
			}
		} else if (ret == 0) {
			__IP6_INC_STATS(net, idev, IPSTATS_MIB_INDELIVERS);
		}
	} else {
		if (!raw) {
			if (xfrm6_policy_check(NULL, XFRM_POLICY_IN, skb)) {
				__IP6_INC_STATS(net, idev,
						IPSTATS_MIB_INUNKNOWNPROTOS);
				icmpv6_send(skb, ICMPV6_PARAMPROB,
					    ICMPV6_UNK_NEXTHDR, nhoff);
			}
			kfree_skb(skb);
		} else {
			__IP6_INC_STATS(net, idev, IPSTATS_MIB_INDELIVERS);
			consume_skb(skb);
		}
	}
	return;

discard:
	__IP6_INC_STATS(net, idev, IPSTATS_MIB_INDISCARDS);
	kfree_skb(skb);
}

static int ip6_input_finish(struct net *net, struct sock *sk,
			    struct sk_buff *skb)
{
	rcu_read_lock();
	ip6_protocol_deliver_rcu(net, skb, 0, false);
	rcu_read_unlock();

	return 0;
}


int ip6_input(struct sk_buff *skb)
{
	return NF_HOOK(NFPROTO_IPV6, NF_INET_LOCAL_IN,
		       dev_net(skb->dev), NULL, skb, skb->dev, NULL,
		       ip6_input_finish);
}
EXPORT_SYMBOL_GPL(ip6_input);

int ip6_mc_input(struct sk_buff *skb)
{
	const struct ipv6hdr *hdr;
	bool deliver;

	__IP6_UPD_PO_STATS(dev_net(skb_dst(skb)->dev),
			 ip6_dst_idev(skb_dst(skb)), IPSTATS_MIB_INMCAST,
			 skb->len);

	hdr = ipv6_hdr(skb);
	deliver = ipv6_chk_mcast_addr(skb->dev, &hdr->daddr, NULL);

#ifdef CONFIG_IPV6_MROUTE
	/*
	 *      IPv6 multicast router mode is now supported ;)
	 */
	if (dev_net(skb->dev)->ipv6.devconf_all->mc_forwarding &&
	    !(ipv6_addr_type(&hdr->daddr) &
	      (IPV6_ADDR_LOOPBACK|IPV6_ADDR_LINKLOCAL)) &&
	    likely(!(IP6CB(skb)->flags & IP6SKB_FORWARDED))) {
		/*
		 * Okay, we try to forward - split and duplicate
		 * packets.
		 */
		struct sk_buff *skb2;
		struct inet6_skb_parm *opt = IP6CB(skb);

		/* Check for MLD */
		if (unlikely(opt->flags & IP6SKB_ROUTERALERT)) {
			/* Check if this is a mld message */
			u8 nexthdr = hdr->nexthdr;
			__be16 frag_off;
			int offset;

			/* Check if the value of Router Alert
			 * is for MLD (0x0000).
			 */
			if (opt->ra == htons(IPV6_OPT_ROUTERALERT_MLD)) {
				deliver = false;

				if (!ipv6_ext_hdr(nexthdr)) {
					/* BUG */
					goto out;
				}
				offset = ipv6_skip_exthdr(skb, sizeof(*hdr),
							  &nexthdr, &frag_off);
				if (offset < 0)
					goto out;

				if (ipv6_is_mld(skb, nexthdr, offset))
					deliver = true;

				goto out;
			}
			/* unknown RA - process it normally */
		}

		if (deliver)
			skb2 = skb_clone(skb, GFP_ATOMIC);
		else {
			skb2 = skb;
			skb = NULL;
		}

		if (skb2) {
			ip6_mr_input(skb2);
		}
	}
out:
#endif
	if (likely(deliver))
		ip6_input(skb);
	else {
		/* discard */
		kfree_skb(skb);
	}

	return 0;
}<|MERGE_RESOLUTION|>--- conflicted
+++ resolved
@@ -47,30 +47,11 @@
 #include <net/inet_ecn.h>
 #include <net/dst_metadata.h>
 
-<<<<<<< HEAD
+void udp_v6_early_demux(struct sk_buff *);
+void tcp_v6_early_demux(struct sk_buff *);
 static void ip6_rcv_finish_core(struct net *net, struct sock *sk,
 				struct sk_buff *skb)
 {
-	void (*edemux)(struct sk_buff *skb);
-
-	if (net->ipv4.sysctl_ip_early_demux && !skb_dst(skb) && skb->sk == NULL) {
-		const struct inet6_protocol *ipprot;
-
-		ipprot = rcu_dereference(inet6_protos[ipv6_hdr(skb)->nexthdr]);
-		if (ipprot && (edemux = READ_ONCE(ipprot->early_demux)))
-			edemux(skb);
-=======
-void udp_v6_early_demux(struct sk_buff *);
-void tcp_v6_early_demux(struct sk_buff *);
-int ip6_rcv_finish(struct net *net, struct sock *sk, struct sk_buff *skb)
-{
-	/* if ingress device is enslaved to an L3 master device pass the
-	 * skb to its handler for processing
-	 */
-	skb = l3mdev_ip6_rcv(skb);
-	if (!skb)
-		return NET_RX_SUCCESS;
-
 	if (READ_ONCE(net->ipv4.sysctl_ip_early_demux) &&
 	    !skb_dst(skb) && !skb->sk) {
 		switch (ipv6_hdr(skb)->nexthdr) {
@@ -83,7 +64,6 @@
 				udp_v6_early_demux(skb);
 			break;
 		}
->>>>>>> 980d7f36
 	}
 
 	if (!skb_valid_dst(skb))
