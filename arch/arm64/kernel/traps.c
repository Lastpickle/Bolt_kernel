/*
 * Based on arch/arm/kernel/traps.c
 *
 * Copyright (C) 1995-2009 Russell King
 * Copyright (C) 2012 ARM Ltd.
 *
 * This program is free software; you can redistribute it and/or modify
 * it under the terms of the GNU General Public License version 2 as
 * published by the Free Software Foundation.
 *
 * This program is distributed in the hope that it will be useful,
 * but WITHOUT ANY WARRANTY; without even the implied warranty of
 * MERCHANTABILITY or FITNESS FOR A PARTICULAR PURPOSE.  See the
 * GNU General Public License for more details.
 *
 * You should have received a copy of the GNU General Public License
 * along with this program.  If not, see <http://www.gnu.org/licenses/>.
 */

#include <linux/bug.h>
#include <linux/signal.h>
#include <linux/personality.h>
#include <linux/kallsyms.h>
#include <linux/spinlock.h>
#include <linux/uaccess.h>
#include <linux/hardirq.h>
#include <linux/kdebug.h>
#include <linux/module.h>
#include <linux/kexec.h>
#include <linux/delay.h>
#include <linux/init.h>
#include <linux/sched/signal.h>
#include <linux/sched/debug.h>
#include <linux/sched/task_stack.h>
#include <linux/sizes.h>
#include <linux/syscalls.h>
#include <linux/mm_types.h>

#include <asm/atomic.h>
#include <asm/bug.h>
#include <asm/debug-monitors.h>
#include <asm/esr.h>
#include <asm/insn.h>
#include <asm/traps.h>
#include <asm/smp.h>
#include <asm/stack_pointer.h>
#include <asm/stacktrace.h>
#include <asm/exception.h>
#include <asm/system_misc.h>
#include <asm/sysreg.h>
#include <mt-plat/aee.h>

static const char *handler[]= {
	"Synchronous Abort",
	"IRQ",
	"FIQ",
	"Error"
};

int show_unhandled_signals = 0;

/*
 * Dump out the contents of some kernel memory nicely...
 */
static void dump_mem(const char *lvl, const char *str, unsigned long bottom,
		     unsigned long top)
{
	unsigned long first;
	mm_segment_t fs;
	int i;

	/*
	 * We need to switch to kernel mode so that we can use __get_user
	 * to safely read from kernel space.
	 */
	fs = get_fs();
	set_fs(KERNEL_DS);

	printk("%s%s(0x%016lx to 0x%016lx)\n", lvl, str, bottom, top);

	for (first = bottom & ~31; first < top; first += 32) {
		unsigned long p;
		char str[sizeof(" 12345678") * 8 + 1];

		memset(str, ' ', sizeof(str));
		str[sizeof(str) - 1] = '\0';

		for (p = first, i = 0; i < (32 / 8)
					&& p < top; i++, p += 8) {
			if (p >= bottom && p < top) {
				unsigned long val;

				if (__get_user(val, (unsigned long *)p) == 0)
					sprintf(str + i * 17, " %016lx", val);
				else
					sprintf(str + i * 17, " ????????????????");
			}
		}
		printk("%s%04lx:%s\n", lvl, first & 0xffff, str);
	}

	set_fs(fs);
}

static void dump_backtrace_entry(unsigned long where)
{
	/*
	 * Note that 'where' can have a physical address, but it's not handled.
	 */
	print_ip_sym(where);
}

static void __dump_instr(const char *lvl, struct pt_regs *regs)
{
	unsigned long addr = instruction_pointer(regs);
	char str[sizeof("00000000 ") * 5 + 2 + 1], *p = str;
	int i;

	for (i = -4; i < 1; i++) {
		unsigned int val, bad;

		bad = get_user(val, &((u32 *)addr)[i]);

		if (!bad)
			p += sprintf(p, i == 0 ? "(%08x) " : "%08x ", val);
		else {
			p += sprintf(p, "bad PC value");
			break;
		}
	}
	printk("%sCode: %s\n", lvl, str);
}

static void dump_instr(const char *lvl, struct pt_regs *regs)
{
	if (!user_mode(regs)) {
		mm_segment_t fs = get_fs();
		set_fs(KERNEL_DS);
		__dump_instr(lvl, regs);
		set_fs(fs);
	} else {
		__dump_instr(lvl, regs);
	}
}

void dump_backtrace(struct pt_regs *regs, struct task_struct *tsk)
{
	struct stackframe frame;
	int skip = 0;

	pr_debug("%s(regs = %p tsk = %p)\n", __func__, regs, tsk);

	if (regs) {
		if (user_mode(regs))
			return;
		skip = 1;
	}

	if (!tsk)
		tsk = current;

	if (!try_get_task_stack(tsk))
		return;

	if (tsk == current) {
		frame.fp = (unsigned long)__builtin_frame_address(0);
		frame.pc = (unsigned long)dump_backtrace;
	} else {
		/*
		 * task blocked in __switch_to
		 */
		frame.fp = thread_saved_fp(tsk);
		frame.pc = thread_saved_pc(tsk);
	}
#ifdef CONFIG_FUNCTION_GRAPH_TRACER
	frame.graph = tsk->curr_ret_stack;
#endif

	printk("Call trace:\n");
	while (1) {
		unsigned long stack;
		int ret;

		/* skip until specified stack frame */
		if (!skip) {
			dump_backtrace_entry(frame.pc);
		} else if (frame.fp == regs->regs[29]) {
			skip = 0;
			/*
			 * Mostly, this is the case where this function is
			 * called in panic/abort. As exception handler's
			 * stack frame does not contain the corresponding pc
			 * at which an exception has taken place, use regs->pc
			 * instead.
			 */
			dump_backtrace_entry(regs->pc);
		}
		ret = unwind_frame(tsk, &frame);
		if (ret < 0)
			break;
		if (in_entry_text(frame.pc)) {
			stack = frame.fp - offsetof(struct pt_regs, stackframe);

			if (on_accessible_stack(tsk, stack))
				dump_mem("", "Exception stack", stack,
					 stack + sizeof(struct pt_regs));
		}
	}

	put_task_stack(tsk);
}

void show_stack(struct task_struct *tsk, unsigned long *sp)
{
	dump_backtrace(NULL, tsk);
	barrier();
}

#ifdef CONFIG_PREEMPT
#define S_PREEMPT " PREEMPT"
#else
#define S_PREEMPT ""
#endif
#define S_SMP " SMP"

static int __die(const char *str, int err, struct pt_regs *regs)
{
	struct task_struct *tsk = current;
	static int die_counter;
	int ret;

	pr_emerg("Internal error: %s: %x [#%d]" S_PREEMPT S_SMP "\n",
		 str, err, ++die_counter);

	/* trap and error numbers are mostly meaningless on ARM */
	ret = notify_die(DIE_OOPS, str, regs, err, 0, SIGSEGV);
	if (ret == NOTIFY_STOP)
		return ret;

	print_modules();
	pr_emerg("Process %.*s (pid: %d, stack limit = 0x%p)\n",
		 TASK_COMM_LEN, tsk->comm, task_pid_nr(tsk),
		 end_of_stack(tsk));
	show_regs(regs);

	if (!user_mode(regs))
		dump_instr(KERN_EMERG, regs);

	return ret;
}

static DEFINE_RAW_SPINLOCK(die_lock);

/*
 * This function is protected against re-entrancy.
 */
void die(const char *str, struct pt_regs *regs, int err)
{
	int ret;
	unsigned long flags;

	struct thread_info *thread = current_thread_info();
	int cpu = -1;
	static int die_owner = -1;

	if (ESR_ELx_EC(err) == ESR_ELx_EC_DABT_CUR)
		thread->cpu_excp++;

	if (die_owner == -1)
		aee_save_excp_regs(regs);

	oops_enter();

	cpu = get_cpu();
	if (!raw_spin_trylock_irqsave(&die_lock, flags)) {
		if (cpu != die_owner) {
			pr_notice("die_lock:cpu:%d trylock failed(owner:%d)\n",
				cpu, die_owner);
			dump_stack();
			put_cpu();
			while (1)
				cpu_relax();
		} else {
			pr_notice("die_lock:cpu:%d already locked(owner:%d)\n",
				cpu, die_owner);
			dump_stack();
		}
	}
	die_owner = cpu;
	console_verbose();
	bust_spinlocks(1);
	ret = __die(str, err, regs);

	if (regs && kexec_should_crash(current))
		crash_kexec(regs);

	bust_spinlocks(0);
	add_taint(TAINT_DIE, LOCKDEP_NOW_UNRELIABLE);
	oops_exit();

	if (in_interrupt())
		panic("Fatal exception in interrupt");
	if (panic_on_oops)
		panic("Fatal exception");

	raw_spin_unlock_irqrestore(&die_lock, flags);

	if (ret != NOTIFY_STOP)
		do_exit(SIGSEGV);
}

void arm64_notify_die(const char *str, struct pt_regs *regs,
		      struct siginfo *info, int err)
{
	if (user_mode(regs)) {
		current->thread.fault_address = 0;
		current->thread.fault_code = err;
		force_sig_info(info->si_signo, info, current);
	} else {
		die(str, regs, err);
	}
}

void arm64_skip_faulting_instruction(struct pt_regs *regs, unsigned long size)
{
	regs->pc += size;

	/*
	 * If we were single stepping, we want to get the step exception after
	 * we return from the trap.
	 */
<<<<<<< HEAD
	user_fastforward_single_step(current);
=======
	if (user_mode(regs))
		user_fastforward_single_step(current);
>>>>>>> 817de622
}

static LIST_HEAD(undef_hook);
static DEFINE_RAW_SPINLOCK(undef_lock);

void register_undef_hook(struct undef_hook *hook)
{
	unsigned long flags;

	raw_spin_lock_irqsave(&undef_lock, flags);
	list_add(&hook->node, &undef_hook);
	raw_spin_unlock_irqrestore(&undef_lock, flags);
}

void unregister_undef_hook(struct undef_hook *hook)
{
	unsigned long flags;

	raw_spin_lock_irqsave(&undef_lock, flags);
	list_del(&hook->node);
	raw_spin_unlock_irqrestore(&undef_lock, flags);
}

static int call_undef_hook(struct pt_regs *regs)
{
	struct undef_hook *hook;
	unsigned long flags;
	u32 instr;
	int (*fn)(struct pt_regs *regs, u32 instr) = NULL;
	void __user *pc = (void __user *)instruction_pointer(regs);

	if (!user_mode(regs)) {
		__le32 instr_le;

		if (probe_kernel_address((__force __le32 *)pc, instr_le))
			goto exit;
		instr = le32_to_cpu(instr_le);
	} else if (compat_thumb_mode(regs)) {
		/* 16-bit Thumb instruction */
		__le16 instr_le;
		if (get_user(instr_le, (__le16 __user *)pc))
			goto exit;
		instr = le16_to_cpu(instr_le);
		if (aarch32_insn_is_wide(instr)) {
			u32 instr2;

			if (get_user(instr_le, (__le16 __user *)(pc + 2)))
				goto exit;
			instr2 = le16_to_cpu(instr_le);
			instr = (instr << 16) | instr2;
		}
	} else {
		/* 32-bit ARM instruction */
		__le32 instr_le;
		if (get_user(instr_le, (__le32 __user *)pc))
			goto exit;
		instr = le32_to_cpu(instr_le);
	}

	raw_spin_lock_irqsave(&undef_lock, flags);
	list_for_each_entry(hook, &undef_hook, node)
		if ((instr & hook->instr_mask) == hook->instr_val &&
			(regs->pstate & hook->pstate_mask) == hook->pstate_val)
			fn = hook->fn;

	raw_spin_unlock_irqrestore(&undef_lock, flags);
exit:
	return fn ? fn(regs, instr) : 1;
}

static void force_signal_inject(int signal, int code, struct pt_regs *regs,
				unsigned long address)
{
	siginfo_t info;
	void __user *pc = (void __user *)instruction_pointer(regs);
	const char *desc;

	switch (signal) {
	case SIGILL:
		desc = "undefined instruction";
		break;
	case SIGSEGV:
		desc = "illegal memory access";
		break;
	default:
		desc = "bad mode";
		break;
	}

	if (unhandled_signal(current, signal) &&
	    show_unhandled_signals_ratelimited()) {
		pr_info("%s[%d]: %s: pc=%p\n",
			current->comm, task_pid_nr(current), desc, pc);
		dump_instr(KERN_INFO, regs);
	}

	info.si_signo = signal;
	info.si_errno = 0;
	info.si_code  = code;
	info.si_addr  = pc;

	arm64_notify_die(desc, regs, &info, 0);
}

/*
 * Set up process info to signal segmentation fault - called on access error.
 */
void arm64_notify_segfault(struct pt_regs *regs, unsigned long addr)
{
	int code;

	down_read(&current->mm->mmap_sem);
	if (find_vma(current->mm, addr) == NULL)
		code = SEGV_MAPERR;
	else
		code = SEGV_ACCERR;
	up_read(&current->mm->mmap_sem);

	force_signal_inject(SIGSEGV, code, regs, addr);
}

asmlinkage void __exception do_undefinstr(struct pt_regs *regs)
{
	/* check for AArch32 breakpoint instructions */
	if (!aarch32_break_handler(regs))
		return;

	if (call_undef_hook(regs) == 0)
		return;

	BUG_ON(!user_mode(regs));
	force_signal_inject(SIGILL, ILL_ILLOPC, regs, 0);
}

int cpu_enable_cache_maint_trap(void *__unused)
{
	config_sctlr_el1(SCTLR_EL1_UCI, 0);
	return 0;
}

#define __user_cache_maint(insn, address, res)			\
	if (address >= user_addr_max()) {			\
		res = -EFAULT;					\
	} else {						\
		uaccess_ttbr0_enable();				\
		asm volatile (					\
			"1:	" insn ", %1\n"			\
			"	mov	%w0, #0\n"		\
			"2:\n"					\
			"	.pushsection .fixup,\"ax\"\n"	\
			"	.align	2\n"			\
			"3:	mov	%w0, %w2\n"		\
			"	b	2b\n"			\
			"	.popsection\n"			\
			_ASM_EXTABLE(1b, 3b)			\
			: "=r" (res)				\
			: "r" (address), "i" (-EFAULT));	\
		uaccess_ttbr0_disable();			\
	}

static void user_cache_maint_handler(unsigned int esr, struct pt_regs *regs)
{
	unsigned long address;
	int rt = (esr & ESR_ELx_SYS64_ISS_RT_MASK) >> ESR_ELx_SYS64_ISS_RT_SHIFT;
	int crm = (esr & ESR_ELx_SYS64_ISS_CRM_MASK) >> ESR_ELx_SYS64_ISS_CRM_SHIFT;
	int ret = 0;

	address = untagged_addr(pt_regs_read_reg(regs, rt));

	switch (crm) {
	case ESR_ELx_SYS64_ISS_CRM_DC_CVAU:	/* DC CVAU, gets promoted */
		__user_cache_maint("dc civac", address, ret);
		break;
	case ESR_ELx_SYS64_ISS_CRM_DC_CVAC:	/* DC CVAC, gets promoted */
		__user_cache_maint("dc civac", address, ret);
		break;
	case ESR_ELx_SYS64_ISS_CRM_DC_CVAP:	/* DC CVAP */
		__user_cache_maint("sys 3, c7, c12, 1", address, ret);
		break;
	case ESR_ELx_SYS64_ISS_CRM_DC_CIVAC:	/* DC CIVAC */
		__user_cache_maint("dc civac", address, ret);
		break;
	case ESR_ELx_SYS64_ISS_CRM_IC_IVAU:	/* IC IVAU */
		__user_cache_maint("ic ivau", address, ret);
		break;
	default:
		force_signal_inject(SIGILL, ILL_ILLOPC, regs, 0);
		return;
	}

	if (ret)
		arm64_notify_segfault(regs, address);
	else
		arm64_skip_faulting_instruction(regs, AARCH64_INSN_SIZE);
}

static void ctr_read_handler(unsigned int esr, struct pt_regs *regs)
{
	int rt = (esr & ESR_ELx_SYS64_ISS_RT_MASK) >> ESR_ELx_SYS64_ISS_RT_SHIFT;
	unsigned long val = arm64_ftr_reg_user_value(&arm64_ftr_reg_ctrel0);

	pt_regs_write_reg(regs, rt, val);

	arm64_skip_faulting_instruction(regs, AARCH64_INSN_SIZE);
}

static void cntvct_read_handler(unsigned int esr, struct pt_regs *regs)
{
	int rt = (esr & ESR_ELx_SYS64_ISS_RT_MASK) >> ESR_ELx_SYS64_ISS_RT_SHIFT;

	pt_regs_write_reg(regs, rt, arch_counter_get_cntvct());
	arm64_skip_faulting_instruction(regs, AARCH64_INSN_SIZE);
}

static void cntfrq_read_handler(unsigned int esr, struct pt_regs *regs)
{
	int rt = (esr & ESR_ELx_SYS64_ISS_RT_MASK) >> ESR_ELx_SYS64_ISS_RT_SHIFT;

	pt_regs_write_reg(regs, rt, arch_timer_get_rate());
	arm64_skip_faulting_instruction(regs, AARCH64_INSN_SIZE);
}

struct sys64_hook {
	unsigned int esr_mask;
	unsigned int esr_val;
	void (*handler)(unsigned int esr, struct pt_regs *regs);
};

static struct sys64_hook sys64_hooks[] = {
	{
		.esr_mask = ESR_ELx_SYS64_ISS_EL0_CACHE_OP_MASK,
		.esr_val = ESR_ELx_SYS64_ISS_EL0_CACHE_OP_VAL,
		.handler = user_cache_maint_handler,
	},
	{
		/* Trap read access to CTR_EL0 */
		.esr_mask = ESR_ELx_SYS64_ISS_SYS_OP_MASK,
		.esr_val = ESR_ELx_SYS64_ISS_SYS_CTR_READ,
		.handler = ctr_read_handler,
	},
	{
		/* Trap read access to CNTVCT_EL0 */
		.esr_mask = ESR_ELx_SYS64_ISS_SYS_OP_MASK,
		.esr_val = ESR_ELx_SYS64_ISS_SYS_CNTVCT,
		.handler = cntvct_read_handler,
	},
	{
		/* Trap read access to CNTFRQ_EL0 */
		.esr_mask = ESR_ELx_SYS64_ISS_SYS_OP_MASK,
		.esr_val = ESR_ELx_SYS64_ISS_SYS_CNTFRQ,
		.handler = cntfrq_read_handler,
	},
	{},
};

asmlinkage void __exception do_sysinstr(unsigned int esr, struct pt_regs *regs)
{
	struct sys64_hook *hook;

	for (hook = sys64_hooks; hook->handler; hook++)
		if ((hook->esr_mask & esr) == hook->esr_val) {
			hook->handler(esr, regs);
			return;
		}

	/*
	 * New SYS instructions may previously have been undefined at EL0. Fall
	 * back to our usual undefined instruction handler so that we handle
	 * these consistently.
	 */
	do_undefinstr(regs);
}

long compat_arm_syscall(struct pt_regs *regs);

asmlinkage long do_ni_syscall(struct pt_regs *regs)
{
#ifdef CONFIG_COMPAT
	long ret;
	if (is_compat_task()) {
		ret = compat_arm_syscall(regs);
		if (ret != -ENOSYS)
			return ret;
	}
#endif

	return sys_ni_syscall();
}

#ifdef CONFIG_MEDIATEK_SOLUTION
static void (*async_abort_handler)(struct pt_regs *regs, void *);
static void *async_abort_priv;

int register_async_abort_handler(
		void (*fn)(struct pt_regs *regs, void *), void *priv)
{
	async_abort_handler = fn;
	async_abort_priv = priv;

	return 0;
}
#endif

static const char *esr_class_str[] = {
	[0 ... ESR_ELx_EC_MAX]		= "UNRECOGNIZED EC",
	[ESR_ELx_EC_UNKNOWN]		= "Unknown/Uncategorized",
	[ESR_ELx_EC_WFx]		= "WFI/WFE",
	[ESR_ELx_EC_CP15_32]		= "CP15 MCR/MRC",
	[ESR_ELx_EC_CP15_64]		= "CP15 MCRR/MRRC",
	[ESR_ELx_EC_CP14_MR]		= "CP14 MCR/MRC",
	[ESR_ELx_EC_CP14_LS]		= "CP14 LDC/STC",
	[ESR_ELx_EC_FP_ASIMD]		= "ASIMD",
	[ESR_ELx_EC_CP10_ID]		= "CP10 MRC/VMRS",
	[ESR_ELx_EC_CP14_64]		= "CP14 MCRR/MRRC",
	[ESR_ELx_EC_ILL]		= "PSTATE.IL",
	[ESR_ELx_EC_SVC32]		= "SVC (AArch32)",
	[ESR_ELx_EC_HVC32]		= "HVC (AArch32)",
	[ESR_ELx_EC_SMC32]		= "SMC (AArch32)",
	[ESR_ELx_EC_SVC64]		= "SVC (AArch64)",
	[ESR_ELx_EC_HVC64]		= "HVC (AArch64)",
	[ESR_ELx_EC_SMC64]		= "SMC (AArch64)",
	[ESR_ELx_EC_SYS64]		= "MSR/MRS (AArch64)",
	[ESR_ELx_EC_IMP_DEF]		= "EL3 IMP DEF",
	[ESR_ELx_EC_IABT_LOW]		= "IABT (lower EL)",
	[ESR_ELx_EC_IABT_CUR]		= "IABT (current EL)",
	[ESR_ELx_EC_PC_ALIGN]		= "PC Alignment",
	[ESR_ELx_EC_DABT_LOW]		= "DABT (lower EL)",
	[ESR_ELx_EC_DABT_CUR]		= "DABT (current EL)",
	[ESR_ELx_EC_SP_ALIGN]		= "SP Alignment",
	[ESR_ELx_EC_FP_EXC32]		= "FP (AArch32)",
	[ESR_ELx_EC_FP_EXC64]		= "FP (AArch64)",
	[ESR_ELx_EC_SERROR]		= "SError",
	[ESR_ELx_EC_BREAKPT_LOW]	= "Breakpoint (lower EL)",
	[ESR_ELx_EC_BREAKPT_CUR]	= "Breakpoint (current EL)",
	[ESR_ELx_EC_SOFTSTP_LOW]	= "Software Step (lower EL)",
	[ESR_ELx_EC_SOFTSTP_CUR]	= "Software Step (current EL)",
	[ESR_ELx_EC_WATCHPT_LOW]	= "Watchpoint (lower EL)",
	[ESR_ELx_EC_WATCHPT_CUR]	= "Watchpoint (current EL)",
	[ESR_ELx_EC_BKPT32]		= "BKPT (AArch32)",
	[ESR_ELx_EC_VECTOR32]		= "Vector catch (AArch32)",
	[ESR_ELx_EC_BRK64]		= "BRK (AArch64)",
};

const char *esr_get_class_string(u32 esr)
{
	return esr_class_str[ESR_ELx_EC(esr)];
}

/*
 * bad_mode handles the impossible case in the exception vector. This is always
 * fatal.
 */
asmlinkage void bad_mode(struct pt_regs *regs, int reason, unsigned int esr)
{
	console_verbose();

	pr_crit("Bad mode in %s handler detected on CPU%d, code 0x%08x -- %s\n",
		handler[reason], smp_processor_id(), esr,
		esr_get_class_string(esr));

	die("Oops - bad mode", regs, 0);
	local_irq_disable();
	panic("bad mode");
}

/*
 * bad_el0_sync handles unexpected, but potentially recoverable synchronous
 * exceptions taken from EL0. Unlike bad_mode, this returns.
 */
asmlinkage void bad_el0_sync(struct pt_regs *regs, int reason, unsigned int esr)
{
	siginfo_t info;
	void __user *pc = (void __user *)instruction_pointer(regs);
	console_verbose();

	pr_crit("Bad EL0 synchronous exception detected on CPU%d, code 0x%08x -- %s\n",
		smp_processor_id(), esr, esr_get_class_string(esr));
	__show_regs(regs);

	info.si_signo = SIGILL;
	info.si_errno = 0;
	info.si_code  = ILL_ILLOPC;
	info.si_addr  = pc;

	current->thread.fault_address = 0;
	current->thread.fault_code = 0;

	force_sig_info(info.si_signo, &info, current);
}

#ifdef CONFIG_VMAP_STACK

DEFINE_PER_CPU(unsigned long [OVERFLOW_STACK_SIZE/sizeof(long)], overflow_stack)
	__aligned(16);

asmlinkage void handle_bad_stack(struct pt_regs *regs)
{
	unsigned long tsk_stk = (unsigned long)current->stack;
	unsigned long irq_stk = (unsigned long)this_cpu_read(irq_stack_ptr);
	unsigned long ovf_stk = (unsigned long)this_cpu_ptr(overflow_stack);
	unsigned int esr = read_sysreg(esr_el1);
	unsigned long far = read_sysreg(far_el1);

	console_verbose();
	pr_emerg("Insufficient stack space to handle exception!");

	pr_emerg("ESR: 0x%08x -- %s\n", esr, esr_get_class_string(esr));
	pr_emerg("FAR: 0x%016lx\n", far);

	pr_emerg("Task stack:     [0x%016lx..0x%016lx]\n",
		 tsk_stk, tsk_stk + THREAD_SIZE);
	pr_emerg("IRQ stack:      [0x%016lx..0x%016lx]\n",
		 irq_stk, irq_stk + THREAD_SIZE);
	pr_emerg("Overflow stack: [0x%016lx..0x%016lx]\n",
		 ovf_stk, ovf_stk + OVERFLOW_STACK_SIZE);

	__show_regs(regs);

	/*
	 * We use nmi_panic to limit the potential for recusive overflows, and
	 * to get a better stack trace.
	 */
	nmi_panic(NULL, "kernel stack overflow");
	cpu_park_loop();
}
#endif

void __pte_error(const char *file, int line, unsigned long val)
{
	pr_err("%s:%d: bad pte %016lx.\n", file, line, val);
}

void __pmd_error(const char *file, int line, unsigned long val)
{
	pr_err("%s:%d: bad pmd %016lx.\n", file, line, val);
}

void __pud_error(const char *file, int line, unsigned long val)
{
	pr_err("%s:%d: bad pud %016lx.\n", file, line, val);
}

void __pgd_error(const char *file, int line, unsigned long val)
{
	pr_err("%s:%d: bad pgd %016lx.\n", file, line, val);
}

/* GENERIC_BUG traps */

int is_valid_bugaddr(unsigned long addr)
{
	/*
	 * bug_handler() only called for BRK #BUG_BRK_IMM.
	 * So the answer is trivial -- any spurious instances with no
	 * bug table entry will be rejected by report_bug() and passed
	 * back to the debug-monitors code and handled as a fatal
	 * unexpected debug exception.
	 */
	return 1;
}

static int bug_handler(struct pt_regs *regs, unsigned int esr)
{
	if (user_mode(regs))
		return DBG_HOOK_ERROR;

	switch (report_bug(regs->pc, regs)) {
	case BUG_TRAP_TYPE_BUG:
		die("Oops - BUG", regs, 0);
		break;

	case BUG_TRAP_TYPE_WARN:
		break;

	default:
		/* unknown/unrecognised bug trap type */
		return DBG_HOOK_ERROR;
	}

	/* If thread survives, skip over the BUG instruction and continue: */
	arm64_skip_faulting_instruction(regs, AARCH64_INSN_SIZE);
	return DBG_HOOK_HANDLED;
}

static struct break_hook bug_break_hook = {
	.esr_val = 0xf2000000 | BUG_BRK_IMM,
	.esr_mask = 0xffffffff,
	.fn = bug_handler,
};

/*
 * Initial handler for AArch64 BRK exceptions
 * This handler only used until debug_traps_init().
 */
int __init early_brk64(unsigned long addr, unsigned int esr,
		struct pt_regs *regs)
{
	return bug_handler(regs, esr) != DBG_HOOK_HANDLED;
}

/* This registration must happen early, before debug_traps_init(). */
void __init trap_init(void)
{
	register_break_hook(&bug_break_hook);
}<|MERGE_RESOLUTION|>--- conflicted
+++ resolved
@@ -329,12 +329,8 @@
 	 * If we were single stepping, we want to get the step exception after
 	 * we return from the trap.
 	 */
-<<<<<<< HEAD
-	user_fastforward_single_step(current);
-=======
 	if (user_mode(regs))
 		user_fastforward_single_step(current);
->>>>>>> 817de622
 }
 
 static LIST_HEAD(undef_hook);
