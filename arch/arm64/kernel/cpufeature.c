/*
 * Contains CPU feature definitions
 *
 * Copyright (C) 2015 ARM Ltd.
 *
 * This program is free software; you can redistribute it and/or modify
 * it under the terms of the GNU General Public License version 2 as
 * published by the Free Software Foundation.
 *
 * This program is distributed in the hope that it will be useful,
 * but WITHOUT ANY WARRANTY; without even the implied warranty of
 * MERCHANTABILITY or FITNESS FOR A PARTICULAR PURPOSE.  See the
 * GNU General Public License for more details.
 *
 * You should have received a copy of the GNU General Public License
 * along with this program.  If not, see <http://www.gnu.org/licenses/>.
 */

#define pr_fmt(fmt) "CPU features: " fmt

#include <linux/bsearch.h>
#include <linux/cpumask.h>
#include <linux/sort.h>
#include <linux/stop_machine.h>
#include <linux/types.h>
#include <linux/mm.h>
#include <linux/cpu.h>
#include <asm/cpu.h>
#include <asm/cpufeature.h>
#include <asm/cpu_ops.h>
#include <asm/mmu_context.h>
#include <asm/processor.h>
#include <asm/sysreg.h>
#include <asm/traps.h>
#include <asm/virt.h>

unsigned long elf_hwcap __read_mostly;
EXPORT_SYMBOL_GPL(elf_hwcap);

#ifdef CONFIG_COMPAT
#define COMPAT_ELF_HWCAP_DEFAULT	\
				(COMPAT_HWCAP_HALF|COMPAT_HWCAP_THUMB|\
				 COMPAT_HWCAP_FAST_MULT|COMPAT_HWCAP_EDSP|\
				 COMPAT_HWCAP_TLS|COMPAT_HWCAP_IDIV|\
				 COMPAT_HWCAP_LPAE)
unsigned int compat_elf_hwcap __read_mostly = COMPAT_ELF_HWCAP_DEFAULT;
unsigned int compat_elf_hwcap2 __read_mostly;
#endif

DECLARE_BITMAP(cpu_hwcaps, ARM64_NCAPS);
EXPORT_SYMBOL(cpu_hwcaps);

static int dump_cpu_hwcaps(struct notifier_block *self, unsigned long v, void *p)
{
	/* file-wide pr_fmt adds "CPU features: " prefix */
	pr_emerg("0x%*pb\n", ARM64_NCAPS, &cpu_hwcaps);
	return 0;
}

static struct notifier_block cpu_hwcaps_notifier = {
	.notifier_call = dump_cpu_hwcaps
};

static int __init register_cpu_hwcaps_dumper(void)
{
	atomic_notifier_chain_register(&panic_notifier_list,
				       &cpu_hwcaps_notifier);
	return 0;
}
__initcall(register_cpu_hwcaps_dumper);

DEFINE_STATIC_KEY_ARRAY_FALSE(cpu_hwcap_keys, ARM64_NCAPS);
EXPORT_SYMBOL(cpu_hwcap_keys);

#define __ARM64_FTR_BITS(SIGNED, VISIBLE, STRICT, TYPE, SHIFT, WIDTH, SAFE_VAL) \
	{						\
		.sign = SIGNED,				\
		.visible = VISIBLE,			\
		.strict = STRICT,			\
		.type = TYPE,				\
		.shift = SHIFT,				\
		.width = WIDTH,				\
		.safe_val = SAFE_VAL,			\
	}

/* Define a feature with unsigned values */
#define ARM64_FTR_BITS(VISIBLE, STRICT, TYPE, SHIFT, WIDTH, SAFE_VAL) \
	__ARM64_FTR_BITS(FTR_UNSIGNED, VISIBLE, STRICT, TYPE, SHIFT, WIDTH, SAFE_VAL)

/* Define a feature with a signed value */
#define S_ARM64_FTR_BITS(VISIBLE, STRICT, TYPE, SHIFT, WIDTH, SAFE_VAL) \
	__ARM64_FTR_BITS(FTR_SIGNED, VISIBLE, STRICT, TYPE, SHIFT, WIDTH, SAFE_VAL)

#define ARM64_FTR_END					\
	{						\
		.width = 0,				\
	}

/* meta feature for alternatives */
static bool __maybe_unused
cpufeature_pan_not_uao(const struct arm64_cpu_capabilities *entry, int __unused);


/*
 * NOTE: Any changes to the visibility of features should be kept in
 * sync with the documentation of the CPU feature register ABI.
 */
static const struct arm64_ftr_bits ftr_id_aa64isar0[] = {
	ARM64_FTR_BITS(FTR_VISIBLE, FTR_STRICT, FTR_EXACT, ID_AA64ISAR0_DP_SHIFT, 4, 0),
	ARM64_FTR_BITS(FTR_VISIBLE, FTR_STRICT, FTR_EXACT, ID_AA64ISAR0_SM4_SHIFT, 4, 0),
	ARM64_FTR_BITS(FTR_VISIBLE, FTR_STRICT, FTR_EXACT, ID_AA64ISAR0_SM3_SHIFT, 4, 0),
	ARM64_FTR_BITS(FTR_VISIBLE, FTR_STRICT, FTR_EXACT, ID_AA64ISAR0_SHA3_SHIFT, 4, 0),
	ARM64_FTR_BITS(FTR_VISIBLE, FTR_STRICT, FTR_EXACT, ID_AA64ISAR0_RDM_SHIFT, 4, 0),
	ARM64_FTR_BITS(FTR_VISIBLE, FTR_STRICT, FTR_LOWER_SAFE, ID_AA64ISAR0_TS_SHIFT, 4, 0),
	ARM64_FTR_BITS(FTR_VISIBLE, FTR_STRICT, FTR_LOWER_SAFE, ID_AA64ISAR0_FHM_SHIFT, 4, 0),
	ARM64_FTR_BITS(FTR_VISIBLE, FTR_STRICT, FTR_LOWER_SAFE, ID_AA64ISAR0_DP_SHIFT, 4, 0),
	ARM64_FTR_BITS(FTR_VISIBLE, FTR_STRICT, FTR_LOWER_SAFE, ID_AA64ISAR0_SM4_SHIFT, 4, 0),
	ARM64_FTR_BITS(FTR_VISIBLE, FTR_STRICT, FTR_LOWER_SAFE, ID_AA64ISAR0_SM3_SHIFT, 4, 0),
	ARM64_FTR_BITS(FTR_VISIBLE, FTR_STRICT, FTR_LOWER_SAFE, ID_AA64ISAR0_SHA3_SHIFT, 4, 0),
	ARM64_FTR_BITS(FTR_VISIBLE, FTR_STRICT, FTR_LOWER_SAFE, ID_AA64ISAR0_RDM_SHIFT, 4, 0),
	ARM64_FTR_BITS(FTR_VISIBLE, FTR_STRICT, FTR_LOWER_SAFE, ID_AA64ISAR0_ATOMICS_SHIFT, 4, 0),
	ARM64_FTR_BITS(FTR_VISIBLE, FTR_STRICT, FTR_LOWER_SAFE, ID_AA64ISAR0_CRC32_SHIFT, 4, 0),
	ARM64_FTR_BITS(FTR_VISIBLE, FTR_STRICT, FTR_LOWER_SAFE, ID_AA64ISAR0_SHA2_SHIFT, 4, 0),
	ARM64_FTR_BITS(FTR_VISIBLE, FTR_STRICT, FTR_LOWER_SAFE, ID_AA64ISAR0_SHA1_SHIFT, 4, 0),
	ARM64_FTR_BITS(FTR_VISIBLE, FTR_STRICT, FTR_LOWER_SAFE, ID_AA64ISAR0_AES_SHIFT, 4, 0),
	ARM64_FTR_END,
};

static const struct arm64_ftr_bits ftr_id_aa64isar1[] = {
	ARM64_FTR_BITS(FTR_VISIBLE, FTR_STRICT, FTR_LOWER_SAFE, ID_AA64ISAR1_LRCPC_SHIFT, 4, 0),
	ARM64_FTR_BITS(FTR_VISIBLE, FTR_STRICT, FTR_LOWER_SAFE, ID_AA64ISAR1_FCMA_SHIFT, 4, 0),
	ARM64_FTR_BITS(FTR_VISIBLE, FTR_STRICT, FTR_LOWER_SAFE, ID_AA64ISAR1_JSCVT_SHIFT, 4, 0),
	ARM64_FTR_BITS(FTR_VISIBLE, FTR_STRICT, FTR_LOWER_SAFE, ID_AA64ISAR1_DPB_SHIFT, 4, 0),
	ARM64_FTR_END,
};

static const struct arm64_ftr_bits ftr_id_aa64pfr0[] = {
	ARM64_FTR_BITS(FTR_HIDDEN, FTR_NONSTRICT, FTR_LOWER_SAFE, ID_AA64PFR0_CSV3_SHIFT, 4, 0),
	ARM64_FTR_BITS(FTR_HIDDEN, FTR_NONSTRICT, FTR_LOWER_SAFE, ID_AA64PFR0_CSV2_SHIFT, 4, 0),
	ARM64_FTR_BITS(FTR_VISIBLE, FTR_STRICT, FTR_LOWER_SAFE, ID_AA64PFR0_DIT_SHIFT, 4, 0),
	ARM64_FTR_BITS(FTR_HIDDEN, FTR_STRICT, FTR_LOWER_SAFE, ID_AA64PFR0_GIC_SHIFT, 4, 0),
	S_ARM64_FTR_BITS(FTR_VISIBLE, FTR_STRICT, FTR_LOWER_SAFE, ID_AA64PFR0_ASIMD_SHIFT, 4, ID_AA64PFR0_ASIMD_NI),
	S_ARM64_FTR_BITS(FTR_VISIBLE, FTR_STRICT, FTR_LOWER_SAFE, ID_AA64PFR0_FP_SHIFT, 4, ID_AA64PFR0_FP_NI),
	/* Linux doesn't care about the EL3 */
	ARM64_FTR_BITS(FTR_HIDDEN, FTR_NONSTRICT, FTR_LOWER_SAFE, ID_AA64PFR0_EL3_SHIFT, 4, 0),
	ARM64_FTR_BITS(FTR_HIDDEN, FTR_STRICT, FTR_LOWER_SAFE, ID_AA64PFR0_EL2_SHIFT, 4, 0),
	ARM64_FTR_BITS(FTR_HIDDEN, FTR_STRICT, FTR_LOWER_SAFE, ID_AA64PFR0_EL1_SHIFT, 4, ID_AA64PFR0_EL1_64BIT_ONLY),
	ARM64_FTR_BITS(FTR_HIDDEN, FTR_STRICT, FTR_LOWER_SAFE, ID_AA64PFR0_EL0_SHIFT, 4, ID_AA64PFR0_EL0_64BIT_ONLY),
	ARM64_FTR_END,
};

static const struct arm64_ftr_bits ftr_id_aa64pfr1[] = {
	ARM64_FTR_BITS(FTR_VISIBLE, FTR_STRICT, FTR_LOWER_SAFE, ID_AA64PFR1_SSBS_SHIFT, 4, ID_AA64PFR1_SSBS_PSTATE_NI),
	ARM64_FTR_END,
};

static const struct arm64_ftr_bits ftr_id_aa64pfr1[] = {
	ARM64_FTR_BITS(FTR_VISIBLE, FTR_STRICT, FTR_LOWER_SAFE, ID_AA64PFR1_SSBS_SHIFT, 4, ID_AA64PFR1_SSBS_PSTATE_NI),
	ARM64_FTR_END,
};

static const struct arm64_ftr_bits ftr_id_aa64mmfr0[] = {
	S_ARM64_FTR_BITS(FTR_HIDDEN, FTR_STRICT, FTR_LOWER_SAFE, ID_AA64MMFR0_TGRAN4_SHIFT, 4, ID_AA64MMFR0_TGRAN4_NI),
	S_ARM64_FTR_BITS(FTR_HIDDEN, FTR_STRICT, FTR_LOWER_SAFE, ID_AA64MMFR0_TGRAN64_SHIFT, 4, ID_AA64MMFR0_TGRAN64_NI),
	ARM64_FTR_BITS(FTR_HIDDEN, FTR_STRICT, FTR_LOWER_SAFE, ID_AA64MMFR0_TGRAN16_SHIFT, 4, ID_AA64MMFR0_TGRAN16_NI),
	ARM64_FTR_BITS(FTR_HIDDEN, FTR_STRICT, FTR_LOWER_SAFE, ID_AA64MMFR0_BIGENDEL0_SHIFT, 4, 0),
	/* Linux shouldn't care about secure memory */
	ARM64_FTR_BITS(FTR_HIDDEN, FTR_NONSTRICT, FTR_LOWER_SAFE, ID_AA64MMFR0_SNSMEM_SHIFT, 4, 0),
	ARM64_FTR_BITS(FTR_HIDDEN, FTR_STRICT, FTR_LOWER_SAFE, ID_AA64MMFR0_BIGENDEL_SHIFT, 4, 0),
	ARM64_FTR_BITS(FTR_HIDDEN, FTR_STRICT, FTR_LOWER_SAFE, ID_AA64MMFR0_ASID_SHIFT, 4, 0),
	/*
	 * Differing PARange is fine as long as all peripherals and memory are mapped
	 * within the minimum PARange of all CPUs
	 */
	ARM64_FTR_BITS(FTR_HIDDEN, FTR_NONSTRICT, FTR_LOWER_SAFE, ID_AA64MMFR0_PARANGE_SHIFT, 4, 0),
	ARM64_FTR_END,
};

static const struct arm64_ftr_bits ftr_id_aa64mmfr1[] = {
	ARM64_FTR_BITS(FTR_HIDDEN, FTR_STRICT, FTR_LOWER_SAFE, ID_AA64MMFR1_PAN_SHIFT, 4, 0),
	ARM64_FTR_BITS(FTR_HIDDEN, FTR_STRICT, FTR_LOWER_SAFE, ID_AA64MMFR1_LOR_SHIFT, 4, 0),
	ARM64_FTR_BITS(FTR_HIDDEN, FTR_STRICT, FTR_LOWER_SAFE, ID_AA64MMFR1_HPD_SHIFT, 4, 0),
	ARM64_FTR_BITS(FTR_HIDDEN, FTR_STRICT, FTR_LOWER_SAFE, ID_AA64MMFR1_VHE_SHIFT, 4, 0),
	ARM64_FTR_BITS(FTR_HIDDEN, FTR_STRICT, FTR_LOWER_SAFE, ID_AA64MMFR1_VMIDBITS_SHIFT, 4, 0),
	ARM64_FTR_BITS(FTR_HIDDEN, FTR_STRICT, FTR_LOWER_SAFE, ID_AA64MMFR1_HADBS_SHIFT, 4, 0),
	ARM64_FTR_END,
};

static const struct arm64_ftr_bits ftr_id_aa64mmfr2[] = {
	ARM64_FTR_BITS(FTR_VISIBLE, FTR_STRICT, FTR_LOWER_SAFE, ID_AA64MMFR2_AT_SHIFT, 4, 0),
	ARM64_FTR_BITS(FTR_HIDDEN, FTR_STRICT, FTR_LOWER_SAFE, ID_AA64MMFR2_LVA_SHIFT, 4, 0),
	ARM64_FTR_BITS(FTR_HIDDEN, FTR_STRICT, FTR_LOWER_SAFE, ID_AA64MMFR2_IESB_SHIFT, 4, 0),
	ARM64_FTR_BITS(FTR_HIDDEN, FTR_STRICT, FTR_LOWER_SAFE, ID_AA64MMFR2_LSM_SHIFT, 4, 0),
	ARM64_FTR_BITS(FTR_HIDDEN, FTR_STRICT, FTR_LOWER_SAFE, ID_AA64MMFR2_UAO_SHIFT, 4, 0),
	ARM64_FTR_BITS(FTR_HIDDEN, FTR_STRICT, FTR_LOWER_SAFE, ID_AA64MMFR2_CNP_SHIFT, 4, 0),
	ARM64_FTR_END,
};

static const struct arm64_ftr_bits ftr_ctr[] = {
	ARM64_FTR_BITS(FTR_VISIBLE, FTR_STRICT, FTR_EXACT, 31, 1, 1),		/* RES1 */
	ARM64_FTR_BITS(FTR_VISIBLE, FTR_STRICT, FTR_LOWER_SAFE, 29, 1, 1),	/* DIC */
	ARM64_FTR_BITS(FTR_VISIBLE, FTR_STRICT, FTR_LOWER_SAFE, 28, 1, 1),	/* IDC */
	ARM64_FTR_BITS(FTR_VISIBLE, FTR_STRICT, FTR_HIGHER_OR_ZERO_SAFE, 24, 4, 0),	/* CWG */
	ARM64_FTR_BITS(FTR_VISIBLE, FTR_STRICT, FTR_HIGHER_OR_ZERO_SAFE, 20, 4, 0),	/* ERG */
	ARM64_FTR_BITS(FTR_VISIBLE, FTR_STRICT, FTR_LOWER_SAFE, CTR_DMINLINE_SHIFT, 4, 1),
	/*
	 * Linux can handle differing I-cache policies. Userspace JITs will
	 * make use of *minLine.
	 * If we have differing I-cache policies, report it as the weakest - VIPT.
	 */
	ARM64_FTR_BITS(FTR_VISIBLE, FTR_NONSTRICT, FTR_EXACT, 14, 2, ICACHE_POLICY_VIPT),	/* L1Ip */
	ARM64_FTR_BITS(FTR_VISIBLE, FTR_STRICT, FTR_LOWER_SAFE, CTR_IMINLINE_SHIFT, 4, 0),
	ARM64_FTR_END,
};

struct arm64_ftr_reg arm64_ftr_reg_ctrel0 = {
	.name		= "SYS_CTR_EL0",
	.ftr_bits	= ftr_ctr
};

static const struct arm64_ftr_bits ftr_id_mmfr0[] = {
	S_ARM64_FTR_BITS(FTR_HIDDEN, FTR_STRICT, FTR_LOWER_SAFE, 28, 4, 0xf),	/* InnerShr */
	ARM64_FTR_BITS(FTR_HIDDEN, FTR_STRICT, FTR_LOWER_SAFE, 24, 4, 0),	/* FCSE */
	ARM64_FTR_BITS(FTR_HIDDEN, FTR_NONSTRICT, FTR_LOWER_SAFE, 20, 4, 0),	/* AuxReg */
	ARM64_FTR_BITS(FTR_HIDDEN, FTR_STRICT, FTR_LOWER_SAFE, 16, 4, 0),	/* TCM */
	ARM64_FTR_BITS(FTR_HIDDEN, FTR_STRICT, FTR_LOWER_SAFE, 12, 4, 0),	/* ShareLvl */
	S_ARM64_FTR_BITS(FTR_HIDDEN, FTR_STRICT, FTR_LOWER_SAFE, 8, 4, 0xf),	/* OuterShr */
	ARM64_FTR_BITS(FTR_HIDDEN, FTR_STRICT, FTR_LOWER_SAFE, 4, 4, 0),	/* PMSA */
	ARM64_FTR_BITS(FTR_HIDDEN, FTR_STRICT, FTR_LOWER_SAFE, 0, 4, 0),	/* VMSA */
	ARM64_FTR_END,
};

static const struct arm64_ftr_bits ftr_id_aa64dfr0[] = {
	ARM64_FTR_BITS(FTR_HIDDEN, FTR_STRICT, FTR_EXACT, 36, 28, 0),
	ARM64_FTR_BITS(FTR_HIDDEN, FTR_NONSTRICT, FTR_LOWER_SAFE, ID_AA64DFR0_PMSVER_SHIFT, 4, 0),
	ARM64_FTR_BITS(FTR_HIDDEN, FTR_STRICT, FTR_LOWER_SAFE, ID_AA64DFR0_CTX_CMPS_SHIFT, 4, 0),
	ARM64_FTR_BITS(FTR_HIDDEN, FTR_STRICT, FTR_LOWER_SAFE, ID_AA64DFR0_WRPS_SHIFT, 4, 0),
	ARM64_FTR_BITS(FTR_HIDDEN, FTR_STRICT, FTR_LOWER_SAFE, ID_AA64DFR0_BRPS_SHIFT, 4, 0),
	/*
	 * We can instantiate multiple PMU instances with different levels
	 * of support.
	 */
	S_ARM64_FTR_BITS(FTR_HIDDEN, FTR_NONSTRICT, FTR_EXACT, ID_AA64DFR0_PMUVER_SHIFT, 4, 0),
	ARM64_FTR_BITS(FTR_HIDDEN, FTR_STRICT, FTR_EXACT, ID_AA64DFR0_TRACEVER_SHIFT, 4, 0),
	ARM64_FTR_BITS(FTR_HIDDEN, FTR_STRICT, FTR_EXACT, ID_AA64DFR0_DEBUGVER_SHIFT, 4, 0x6),
	ARM64_FTR_END,
};

static const struct arm64_ftr_bits ftr_mvfr2[] = {
	ARM64_FTR_BITS(FTR_HIDDEN, FTR_STRICT, FTR_LOWER_SAFE, 4, 4, 0),		/* FPMisc */
	ARM64_FTR_BITS(FTR_HIDDEN, FTR_STRICT, FTR_LOWER_SAFE, 0, 4, 0),		/* SIMDMisc */
	ARM64_FTR_END,
};

static const struct arm64_ftr_bits ftr_dczid[] = {
	ARM64_FTR_BITS(FTR_VISIBLE, FTR_STRICT, FTR_EXACT, 4, 1, 1),		/* DZP */
	ARM64_FTR_BITS(FTR_VISIBLE, FTR_STRICT, FTR_LOWER_SAFE, 0, 4, 0),	/* BS */
	ARM64_FTR_END,
};


static const struct arm64_ftr_bits ftr_id_isar5[] = {
	ARM64_FTR_BITS(FTR_HIDDEN, FTR_STRICT, FTR_LOWER_SAFE, ID_ISAR5_RDM_SHIFT, 4, 0),
	ARM64_FTR_BITS(FTR_HIDDEN, FTR_STRICT, FTR_LOWER_SAFE, ID_ISAR5_CRC32_SHIFT, 4, 0),
	ARM64_FTR_BITS(FTR_HIDDEN, FTR_STRICT, FTR_LOWER_SAFE, ID_ISAR5_SHA2_SHIFT, 4, 0),
	ARM64_FTR_BITS(FTR_HIDDEN, FTR_STRICT, FTR_LOWER_SAFE, ID_ISAR5_SHA1_SHIFT, 4, 0),
	ARM64_FTR_BITS(FTR_HIDDEN, FTR_STRICT, FTR_LOWER_SAFE, ID_ISAR5_AES_SHIFT, 4, 0),
	ARM64_FTR_BITS(FTR_HIDDEN, FTR_STRICT, FTR_LOWER_SAFE, ID_ISAR5_SEVL_SHIFT, 4, 0),
	ARM64_FTR_END,
};

static const struct arm64_ftr_bits ftr_id_mmfr4[] = {
	ARM64_FTR_BITS(FTR_HIDDEN, FTR_STRICT, FTR_LOWER_SAFE, 4, 4, 0),	/* ac2 */
	ARM64_FTR_END,
};

static const struct arm64_ftr_bits ftr_id_pfr0[] = {
	ARM64_FTR_BITS(FTR_HIDDEN, FTR_STRICT, FTR_LOWER_SAFE, 12, 4, 0),		/* State3 */
	ARM64_FTR_BITS(FTR_HIDDEN, FTR_STRICT, FTR_LOWER_SAFE, 8, 4, 0),		/* State2 */
	ARM64_FTR_BITS(FTR_HIDDEN, FTR_STRICT, FTR_LOWER_SAFE, 4, 4, 0),		/* State1 */
	ARM64_FTR_BITS(FTR_HIDDEN, FTR_STRICT, FTR_LOWER_SAFE, 0, 4, 0),		/* State0 */
	ARM64_FTR_END,
};

static const struct arm64_ftr_bits ftr_id_dfr0[] = {
	ARM64_FTR_BITS(FTR_HIDDEN, FTR_STRICT, FTR_LOWER_SAFE, 28, 4, 0),
	S_ARM64_FTR_BITS(FTR_HIDDEN, FTR_STRICT, FTR_LOWER_SAFE, 24, 4, 0xf),	/* PerfMon */
	ARM64_FTR_BITS(FTR_HIDDEN, FTR_STRICT, FTR_LOWER_SAFE, 20, 4, 0),
	ARM64_FTR_BITS(FTR_HIDDEN, FTR_STRICT, FTR_LOWER_SAFE, 16, 4, 0),
	ARM64_FTR_BITS(FTR_HIDDEN, FTR_STRICT, FTR_LOWER_SAFE, 12, 4, 0),
	ARM64_FTR_BITS(FTR_HIDDEN, FTR_STRICT, FTR_LOWER_SAFE, 8, 4, 0),
	ARM64_FTR_BITS(FTR_HIDDEN, FTR_STRICT, FTR_LOWER_SAFE, 4, 4, 0),
	ARM64_FTR_BITS(FTR_HIDDEN, FTR_STRICT, FTR_LOWER_SAFE, 0, 4, 0),
	ARM64_FTR_END,
};

/*
 * Common ftr bits for a 32bit register with all hidden, strict
 * attributes, with 4bit feature fields and a default safe value of
 * 0. Covers the following 32bit registers:
 * id_isar[0-4], id_mmfr[1-3], id_pfr1, mvfr[0-1]
 */
static const struct arm64_ftr_bits ftr_generic_32bits[] = {
	ARM64_FTR_BITS(FTR_HIDDEN, FTR_STRICT, FTR_LOWER_SAFE, 28, 4, 0),
	ARM64_FTR_BITS(FTR_HIDDEN, FTR_STRICT, FTR_LOWER_SAFE, 24, 4, 0),
	ARM64_FTR_BITS(FTR_HIDDEN, FTR_STRICT, FTR_LOWER_SAFE, 20, 4, 0),
	ARM64_FTR_BITS(FTR_HIDDEN, FTR_STRICT, FTR_LOWER_SAFE, 16, 4, 0),
	ARM64_FTR_BITS(FTR_HIDDEN, FTR_STRICT, FTR_LOWER_SAFE, 12, 4, 0),
	ARM64_FTR_BITS(FTR_HIDDEN, FTR_STRICT, FTR_LOWER_SAFE, 8, 4, 0),
	ARM64_FTR_BITS(FTR_HIDDEN, FTR_STRICT, FTR_LOWER_SAFE, 4, 4, 0),
	ARM64_FTR_BITS(FTR_HIDDEN, FTR_STRICT, FTR_LOWER_SAFE, 0, 4, 0),
	ARM64_FTR_END,
};

/* Table for a single 32bit feature value */
static const struct arm64_ftr_bits ftr_single32[] = {
	ARM64_FTR_BITS(FTR_HIDDEN, FTR_STRICT, FTR_EXACT, 0, 32, 0),
	ARM64_FTR_END,
};

static const struct arm64_ftr_bits ftr_raz[] = {
	ARM64_FTR_END,
};

#define ARM64_FTR_REG(id, table) {		\
	.sys_id = id,				\
	.reg = 	&(struct arm64_ftr_reg){	\
		.name = #id,			\
		.ftr_bits = &((table)[0]),	\
	}}

static const struct __ftr_reg_entry {
	u32			sys_id;
	struct arm64_ftr_reg 	*reg;
} arm64_ftr_regs[] = {

	/* Op1 = 0, CRn = 0, CRm = 1 */
	ARM64_FTR_REG(SYS_ID_PFR0_EL1, ftr_id_pfr0),
	ARM64_FTR_REG(SYS_ID_PFR1_EL1, ftr_generic_32bits),
	ARM64_FTR_REG(SYS_ID_DFR0_EL1, ftr_id_dfr0),
	ARM64_FTR_REG(SYS_ID_MMFR0_EL1, ftr_id_mmfr0),
	ARM64_FTR_REG(SYS_ID_MMFR1_EL1, ftr_generic_32bits),
	ARM64_FTR_REG(SYS_ID_MMFR2_EL1, ftr_generic_32bits),
	ARM64_FTR_REG(SYS_ID_MMFR3_EL1, ftr_generic_32bits),

	/* Op1 = 0, CRn = 0, CRm = 2 */
	ARM64_FTR_REG(SYS_ID_ISAR0_EL1, ftr_generic_32bits),
	ARM64_FTR_REG(SYS_ID_ISAR1_EL1, ftr_generic_32bits),
	ARM64_FTR_REG(SYS_ID_ISAR2_EL1, ftr_generic_32bits),
	ARM64_FTR_REG(SYS_ID_ISAR3_EL1, ftr_generic_32bits),
	ARM64_FTR_REG(SYS_ID_ISAR4_EL1, ftr_generic_32bits),
	ARM64_FTR_REG(SYS_ID_ISAR5_EL1, ftr_id_isar5),
	ARM64_FTR_REG(SYS_ID_MMFR4_EL1, ftr_id_mmfr4),

	/* Op1 = 0, CRn = 0, CRm = 3 */
	ARM64_FTR_REG(SYS_MVFR0_EL1, ftr_generic_32bits),
	ARM64_FTR_REG(SYS_MVFR1_EL1, ftr_generic_32bits),
	ARM64_FTR_REG(SYS_MVFR2_EL1, ftr_mvfr2),

	/* Op1 = 0, CRn = 0, CRm = 4 */
	ARM64_FTR_REG(SYS_ID_AA64PFR0_EL1, ftr_id_aa64pfr0),
	ARM64_FTR_REG(SYS_ID_AA64PFR1_EL1, ftr_id_aa64pfr1),

	/* Op1 = 0, CRn = 0, CRm = 5 */
	ARM64_FTR_REG(SYS_ID_AA64DFR0_EL1, ftr_id_aa64dfr0),
	ARM64_FTR_REG(SYS_ID_AA64DFR1_EL1, ftr_raz),

	/* Op1 = 0, CRn = 0, CRm = 6 */
	ARM64_FTR_REG(SYS_ID_AA64ISAR0_EL1, ftr_id_aa64isar0),
	ARM64_FTR_REG(SYS_ID_AA64ISAR1_EL1, ftr_id_aa64isar1),

	/* Op1 = 0, CRn = 0, CRm = 7 */
	ARM64_FTR_REG(SYS_ID_AA64MMFR0_EL1, ftr_id_aa64mmfr0),
	ARM64_FTR_REG(SYS_ID_AA64MMFR1_EL1, ftr_id_aa64mmfr1),
	ARM64_FTR_REG(SYS_ID_AA64MMFR2_EL1, ftr_id_aa64mmfr2),

	/* Op1 = 3, CRn = 0, CRm = 0 */
	{ SYS_CTR_EL0, &arm64_ftr_reg_ctrel0 },
	ARM64_FTR_REG(SYS_DCZID_EL0, ftr_dczid),

	/* Op1 = 3, CRn = 14, CRm = 0 */
	ARM64_FTR_REG(SYS_CNTFRQ_EL0, ftr_single32),
};

static int search_cmp_ftr_reg(const void *id, const void *regp)
{
	return (int)(unsigned long)id - (int)((const struct __ftr_reg_entry *)regp)->sys_id;
}

/*
 * get_arm64_ftr_reg - Lookup a feature register entry using its
 * sys_reg() encoding. With the array arm64_ftr_regs sorted in the
 * ascending order of sys_id , we use binary search to find a matching
 * entry.
 *
 * returns - Upon success,  matching ftr_reg entry for id.
 *         - NULL on failure. It is upto the caller to decide
 *	     the impact of a failure.
 */
static struct arm64_ftr_reg *get_arm64_ftr_reg(u32 sys_id)
{
	const struct __ftr_reg_entry *ret;

	ret = bsearch((const void *)(unsigned long)sys_id,
			arm64_ftr_regs,
			ARRAY_SIZE(arm64_ftr_regs),
			sizeof(arm64_ftr_regs[0]),
			search_cmp_ftr_reg);
	if (ret)
		return ret->reg;
	return NULL;
}

static u64 arm64_ftr_set_value(const struct arm64_ftr_bits *ftrp, s64 reg,
			       s64 ftr_val)
{
	u64 mask = arm64_ftr_mask(ftrp);

	reg &= ~mask;
	reg |= (ftr_val << ftrp->shift) & mask;
	return reg;
}

static s64 arm64_ftr_safe_value(const struct arm64_ftr_bits *ftrp, s64 new,
				s64 cur)
{
	s64 ret = 0;

	switch (ftrp->type) {
	case FTR_EXACT:
		ret = ftrp->safe_val;
		break;
	case FTR_LOWER_SAFE:
		ret = new < cur ? new : cur;
		break;
	case FTR_HIGHER_OR_ZERO_SAFE:
		if (!cur || !new)
			break;
		/* Fallthrough */
	case FTR_HIGHER_SAFE:
		ret = new > cur ? new : cur;
		break;
	default:
		BUG();
	}

	return ret;
}

static void __init sort_ftr_regs(void)
{
	int i;

	/* Check that the array is sorted so that we can do the binary search */
	for (i = 1; i < ARRAY_SIZE(arm64_ftr_regs); i++)
		BUG_ON(arm64_ftr_regs[i].sys_id < arm64_ftr_regs[i - 1].sys_id);
}

/*
 * Initialise the CPU feature register from Boot CPU values.
 * Also initiliases the strict_mask for the register.
 * Any bits that are not covered by an arm64_ftr_bits entry are considered
 * RES0 for the system-wide value, and must strictly match.
 */
static void __init init_cpu_ftr_reg(u32 sys_reg, u64 new)
{
	u64 val = 0;
	u64 strict_mask = ~0x0ULL;
	u64 user_mask = 0;
	u64 valid_mask = 0;

	const struct arm64_ftr_bits *ftrp;
	struct arm64_ftr_reg *reg = get_arm64_ftr_reg(sys_reg);

	BUG_ON(!reg);

	for (ftrp  = reg->ftr_bits; ftrp->width; ftrp++) {
		u64 ftr_mask = arm64_ftr_mask(ftrp);
		s64 ftr_new = arm64_ftr_value(ftrp, new);

		val = arm64_ftr_set_value(ftrp, val, ftr_new);

		valid_mask |= ftr_mask;
		if (!ftrp->strict)
			strict_mask &= ~ftr_mask;
		if (ftrp->visible)
			user_mask |= ftr_mask;
		else
			reg->user_val = arm64_ftr_set_value(ftrp,
							    reg->user_val,
							    ftrp->safe_val);
	}

	val &= valid_mask;

	reg->sys_val = val;
	reg->strict_mask = strict_mask;
	reg->user_mask = user_mask;
}

extern const struct arm64_cpu_capabilities arm64_errata[];
static void __init setup_boot_cpu_capabilities(void);

void __init init_cpu_features(struct cpuinfo_arm64 *info)
{
	/* Before we start using the tables, make sure it is sorted */
	sort_ftr_regs();

	init_cpu_ftr_reg(SYS_CTR_EL0, info->reg_ctr);
	init_cpu_ftr_reg(SYS_DCZID_EL0, info->reg_dczid);
	init_cpu_ftr_reg(SYS_CNTFRQ_EL0, info->reg_cntfrq);
	init_cpu_ftr_reg(SYS_ID_AA64DFR0_EL1, info->reg_id_aa64dfr0);
	init_cpu_ftr_reg(SYS_ID_AA64DFR1_EL1, info->reg_id_aa64dfr1);
	init_cpu_ftr_reg(SYS_ID_AA64ISAR0_EL1, info->reg_id_aa64isar0);
	init_cpu_ftr_reg(SYS_ID_AA64ISAR1_EL1, info->reg_id_aa64isar1);
	init_cpu_ftr_reg(SYS_ID_AA64MMFR0_EL1, info->reg_id_aa64mmfr0);
	init_cpu_ftr_reg(SYS_ID_AA64MMFR1_EL1, info->reg_id_aa64mmfr1);
	init_cpu_ftr_reg(SYS_ID_AA64MMFR2_EL1, info->reg_id_aa64mmfr2);
	init_cpu_ftr_reg(SYS_ID_AA64PFR0_EL1, info->reg_id_aa64pfr0);
	init_cpu_ftr_reg(SYS_ID_AA64PFR1_EL1, info->reg_id_aa64pfr1);

	if (id_aa64pfr0_32bit_el0(info->reg_id_aa64pfr0)) {
		init_cpu_ftr_reg(SYS_ID_DFR0_EL1, info->reg_id_dfr0);
		init_cpu_ftr_reg(SYS_ID_ISAR0_EL1, info->reg_id_isar0);
		init_cpu_ftr_reg(SYS_ID_ISAR1_EL1, info->reg_id_isar1);
		init_cpu_ftr_reg(SYS_ID_ISAR2_EL1, info->reg_id_isar2);
		init_cpu_ftr_reg(SYS_ID_ISAR3_EL1, info->reg_id_isar3);
		init_cpu_ftr_reg(SYS_ID_ISAR4_EL1, info->reg_id_isar4);
		init_cpu_ftr_reg(SYS_ID_ISAR5_EL1, info->reg_id_isar5);
		init_cpu_ftr_reg(SYS_ID_MMFR0_EL1, info->reg_id_mmfr0);
		init_cpu_ftr_reg(SYS_ID_MMFR1_EL1, info->reg_id_mmfr1);
		init_cpu_ftr_reg(SYS_ID_MMFR2_EL1, info->reg_id_mmfr2);
		init_cpu_ftr_reg(SYS_ID_MMFR3_EL1, info->reg_id_mmfr3);
		init_cpu_ftr_reg(SYS_ID_PFR0_EL1, info->reg_id_pfr0);
		init_cpu_ftr_reg(SYS_ID_PFR1_EL1, info->reg_id_pfr1);
		init_cpu_ftr_reg(SYS_MVFR0_EL1, info->reg_mvfr0);
		init_cpu_ftr_reg(SYS_MVFR1_EL1, info->reg_mvfr1);
		init_cpu_ftr_reg(SYS_MVFR2_EL1, info->reg_mvfr2);
	}

	/*
	 * Detect and enable early CPU capabilities based on the boot CPU,
	 * after we have initialised the CPU feature infrastructure.
	 */
	setup_boot_cpu_capabilities();
}

static void update_cpu_ftr_reg(struct arm64_ftr_reg *reg, u64 new)
{
	const struct arm64_ftr_bits *ftrp;

	for (ftrp = reg->ftr_bits; ftrp->width; ftrp++) {
		s64 ftr_cur = arm64_ftr_value(ftrp, reg->sys_val);
		s64 ftr_new = arm64_ftr_value(ftrp, new);

		if (ftr_cur == ftr_new)
			continue;
		/* Find a safe value */
		ftr_new = arm64_ftr_safe_value(ftrp, ftr_new, ftr_cur);
		reg->sys_val = arm64_ftr_set_value(ftrp, reg->sys_val, ftr_new);
	}

}

static int check_update_ftr_reg(u32 sys_id, int cpu, u64 val, u64 boot)
{
	struct arm64_ftr_reg *regp = get_arm64_ftr_reg(sys_id);

	BUG_ON(!regp);
	update_cpu_ftr_reg(regp, val);
	if ((boot & regp->strict_mask) == (val & regp->strict_mask))
		return 0;
	pr_warn("SANITY CHECK: Unexpected variation in %s. Boot CPU: %#016llx, CPU%d: %#016llx\n",
			regp->name, boot, cpu, val);
	return 1;
}

/*
 * Update system wide CPU feature registers with the values from a
 * non-boot CPU. Also performs SANITY checks to make sure that there
 * aren't any insane variations from that of the boot CPU.
 */
void update_cpu_features(int cpu,
			 struct cpuinfo_arm64 *info,
			 struct cpuinfo_arm64 *boot)
{
	int taint = 0;

	/*
	 * The kernel can handle differing I-cache policies, but otherwise
	 * caches should look identical. Userspace JITs will make use of
	 * *minLine.
	 */
	taint |= check_update_ftr_reg(SYS_CTR_EL0, cpu,
				      info->reg_ctr, boot->reg_ctr);

	/*
	 * Userspace may perform DC ZVA instructions. Mismatched block sizes
	 * could result in too much or too little memory being zeroed if a
	 * process is preempted and migrated between CPUs.
	 */
	taint |= check_update_ftr_reg(SYS_DCZID_EL0, cpu,
				      info->reg_dczid, boot->reg_dczid);

	/* If different, timekeeping will be broken (especially with KVM) */
	taint |= check_update_ftr_reg(SYS_CNTFRQ_EL0, cpu,
				      info->reg_cntfrq, boot->reg_cntfrq);

	/*
	 * The kernel uses self-hosted debug features and expects CPUs to
	 * support identical debug features. We presently need CTX_CMPs, WRPs,
	 * and BRPs to be identical.
	 * ID_AA64DFR1 is currently RES0.
	 */
	taint |= check_update_ftr_reg(SYS_ID_AA64DFR0_EL1, cpu,
				      info->reg_id_aa64dfr0, boot->reg_id_aa64dfr0);
	taint |= check_update_ftr_reg(SYS_ID_AA64DFR1_EL1, cpu,
				      info->reg_id_aa64dfr1, boot->reg_id_aa64dfr1);
	/*
	 * Even in big.LITTLE, processors should be identical instruction-set
	 * wise.
	 */
	taint |= check_update_ftr_reg(SYS_ID_AA64ISAR0_EL1, cpu,
				      info->reg_id_aa64isar0, boot->reg_id_aa64isar0);
	taint |= check_update_ftr_reg(SYS_ID_AA64ISAR1_EL1, cpu,
				      info->reg_id_aa64isar1, boot->reg_id_aa64isar1);

	/*
	 * Differing PARange support is fine as long as all peripherals and
	 * memory are mapped within the minimum PARange of all CPUs.
	 * Linux should not care about secure memory.
	 */
	taint |= check_update_ftr_reg(SYS_ID_AA64MMFR0_EL1, cpu,
				      info->reg_id_aa64mmfr0, boot->reg_id_aa64mmfr0);
	taint |= check_update_ftr_reg(SYS_ID_AA64MMFR1_EL1, cpu,
				      info->reg_id_aa64mmfr1, boot->reg_id_aa64mmfr1);
	taint |= check_update_ftr_reg(SYS_ID_AA64MMFR2_EL1, cpu,
				      info->reg_id_aa64mmfr2, boot->reg_id_aa64mmfr2);

	/*
	 * EL3 is not our concern.
	 */
	taint |= check_update_ftr_reg(SYS_ID_AA64PFR0_EL1, cpu,
				      info->reg_id_aa64pfr0, boot->reg_id_aa64pfr0);
	taint |= check_update_ftr_reg(SYS_ID_AA64PFR1_EL1, cpu,
				      info->reg_id_aa64pfr1, boot->reg_id_aa64pfr1);

	/*
	 * If we have AArch32, we care about 32-bit features for compat.
	 * If the system doesn't support AArch32, don't update them.
	 */
	if (id_aa64pfr0_32bit_el0(read_sanitised_ftr_reg(SYS_ID_AA64PFR0_EL1)) &&
		id_aa64pfr0_32bit_el0(info->reg_id_aa64pfr0)) {

		taint |= check_update_ftr_reg(SYS_ID_DFR0_EL1, cpu,
					info->reg_id_dfr0, boot->reg_id_dfr0);
		taint |= check_update_ftr_reg(SYS_ID_ISAR0_EL1, cpu,
					info->reg_id_isar0, boot->reg_id_isar0);
		taint |= check_update_ftr_reg(SYS_ID_ISAR1_EL1, cpu,
					info->reg_id_isar1, boot->reg_id_isar1);
		taint |= check_update_ftr_reg(SYS_ID_ISAR2_EL1, cpu,
					info->reg_id_isar2, boot->reg_id_isar2);
		taint |= check_update_ftr_reg(SYS_ID_ISAR3_EL1, cpu,
					info->reg_id_isar3, boot->reg_id_isar3);
		taint |= check_update_ftr_reg(SYS_ID_ISAR4_EL1, cpu,
					info->reg_id_isar4, boot->reg_id_isar4);
		taint |= check_update_ftr_reg(SYS_ID_ISAR5_EL1, cpu,
					info->reg_id_isar5, boot->reg_id_isar5);

		/*
		 * Regardless of the value of the AuxReg field, the AIFSR, ADFSR, and
		 * ACTLR formats could differ across CPUs and therefore would have to
		 * be trapped for virtualization anyway.
		 */
		taint |= check_update_ftr_reg(SYS_ID_MMFR0_EL1, cpu,
					info->reg_id_mmfr0, boot->reg_id_mmfr0);
		taint |= check_update_ftr_reg(SYS_ID_MMFR1_EL1, cpu,
					info->reg_id_mmfr1, boot->reg_id_mmfr1);
		taint |= check_update_ftr_reg(SYS_ID_MMFR2_EL1, cpu,
					info->reg_id_mmfr2, boot->reg_id_mmfr2);
		taint |= check_update_ftr_reg(SYS_ID_MMFR3_EL1, cpu,
					info->reg_id_mmfr3, boot->reg_id_mmfr3);
		taint |= check_update_ftr_reg(SYS_ID_PFR0_EL1, cpu,
					info->reg_id_pfr0, boot->reg_id_pfr0);
		taint |= check_update_ftr_reg(SYS_ID_PFR1_EL1, cpu,
					info->reg_id_pfr1, boot->reg_id_pfr1);
		taint |= check_update_ftr_reg(SYS_MVFR0_EL1, cpu,
					info->reg_mvfr0, boot->reg_mvfr0);
		taint |= check_update_ftr_reg(SYS_MVFR1_EL1, cpu,
					info->reg_mvfr1, boot->reg_mvfr1);
		taint |= check_update_ftr_reg(SYS_MVFR2_EL1, cpu,
					info->reg_mvfr2, boot->reg_mvfr2);
	}

	/*
	 * Mismatched CPU features are a recipe for disaster. Don't even
	 * pretend to support them.
	 */
	if (taint) {
		pr_warn_once("Unsupported CPU feature variation detected.\n");
		add_taint(TAINT_CPU_OUT_OF_SPEC, LOCKDEP_STILL_OK);
	}
}

u64 read_sanitised_ftr_reg(u32 id)
{
	struct arm64_ftr_reg *regp = get_arm64_ftr_reg(id);

	/* We shouldn't get a request for an unsupported register */
	BUG_ON(!regp);
	return regp->sys_val;
}

#define read_sysreg_case(r)	\
	case r:		return read_sysreg_s(r)

/*
 * __read_sysreg_by_encoding() - Used by a STARTING cpu before cpuinfo is populated.
 * Read the system register on the current CPU
 */
static u64 __read_sysreg_by_encoding(u32 sys_id)
{
	switch (sys_id) {
	read_sysreg_case(SYS_ID_PFR0_EL1);
	read_sysreg_case(SYS_ID_PFR1_EL1);
	read_sysreg_case(SYS_ID_DFR0_EL1);
	read_sysreg_case(SYS_ID_MMFR0_EL1);
	read_sysreg_case(SYS_ID_MMFR1_EL1);
	read_sysreg_case(SYS_ID_MMFR2_EL1);
	read_sysreg_case(SYS_ID_MMFR3_EL1);
	read_sysreg_case(SYS_ID_ISAR0_EL1);
	read_sysreg_case(SYS_ID_ISAR1_EL1);
	read_sysreg_case(SYS_ID_ISAR2_EL1);
	read_sysreg_case(SYS_ID_ISAR3_EL1);
	read_sysreg_case(SYS_ID_ISAR4_EL1);
	read_sysreg_case(SYS_ID_ISAR5_EL1);
	read_sysreg_case(SYS_MVFR0_EL1);
	read_sysreg_case(SYS_MVFR1_EL1);
	read_sysreg_case(SYS_MVFR2_EL1);

	read_sysreg_case(SYS_ID_AA64PFR0_EL1);
	read_sysreg_case(SYS_ID_AA64PFR1_EL1);
	read_sysreg_case(SYS_ID_AA64DFR0_EL1);
	read_sysreg_case(SYS_ID_AA64DFR1_EL1);
	read_sysreg_case(SYS_ID_AA64MMFR0_EL1);
	read_sysreg_case(SYS_ID_AA64MMFR1_EL1);
	read_sysreg_case(SYS_ID_AA64MMFR2_EL1);
	read_sysreg_case(SYS_ID_AA64ISAR0_EL1);
	read_sysreg_case(SYS_ID_AA64ISAR1_EL1);

	read_sysreg_case(SYS_CNTFRQ_EL0);
	read_sysreg_case(SYS_CTR_EL0);
	read_sysreg_case(SYS_DCZID_EL0);

	default:
		BUG();
		return 0;
	}
}

#include <linux/irqchip/arm-gic-v3.h>

static bool
feature_matches(u64 reg, const struct arm64_cpu_capabilities *entry)
{
	int val = cpuid_feature_extract_field(reg, entry->field_pos, entry->sign);

	return val >= entry->min_field_value;
}

static bool
has_cpuid_feature(const struct arm64_cpu_capabilities *entry, int scope)
{
	u64 val;

	WARN_ON(scope == SCOPE_LOCAL_CPU && preemptible());
	if (scope == SCOPE_SYSTEM)
		val = read_sanitised_ftr_reg(entry->sys_reg);
	else
		val = __read_sysreg_by_encoding(entry->sys_reg);

	return feature_matches(val, entry);
}

static bool has_useable_gicv3_cpuif(const struct arm64_cpu_capabilities *entry, int scope)
{
	bool has_sre;

	if (!has_cpuid_feature(entry, scope))
		return false;

	has_sre = gic_enable_sre();
	if (!has_sre)
		pr_warn_once("%s present but disabled by higher exception level\n",
			     entry->desc);

	return has_sre;
}

static bool has_no_hw_prefetch(const struct arm64_cpu_capabilities *entry, int __unused)
{
	u32 midr = read_cpuid_id();

	/* Cavium ThunderX pass 1.x and 2.x */
	return MIDR_IS_CPU_MODEL_RANGE(midr, MIDR_THUNDERX,
		MIDR_CPU_VAR_REV(0, 0),
		MIDR_CPU_VAR_REV(1, MIDR_REVISION_MASK));
}

static bool hyp_offset_low(const struct arm64_cpu_capabilities *entry,
			   int __unused)
{
	phys_addr_t idmap_addr = __pa_symbol(__hyp_idmap_text_start);

	/*
	 * Activate the lower HYP offset only if:
	 * - the idmap doesn't clash with it,
	 * - the kernel is not running at EL2.
	 */
	return idmap_addr > GENMASK(VA_BITS - 2, 0) && !is_kernel_in_hyp_mode();
}

static bool has_no_fpsimd(const struct arm64_cpu_capabilities *entry, int __unused)
{
	u64 pfr0 = read_sanitised_ftr_reg(SYS_ID_AA64PFR0_EL1);

	return cpuid_feature_extract_signed_field(pfr0,
					ID_AA64PFR0_FP_SHIFT) < 0;
}

static bool __meltdown_safe = true;
static int __kpti_forced; /* 0: not forced, >0: forced on, <0: forced off */

static bool unmap_kernel_at_el0(const struct arm64_cpu_capabilities *entry,
				int scope)
{
<<<<<<< HEAD
	char const *str = "command line option";
	u64 pfr0 = read_sanitised_ftr_reg(SYS_ID_AA64PFR0_EL1);
	/* List of CPUs that are not vulnerable and don't need KPTI */
	static const struct midr_range kpti_safe_list[] = {
		_MIDR_ALL_VERSIONS(MIDR_CAVIUM_THUNDERX2),
		_MIDR_ALL_VERSIONS(MIDR_BRCM_VULCAN),
		_MIDR_ALL_VERSIONS(MIDR_CORTEX_A35),
		_MIDR_ALL_VERSIONS(MIDR_CORTEX_A53),
		_MIDR_ALL_VERSIONS(MIDR_CORTEX_A55),
		_MIDR_ALL_VERSIONS(MIDR_CORTEX_A57),
		_MIDR_ALL_VERSIONS(MIDR_CORTEX_A72),
		_MIDR_ALL_VERSIONS(MIDR_CORTEX_A73),
		{ /* sentinel */ }
	};
=======
	/* List of CPUs that are not vulnerable and don't need KPTI */
	static const struct midr_range kpti_safe_list[] = {
		MIDR_ALL_VERSIONS(MIDR_CAVIUM_THUNDERX2),
		MIDR_ALL_VERSIONS(MIDR_BRCM_VULCAN),
		MIDR_ALL_VERSIONS(MIDR_CORTEX_A35),
		MIDR_ALL_VERSIONS(MIDR_CORTEX_A53),
		MIDR_ALL_VERSIONS(MIDR_CORTEX_A55),
		MIDR_ALL_VERSIONS(MIDR_CORTEX_A57),
		MIDR_ALL_VERSIONS(MIDR_CORTEX_A72),
		MIDR_ALL_VERSIONS(MIDR_CORTEX_A73),
		{ /* sentinel */ }
	};
	char const *str = "kpti command line option";
	bool meltdown_safe;

	meltdown_safe = is_midr_in_range_list(read_cpuid_id(), kpti_safe_list);

	/* Defer to CPU feature registers */
	if (has_cpuid_feature(entry, scope))
		meltdown_safe = true;

	if (!meltdown_safe)
		__meltdown_safe = false;
>>>>>>> 32bc956b

	/*
	 * For reasons that aren't entirely clear, enabling KPTI on Cavium
	 * ThunderX leads to apparent I-cache corruption of kernel text, which
	 * ends as well as you might imagine. Don't even try.
	 */
	if (cpus_have_const_cap(ARM64_WORKAROUND_CAVIUM_27456)) {
		str = "ARM64_WORKAROUND_CAVIUM_27456";
		__kpti_forced = -1;
	}

	/* Useful for KASLR robustness */
	if (IS_ENABLED(CONFIG_RANDOMIZE_BASE) && kaslr_offset() > 0) {
		if (!__kpti_forced) {
			str = "KASLR";
			__kpti_forced = 1;
		}
	}

	if (cpu_mitigations_off() && !__kpti_forced) {
		str = "mitigations=off";
		__kpti_forced = -1;
	}

	if (!IS_ENABLED(CONFIG_UNMAP_KERNEL_AT_EL0)) {
		pr_info_once("kernel page table isolation disabled by kernel configuration\n");
		return false;
	}

	/* Forced? */
	if (__kpti_forced) {
		pr_info_once("kernel page table isolation forced %s by %s\n",
			     __kpti_forced > 0 ? "ON" : "OFF", str);
		return __kpti_forced > 0;
	}

	return !meltdown_safe;
}

#ifdef CONFIG_UNMAP_KERNEL_AT_EL0
static void __nocfi
kpti_install_ng_mappings(const struct arm64_cpu_capabilities *__unused)
{
	typedef void (kpti_remap_fn)(int, int, phys_addr_t);
	extern kpti_remap_fn idmap_kpti_install_ng_mappings;
	kpti_remap_fn *remap_fn;

	static bool kpti_applied = false;
	int cpu = smp_processor_id();

	if (kpti_applied)
		return;

	remap_fn = (void *)__pa_function(idmap_kpti_install_ng_mappings);

	cpu_install_idmap();
	remap_fn(cpu, num_online_cpus(), __pa_symbol(swapper_pg_dir));
	cpu_uninstall_idmap();

	if (!cpu)
		kpti_applied = true;

	return;
}
#else
static void
kpti_install_ng_mappings(const struct arm64_cpu_capabilities *__unused)
{
}
#endif	/* CONFIG_UNMAP_KERNEL_AT_EL0 */

static int __init parse_kpti(char *str)
{
	bool enabled;
	int ret = strtobool(str, &enabled);

	if (ret)
		return ret;

	__kpti_forced = enabled ? 1 : -1;
	return 0;
}
early_param("kpti", parse_kpti);

#ifdef CONFIG_ARM64_VHE
static bool runs_at_el2(const struct arm64_cpu_capabilities *entry, int __unused)
{
	return is_kernel_in_hyp_mode();
}

static void cpu_copy_el2regs(const struct arm64_cpu_capabilities *__unused)
{
	/*
	 * Copy register values that aren't redirected by hardware.
	 *
	 * Before code patching, we only set tpidr_el1, all CPUs need to copy
	 * this value to tpidr_el2 before we patch the code. Once we've done
	 * that, freshly-onlined CPUs will set tpidr_el2, so we don't need to
	 * do anything here.
	 */
	if (!alternatives_applied)
		write_sysreg(read_sysreg(tpidr_el1), tpidr_el2);
}
#endif

#ifdef CONFIG_ARM64_SSBD
static int ssbs_emulation_handler(struct pt_regs *regs, u32 instr)
{
	if (user_mode(regs))
		return 1;

	if (instr & BIT(CRm_shift))
		regs->pstate |= PSR_SSBS_BIT;
	else
		regs->pstate &= ~PSR_SSBS_BIT;

	arm64_skip_faulting_instruction(regs, 4);
	return 0;
}
#ifdef CONFIG_ARM64_SSBD
static int ssbs_emulation_handler(struct pt_regs *regs, u32 instr)
{
	if (user_mode(regs))
		return 1;

	if (instr & BIT(CRm_shift))
		regs->pstate |= PSR_SSBS_BIT;
	else
		regs->pstate &= ~PSR_SSBS_BIT;

	arm64_skip_faulting_instruction(regs, 4);
	return 0;
}

static struct undef_hook ssbs_emulation_hook = {
	.instr_mask	= ~(1U << CRm_shift),
	.instr_val	= 0xd500001f | REG_PSTATE_SSBS_IMM,
	.fn		= ssbs_emulation_handler,
};

static int cpu_enable_ssbs(void *__unused)
{
	static bool undef_hook_registered = false;
	static DEFINE_SPINLOCK(hook_lock);

	spin_lock(&hook_lock);
	if (!undef_hook_registered) {
		register_undef_hook(&ssbs_emulation_hook);
		undef_hook_registered = true;
	}
	spin_unlock(&hook_lock);

	if (arm64_get_ssbd_state() == ARM64_SSBD_FORCE_DISABLE) {
		sysreg_clear_set(sctlr_el1, 0, SCTLR_ELx_DSSBS);
		arm64_set_ssbd_mitigation(false);
	} else {
		arm64_set_ssbd_mitigation(true);
	}
	return 0;
}
#endif /* CONFIG_ARM64_SSBD */

static struct undef_hook ssbs_emulation_hook = {
	.instr_mask	= ~(1U << CRm_shift),
	.instr_val	= 0xd500001f | REG_PSTATE_SSBS_IMM,
	.fn		= ssbs_emulation_handler,
};

static void cpu_enable_ssbs(const struct arm64_cpu_capabilities *__unused)
{
	static bool undef_hook_registered = false;
	static DEFINE_SPINLOCK(hook_lock);

	spin_lock(&hook_lock);
	if (!undef_hook_registered) {
		register_undef_hook(&ssbs_emulation_hook);
		undef_hook_registered = true;
	}
	spin_unlock(&hook_lock);

	if (arm64_get_ssbd_state() == ARM64_SSBD_FORCE_DISABLE) {
		sysreg_clear_set(sctlr_el1, 0, SCTLR_ELx_DSSBS);
		arm64_set_ssbd_mitigation(false);
	} else {
		arm64_set_ssbd_mitigation(true);
	}
}
#endif /* CONFIG_ARM64_SSBD */

static const struct arm64_cpu_capabilities arm64_features[] = {
	{
		.desc = "GIC system register CPU interface",
		.capability = ARM64_HAS_SYSREG_GIC_CPUIF,
		.type = ARM64_CPUCAP_SYSTEM_FEATURE,
		.matches = has_useable_gicv3_cpuif,
		.sys_reg = SYS_ID_AA64PFR0_EL1,
		.field_pos = ID_AA64PFR0_GIC_SHIFT,
		.sign = FTR_UNSIGNED,
		.min_field_value = 1,
	},
#ifdef CONFIG_ARM64_PAN
	{
		.desc = "Privileged Access Never",
		.capability = ARM64_HAS_PAN,
		.type = ARM64_CPUCAP_SYSTEM_FEATURE,
		.matches = has_cpuid_feature,
		.sys_reg = SYS_ID_AA64MMFR1_EL1,
		.field_pos = ID_AA64MMFR1_PAN_SHIFT,
		.sign = FTR_UNSIGNED,
		.min_field_value = 1,
		.cpu_enable = cpu_enable_pan,
	},
#endif /* CONFIG_ARM64_PAN */
#if defined(CONFIG_AS_LSE) && defined(CONFIG_ARM64_LSE_ATOMICS)
	{
		.desc = "LSE atomic instructions",
		.capability = ARM64_HAS_LSE_ATOMICS,
		.type = ARM64_CPUCAP_SYSTEM_FEATURE,
		.matches = has_cpuid_feature,
		.sys_reg = SYS_ID_AA64ISAR0_EL1,
		.field_pos = ID_AA64ISAR0_ATOMICS_SHIFT,
		.sign = FTR_UNSIGNED,
		.min_field_value = 2,
	},
#endif /* CONFIG_AS_LSE && CONFIG_ARM64_LSE_ATOMICS */
	{
		.desc = "Software prefetching using PRFM",
		.capability = ARM64_HAS_NO_HW_PREFETCH,
		.type = ARM64_CPUCAP_WEAK_LOCAL_CPU_FEATURE,
		.matches = has_no_hw_prefetch,
	},
#ifdef CONFIG_ARM64_UAO
	{
		.desc = "User Access Override",
		.capability = ARM64_HAS_UAO,
		.type = ARM64_CPUCAP_SYSTEM_FEATURE,
		.matches = has_cpuid_feature,
		.sys_reg = SYS_ID_AA64MMFR2_EL1,
		.field_pos = ID_AA64MMFR2_UAO_SHIFT,
		.min_field_value = 1,
		/*
		 * We rely on stop_machine() calling uao_thread_switch() to set
		 * UAO immediately after patching.
		 */
	},
#endif /* CONFIG_ARM64_UAO */
#ifdef CONFIG_ARM64_PAN
	{
		.capability = ARM64_ALT_PAN_NOT_UAO,
		.type = ARM64_CPUCAP_SYSTEM_FEATURE,
		.matches = cpufeature_pan_not_uao,
	},
#endif /* CONFIG_ARM64_PAN */
#ifdef CONFIG_ARM64_VHE
	{
		.desc = "Virtualization Host Extensions",
		.capability = ARM64_HAS_VIRT_HOST_EXTN,
		.type = ARM64_CPUCAP_STRICT_BOOT_CPU_FEATURE,
		.matches = runs_at_el2,
		.cpu_enable = cpu_copy_el2regs,
	},
#endif	/* CONFIG_ARM64_VHE */
	{
		.desc = "32-bit EL0 Support",
		.capability = ARM64_HAS_32BIT_EL0,
		.type = ARM64_CPUCAP_SYSTEM_FEATURE,
		.matches = has_cpuid_feature,
		.sys_reg = SYS_ID_AA64PFR0_EL1,
		.sign = FTR_UNSIGNED,
		.field_pos = ID_AA64PFR0_EL0_SHIFT,
		.min_field_value = ID_AA64PFR0_EL0_32BIT_64BIT,
	},
	{
		.desc = "Reduced HYP mapping offset",
		.capability = ARM64_HYP_OFFSET_LOW,
		.type = ARM64_CPUCAP_SYSTEM_FEATURE,
		.matches = hyp_offset_low,
	},
	{
		.desc = "Kernel page table isolation (KPTI)",
		.capability = ARM64_UNMAP_KERNEL_AT_EL0,
		.type = ARM64_CPUCAP_BOOT_RESTRICTED_CPU_LOCAL_FEATURE,
		/*
		 * The ID feature fields below are used to indicate that
		 * the CPU doesn't need KPTI. See unmap_kernel_at_el0 for
		 * more details.
		 */
		.sys_reg = SYS_ID_AA64PFR0_EL1,
		.field_pos = ID_AA64PFR0_CSV3_SHIFT,
		.min_field_value = 1,
		.matches = unmap_kernel_at_el0,
		.cpu_enable = kpti_install_ng_mappings,
	},
	{
		/* FP/SIMD is not implemented */
		.capability = ARM64_HAS_NO_FPSIMD,
		.type = ARM64_CPUCAP_BOOT_RESTRICTED_CPU_LOCAL_FEATURE,
		.min_field_value = 0,
		.matches = has_no_fpsimd,
	},
#ifdef CONFIG_ARM64_PMEM
	{
		.desc = "Data cache clean to Point of Persistence",
		.capability = ARM64_HAS_DCPOP,
		.type = ARM64_CPUCAP_SYSTEM_FEATURE,
		.matches = has_cpuid_feature,
		.sys_reg = SYS_ID_AA64ISAR1_EL1,
		.field_pos = ID_AA64ISAR1_DPB_SHIFT,
		.min_field_value = 1,
	},
#endif
<<<<<<< HEAD
#ifndef CONFIG_MTK_IGNORE_SSBS
=======
>>>>>>> 32bc956b
#ifdef CONFIG_ARM64_SSBD
	{
		.desc = "Speculative Store Bypassing Safe (SSBS)",
		.capability = ARM64_SSBS,
<<<<<<< HEAD
		.def_scope = SCOPE_LOCAL_CPU,
		//.type = ARM64_CPUCAP_WEAK_LOCAL_CPU_FEATURE,
=======
		.type = ARM64_CPUCAP_WEAK_LOCAL_CPU_FEATURE,
>>>>>>> 32bc956b
		.matches = has_cpuid_feature,
		.sys_reg = SYS_ID_AA64PFR1_EL1,
		.field_pos = ID_AA64PFR1_SSBS_SHIFT,
		.sign = FTR_UNSIGNED,
		.min_field_value = ID_AA64PFR1_SSBS_PSTATE_ONLY,
<<<<<<< HEAD
		.enable = cpu_enable_ssbs,
	},
#endif
#endif
=======
		.cpu_enable = cpu_enable_ssbs,
	},
#endif
>>>>>>> 32bc956b
	{},
};


#define HWCAP_CPUID_MATCH(reg, field, s, min_value)		\
		.matches = has_cpuid_feature,			\
		.sys_reg = reg,					\
		.field_pos = field,				\
		.sign = s,					\
		.min_field_value = min_value,			\

#define __HWCAP_CAP(name, cap_type, cap)			\
		.desc = name,					\
		.type = ARM64_CPUCAP_SYSTEM_FEATURE,		\
		.hwcap_type = cap_type,				\
		.hwcap = cap,					\

#define HWCAP_CAP(reg, field, s, min_value, cap_type, cap)	\
	{							\
		__HWCAP_CAP(#cap, cap_type, cap)		\
		HWCAP_CPUID_MATCH(reg, field, s, min_value)	\
	}

#define HWCAP_CAP_MATCH(match, cap_type, cap)			\
	{							\
		__HWCAP_CAP(#cap, cap_type, cap)		\
		.matches = match,				\
	}

static const struct arm64_cpu_capabilities arm64_elf_hwcaps[] = {
	HWCAP_CAP(SYS_ID_AA64ISAR0_EL1, ID_AA64ISAR0_AES_SHIFT, FTR_UNSIGNED, 2, CAP_HWCAP, HWCAP_PMULL),
	HWCAP_CAP(SYS_ID_AA64ISAR0_EL1, ID_AA64ISAR0_AES_SHIFT, FTR_UNSIGNED, 1, CAP_HWCAP, HWCAP_AES),
	HWCAP_CAP(SYS_ID_AA64ISAR0_EL1, ID_AA64ISAR0_SHA1_SHIFT, FTR_UNSIGNED, 1, CAP_HWCAP, HWCAP_SHA1),
	HWCAP_CAP(SYS_ID_AA64ISAR0_EL1, ID_AA64ISAR0_SHA2_SHIFT, FTR_UNSIGNED, 1, CAP_HWCAP, HWCAP_SHA2),
	HWCAP_CAP(SYS_ID_AA64ISAR0_EL1, ID_AA64ISAR0_SHA2_SHIFT, FTR_UNSIGNED, 2, CAP_HWCAP, HWCAP_SHA512),
	HWCAP_CAP(SYS_ID_AA64ISAR0_EL1, ID_AA64ISAR0_CRC32_SHIFT, FTR_UNSIGNED, 1, CAP_HWCAP, HWCAP_CRC32),
	HWCAP_CAP(SYS_ID_AA64ISAR0_EL1, ID_AA64ISAR0_ATOMICS_SHIFT, FTR_UNSIGNED, 2, CAP_HWCAP, HWCAP_ATOMICS),
	HWCAP_CAP(SYS_ID_AA64ISAR0_EL1, ID_AA64ISAR0_RDM_SHIFT, FTR_UNSIGNED, 1, CAP_HWCAP, HWCAP_ASIMDRDM),
	HWCAP_CAP(SYS_ID_AA64ISAR0_EL1, ID_AA64ISAR0_SHA3_SHIFT, FTR_UNSIGNED, 1, CAP_HWCAP, HWCAP_SHA3),
	HWCAP_CAP(SYS_ID_AA64ISAR0_EL1, ID_AA64ISAR0_SM3_SHIFT, FTR_UNSIGNED, 1, CAP_HWCAP, HWCAP_SM3),
	HWCAP_CAP(SYS_ID_AA64ISAR0_EL1, ID_AA64ISAR0_SM4_SHIFT, FTR_UNSIGNED, 1, CAP_HWCAP, HWCAP_SM4),
	HWCAP_CAP(SYS_ID_AA64ISAR0_EL1, ID_AA64ISAR0_DP_SHIFT, FTR_UNSIGNED, 1, CAP_HWCAP, HWCAP_ASIMDDP),
	HWCAP_CAP(SYS_ID_AA64ISAR0_EL1, ID_AA64ISAR0_FHM_SHIFT, FTR_UNSIGNED, 1, CAP_HWCAP, HWCAP_ASIMDFHM),
	HWCAP_CAP(SYS_ID_AA64ISAR0_EL1, ID_AA64ISAR0_TS_SHIFT, FTR_UNSIGNED, 1, CAP_HWCAP, HWCAP_FLAGM),
	HWCAP_CAP(SYS_ID_AA64PFR0_EL1, ID_AA64PFR0_FP_SHIFT, FTR_SIGNED, 0, CAP_HWCAP, HWCAP_FP),
	HWCAP_CAP(SYS_ID_AA64PFR0_EL1, ID_AA64PFR0_FP_SHIFT, FTR_SIGNED, 1, CAP_HWCAP, HWCAP_FPHP),
	HWCAP_CAP(SYS_ID_AA64PFR0_EL1, ID_AA64PFR0_ASIMD_SHIFT, FTR_SIGNED, 0, CAP_HWCAP, HWCAP_ASIMD),
	HWCAP_CAP(SYS_ID_AA64PFR0_EL1, ID_AA64PFR0_ASIMD_SHIFT, FTR_SIGNED, 1, CAP_HWCAP, HWCAP_ASIMDHP),
	HWCAP_CAP(SYS_ID_AA64PFR0_EL1, ID_AA64PFR0_DIT_SHIFT, FTR_SIGNED, 1, CAP_HWCAP, HWCAP_DIT),
	HWCAP_CAP(SYS_ID_AA64ISAR1_EL1, ID_AA64ISAR1_DPB_SHIFT, FTR_UNSIGNED, 1, CAP_HWCAP, HWCAP_DCPOP),
	HWCAP_CAP(SYS_ID_AA64ISAR1_EL1, ID_AA64ISAR1_JSCVT_SHIFT, FTR_UNSIGNED, 1, CAP_HWCAP, HWCAP_JSCVT),
	HWCAP_CAP(SYS_ID_AA64ISAR1_EL1, ID_AA64ISAR1_FCMA_SHIFT, FTR_UNSIGNED, 1, CAP_HWCAP, HWCAP_FCMA),
	HWCAP_CAP(SYS_ID_AA64ISAR1_EL1, ID_AA64ISAR1_LRCPC_SHIFT, FTR_UNSIGNED, 1, CAP_HWCAP, HWCAP_LRCPC),
<<<<<<< HEAD
=======
	HWCAP_CAP(SYS_ID_AA64ISAR1_EL1, ID_AA64ISAR1_LRCPC_SHIFT, FTR_UNSIGNED, 2, CAP_HWCAP, HWCAP_ILRCPC),
	HWCAP_CAP(SYS_ID_AA64MMFR2_EL1, ID_AA64MMFR2_AT_SHIFT, FTR_UNSIGNED, 1, CAP_HWCAP, HWCAP_USCAT),
>>>>>>> 32bc956b
	HWCAP_CAP(SYS_ID_AA64PFR1_EL1, ID_AA64PFR1_SSBS_SHIFT, FTR_UNSIGNED, ID_AA64PFR1_SSBS_PSTATE_INSNS, CAP_HWCAP, HWCAP_SSBS),
	{},
};

#ifdef CONFIG_COMPAT
static bool compat_has_neon(const struct arm64_cpu_capabilities *cap, int scope)
{
	/*
	 * Check that all of MVFR1_EL1.{SIMDSP, SIMDInt, SIMDLS} are available,
	 * in line with that of arm32 as in vfp_init(). We make sure that the
	 * check is future proof, by making sure value is non-zero.
	 */
	u32 mvfr1;

	WARN_ON(scope == SCOPE_LOCAL_CPU && preemptible());
	if (scope == SCOPE_SYSTEM)
		mvfr1 = read_sanitised_ftr_reg(SYS_MVFR1_EL1);
	else
		mvfr1 = read_sysreg_s(SYS_MVFR1_EL1);

	return cpuid_feature_extract_unsigned_field(mvfr1, MVFR1_SIMDSP_SHIFT) &&
		cpuid_feature_extract_unsigned_field(mvfr1, MVFR1_SIMDINT_SHIFT) &&
		cpuid_feature_extract_unsigned_field(mvfr1, MVFR1_SIMDLS_SHIFT);
}
#endif

static const struct arm64_cpu_capabilities compat_elf_hwcaps[] = {
#ifdef CONFIG_COMPAT
	HWCAP_CAP_MATCH(compat_has_neon, CAP_COMPAT_HWCAP, COMPAT_HWCAP_NEON),
	HWCAP_CAP(SYS_MVFR1_EL1, MVFR1_SIMDFMAC_SHIFT, FTR_UNSIGNED, 1, CAP_COMPAT_HWCAP, COMPAT_HWCAP_VFPv4),
	/* Arm v8 mandates MVFR0.FPDP == {0, 2}. So, piggy back on this for the presence of VFP support */
	HWCAP_CAP(SYS_MVFR0_EL1, MVFR0_FPDP_SHIFT, FTR_UNSIGNED, 2, CAP_COMPAT_HWCAP, COMPAT_HWCAP_VFP),
	HWCAP_CAP(SYS_MVFR0_EL1, MVFR0_FPDP_SHIFT, FTR_UNSIGNED, 2, CAP_COMPAT_HWCAP, COMPAT_HWCAP_VFPv3),
	HWCAP_CAP(SYS_ID_ISAR5_EL1, ID_ISAR5_AES_SHIFT, FTR_UNSIGNED, 2, CAP_COMPAT_HWCAP2, COMPAT_HWCAP2_PMULL),
	HWCAP_CAP(SYS_ID_ISAR5_EL1, ID_ISAR5_AES_SHIFT, FTR_UNSIGNED, 1, CAP_COMPAT_HWCAP2, COMPAT_HWCAP2_AES),
	HWCAP_CAP(SYS_ID_ISAR5_EL1, ID_ISAR5_SHA1_SHIFT, FTR_UNSIGNED, 1, CAP_COMPAT_HWCAP2, COMPAT_HWCAP2_SHA1),
	HWCAP_CAP(SYS_ID_ISAR5_EL1, ID_ISAR5_SHA2_SHIFT, FTR_UNSIGNED, 1, CAP_COMPAT_HWCAP2, COMPAT_HWCAP2_SHA2),
	HWCAP_CAP(SYS_ID_ISAR5_EL1, ID_ISAR5_CRC32_SHIFT, FTR_UNSIGNED, 1, CAP_COMPAT_HWCAP2, COMPAT_HWCAP2_CRC32),
#endif
	{},
};

static void __init cap_set_elf_hwcap(const struct arm64_cpu_capabilities *cap)
{
	switch (cap->hwcap_type) {
	case CAP_HWCAP:
		elf_hwcap |= cap->hwcap;
		break;
#ifdef CONFIG_COMPAT
	case CAP_COMPAT_HWCAP:
		compat_elf_hwcap |= (u32)cap->hwcap;
		break;
	case CAP_COMPAT_HWCAP2:
		compat_elf_hwcap2 |= (u32)cap->hwcap;
		break;
#endif
	default:
		WARN_ON(1);
		break;
	}
}

/* Check if we have a particular HWCAP enabled */
static bool cpus_have_elf_hwcap(const struct arm64_cpu_capabilities *cap)
{
	bool rc;

	switch (cap->hwcap_type) {
	case CAP_HWCAP:
		rc = (elf_hwcap & cap->hwcap) != 0;
		break;
#ifdef CONFIG_COMPAT
	case CAP_COMPAT_HWCAP:
		rc = (compat_elf_hwcap & (u32)cap->hwcap) != 0;
		break;
	case CAP_COMPAT_HWCAP2:
		rc = (compat_elf_hwcap2 & (u32)cap->hwcap) != 0;
		break;
#endif
	default:
		WARN_ON(1);
		rc = false;
	}

	return rc;
}

static void __init setup_elf_hwcaps(const struct arm64_cpu_capabilities *hwcaps)
{
	/* We support emulation of accesses to CPU ID feature registers */
	elf_hwcap |= HWCAP_CPUID;
	for (; hwcaps->matches; hwcaps++)
		if (hwcaps->matches(hwcaps, cpucap_default_scope(hwcaps)))
			cap_set_elf_hwcap(hwcaps);
}

/*
 * Check if the current CPU has a given feature capability.
 * Should be called from non-preemptible context.
 */
static bool __this_cpu_has_cap(const struct arm64_cpu_capabilities *cap_array,
			       unsigned int cap)
{
	const struct arm64_cpu_capabilities *caps;

	if (WARN_ON(preemptible()))
		return false;

	for (caps = cap_array; caps->matches; caps++)
		if (caps->capability == cap &&
		    caps->matches(caps, SCOPE_LOCAL_CPU))
			return true;
	return false;
}

static void __update_cpu_capabilities(const struct arm64_cpu_capabilities *caps,
				      u16 scope_mask, const char *info)
{
	scope_mask &= ARM64_CPUCAP_SCOPE_MASK;
	for (; caps->matches; caps++) {
		if (!(caps->type & scope_mask) ||
		    !caps->matches(caps, cpucap_default_scope(caps)))
			continue;

		if (!cpus_have_cap(caps->capability) && caps->desc)
			pr_info("%s %s\n", info, caps->desc);
		cpus_set_cap(caps->capability);
	}
}

static void update_cpu_capabilities(u16 scope_mask)
{
	__update_cpu_capabilities(arm64_errata, scope_mask,
				  "enabling workaround for");
	__update_cpu_capabilities(arm64_features, scope_mask, "detected:");
}

static int __enable_cpu_capability(void *arg)
{
	const struct arm64_cpu_capabilities *cap = arg;

	cap->cpu_enable(cap);
	return 0;
}

/*
 * Run through the enabled capabilities and enable() it on all active
 * CPUs
 */
static void __init
__enable_cpu_capabilities(const struct arm64_cpu_capabilities *caps,
			  u16 scope_mask)
{
	scope_mask &= ARM64_CPUCAP_SCOPE_MASK;
	for (; caps->matches; caps++) {
		unsigned int num = caps->capability;

		if (!(caps->type & scope_mask) || !cpus_have_cap(num))
			continue;

		/* Ensure cpus_have_const_cap(num) works */
		static_branch_enable(&cpu_hwcap_keys[num]);

		if (caps->cpu_enable) {
			/*
			 * Capabilities with SCOPE_BOOT_CPU scope are finalised
			 * before any secondary CPU boots. Thus, each secondary
			 * will enable the capability as appropriate via
			 * check_local_cpu_capabilities(). The only exception is
			 * the boot CPU, for which the capability must be
			 * enabled here. This approach avoids costly
			 * stop_machine() calls for this case.
			 *
			 * Otherwise, use stop_machine() as it schedules the
			 * work allowing us to modify PSTATE, instead of
			 * on_each_cpu() which uses an IPI, giving us a PSTATE
			 * that disappears when we return.
			 */
			if (scope_mask & SCOPE_BOOT_CPU)
				caps->cpu_enable(caps);
			else
				stop_machine(__enable_cpu_capability,
					     (void *)caps, cpu_online_mask);
		}
	}
}

static void __init enable_cpu_capabilities(u16 scope_mask)
{
	__enable_cpu_capabilities(arm64_errata, scope_mask);
	__enable_cpu_capabilities(arm64_features, scope_mask);
}

/*
 * Flag to indicate if we have computed the system wide
 * capabilities based on the boot time active CPUs. This
 * will be used to determine if a new booting CPU should
 * go through the verification process to make sure that it
 * supports the system capabilities, without using a hotplug
 * notifier.
 */
static bool sys_caps_initialised;

static inline void set_sys_caps_initialised(void)
{
	sys_caps_initialised = true;
}

/*
 * Run through the list of capabilities to check for conflicts.
 * If the system has already detected a capability, take necessary
 * action on this CPU.
 *
 * Returns "false" on conflicts.
 */
static bool
__verify_local_cpu_caps(const struct arm64_cpu_capabilities *caps_list,
			u16 scope_mask)
{
	bool cpu_has_cap, system_has_cap;
	const struct arm64_cpu_capabilities *caps;

	scope_mask &= ARM64_CPUCAP_SCOPE_MASK;

	for (caps = caps_list; caps->matches; caps++) {
		if (!(caps->type & scope_mask))
			continue;

		cpu_has_cap = __this_cpu_has_cap(caps_list, caps->capability);
		system_has_cap = cpus_have_cap(caps->capability);

		if (system_has_cap) {
			/*
			 * Check if the new CPU misses an advertised feature,
			 * which is not safe to miss.
			 */
			if (!cpu_has_cap && !cpucap_late_cpu_optional(caps))
				break;
			/*
			 * We have to issue cpu_enable() irrespective of
			 * whether the CPU has it or not, as it is enabeld
			 * system wide. It is upto the call back to take
			 * appropriate action on this CPU.
			 */
			if (caps->cpu_enable)
				caps->cpu_enable(caps);
		} else {
			/*
			 * Check if the CPU has this capability if it isn't
			 * safe to have when the system doesn't.
			 */
			if (cpu_has_cap && !cpucap_late_cpu_permitted(caps))
				break;
		}
	}

	if (caps->matches) {
		pr_crit("CPU%d: Detected conflict for capability %d (%s), System: %d, CPU: %d\n",
			smp_processor_id(), caps->capability,
			caps->desc, system_has_cap, cpu_has_cap);
		return false;
	}

	return true;
}

static bool verify_local_cpu_caps(u16 scope_mask)
{
	return __verify_local_cpu_caps(arm64_errata, scope_mask) &&
	       __verify_local_cpu_caps(arm64_features, scope_mask);
}

/*
 * Check for CPU features that are used in early boot
 * based on the Boot CPU value.
 */
static void check_early_cpu_features(void)
{
	verify_cpu_asid_bits();
	/*
	 * Early features are used by the kernel already. If there
	 * is a conflict, we cannot proceed further.
	 */
	if (!verify_local_cpu_caps(SCOPE_BOOT_CPU))
		cpu_panic_kernel();
}

static void
verify_local_elf_hwcaps(const struct arm64_cpu_capabilities *caps)
{

	for (; caps->matches; caps++)
		if (cpus_have_elf_hwcap(caps) && !caps->matches(caps, SCOPE_LOCAL_CPU)) {
			pr_crit("CPU%d: missing HWCAP: %s\n",
					smp_processor_id(), caps->desc);
			cpu_die_early();
		}
}


/*
 * Run through the enabled system capabilities and enable() it on this CPU.
 * The capabilities were decided based on the available CPUs at the boot time.
 * Any new CPU should match the system wide status of the capability. If the
 * new CPU doesn't have a capability which the system now has enabled, we
 * cannot do anything to fix it up and could cause unexpected failures. So
 * we park the CPU.
 */
static void verify_local_cpu_capabilities(void)
{
	/*
	 * The capabilities with SCOPE_BOOT_CPU are checked from
	 * check_early_cpu_features(), as they need to be verified
	 * on all secondary CPUs.
	 */
	if (!verify_local_cpu_caps(SCOPE_ALL & ~SCOPE_BOOT_CPU))
		cpu_die_early();

	verify_local_elf_hwcaps(arm64_elf_hwcaps);
	if (system_supports_32bit_el0())
		verify_local_elf_hwcaps(compat_elf_hwcaps);
}

void check_local_cpu_capabilities(void)
{
	/*
	 * All secondary CPUs should conform to the early CPU features
	 * in use by the kernel based on boot CPU.
	 */
	check_early_cpu_features();

	/*
	 * If we haven't finalised the system capabilities, this CPU gets
	 * a chance to update the errata work arounds and local features.
	 * Otherwise, this CPU should verify that it has all the system
	 * advertised capabilities.
	 */
	if (!sys_caps_initialised)
		update_cpu_capabilities(SCOPE_LOCAL_CPU);
	else
		verify_local_cpu_capabilities();
}

static void __init setup_boot_cpu_capabilities(void)
{
	/* Detect capabilities with either SCOPE_BOOT_CPU or SCOPE_LOCAL_CPU */
	update_cpu_capabilities(SCOPE_BOOT_CPU | SCOPE_LOCAL_CPU);
	/* Enable the SCOPE_BOOT_CPU capabilities alone right away */
	enable_cpu_capabilities(SCOPE_BOOT_CPU);
}

DEFINE_STATIC_KEY_FALSE(arm64_const_caps_ready);
EXPORT_SYMBOL(arm64_const_caps_ready);

static void __init mark_const_caps_ready(void)
{
	static_branch_enable(&arm64_const_caps_ready);
}

extern const struct arm64_cpu_capabilities arm64_errata[];

bool this_cpu_has_cap(unsigned int cap)
{
	return (__this_cpu_has_cap(arm64_features, cap) ||
		__this_cpu_has_cap(arm64_errata, cap));
}

static void __init setup_system_capabilities(void)
{
	/*
	 * We have finalised the system-wide safe feature
	 * registers, finalise the capabilities that depend
	 * on it. Also enable all the available capabilities,
	 * that are not enabled already.
	 */
	update_cpu_capabilities(SCOPE_SYSTEM);
	enable_cpu_capabilities(SCOPE_ALL & ~SCOPE_BOOT_CPU);
}

void __init setup_cpu_features(void)
{
	u32 cwg;
	int cls;

	setup_system_capabilities();
	mark_const_caps_ready();
	setup_elf_hwcaps(arm64_elf_hwcaps);

	if (system_supports_32bit_el0())
		setup_elf_hwcaps(compat_elf_hwcaps);

	/* Advertise that we have computed the system capabilities */
	set_sys_caps_initialised();

	/*
	 * Check for sane CTR_EL0.CWG value.
	 */
	cwg = cache_type_cwg();
	cls = cache_line_size();
	if (!cwg)
		pr_warn("No Cache Writeback Granule information, assuming cache line size %d\n",
			cls);
	if (L1_CACHE_BYTES < cls)
		pr_warn("L1_CACHE_BYTES smaller than the Cache Writeback Granule (%d < %d)\n",
			L1_CACHE_BYTES, cls);
}

static bool __maybe_unused
cpufeature_pan_not_uao(const struct arm64_cpu_capabilities *entry, int __unused)
{
	return (cpus_have_const_cap(ARM64_HAS_PAN) && !cpus_have_const_cap(ARM64_HAS_UAO));
}

/*
 * We emulate only the following system register space.
 * Op0 = 0x3, CRn = 0x0, Op1 = 0x0, CRm = [0, 4 - 7]
 * See Table C5-6 System instruction encodings for System register accesses,
 * ARMv8 ARM(ARM DDI 0487A.f) for more details.
 */
static inline bool __attribute_const__ is_emulated(u32 id)
{
	return (sys_reg_Op0(id) == 0x3 &&
		sys_reg_CRn(id) == 0x0 &&
		sys_reg_Op1(id) == 0x0 &&
		(sys_reg_CRm(id) == 0 ||
		 ((sys_reg_CRm(id) >= 4) && (sys_reg_CRm(id) <= 7))));
}

/*
 * With CRm == 0, reg should be one of :
 * MIDR_EL1, MPIDR_EL1 or REVIDR_EL1.
 */
static inline int emulate_id_reg(u32 id, u64 *valp)
{
	switch (id) {
	case SYS_MIDR_EL1:
		*valp = read_cpuid_id();
		break;
	case SYS_MPIDR_EL1:
		*valp = SYS_MPIDR_SAFE_VAL;
		break;
	case SYS_REVIDR_EL1:
		/* IMPLEMENTATION DEFINED values are emulated with 0 */
		*valp = 0;
		break;
	default:
		return -EINVAL;
	}

	return 0;
}

static int emulate_sys_reg(u32 id, u64 *valp)
{
	struct arm64_ftr_reg *regp;

	if (!is_emulated(id))
		return -EINVAL;

	if (sys_reg_CRm(id) == 0)
		return emulate_id_reg(id, valp);

	regp = get_arm64_ftr_reg(id);
	if (regp)
		*valp = arm64_ftr_reg_user_value(regp);
	else
		/*
		 * The untracked registers are either IMPLEMENTATION DEFINED
		 * (e.g, ID_AFR0_EL1) or reserved RAZ.
		 */
		*valp = 0;
	return 0;
}

static int emulate_mrs(struct pt_regs *regs, u32 insn)
{
	int rc;
	u32 sys_reg, dst;
	u64 val;

	/*
	 * sys_reg values are defined as used in mrs/msr instruction.
	 * shift the imm value to get the encoding.
	 */
	sys_reg = (u32)aarch64_insn_decode_immediate(AARCH64_INSN_IMM_16, insn) << 5;
	rc = emulate_sys_reg(sys_reg, &val);
	if (!rc) {
		dst = aarch64_insn_decode_register(AARCH64_INSN_REGTYPE_RT, insn);
		pt_regs_write_reg(regs, dst, val);
		arm64_skip_faulting_instruction(regs, AARCH64_INSN_SIZE);
	}

	return rc;
}

static struct undef_hook mrs_hook = {
	.instr_mask = 0xfff00000,
	.instr_val  = 0xd5300000,
	.pstate_mask = COMPAT_PSR_MODE_MASK,
	.pstate_val = PSR_MODE_EL0t,
	.fn = emulate_mrs,
};

static int __init enable_mrs_emulation(void)
{
	register_undef_hook(&mrs_hook);
	return 0;
}

core_initcall(enable_mrs_emulation);

ssize_t cpu_show_meltdown(struct device *dev, struct device_attribute *attr,
			  char *buf)
{
	if (__meltdown_safe)
		return sprintf(buf, "Not affected\n");

	if (arm64_kernel_unmapped_at_el0())
		return sprintf(buf, "Mitigation: PTI\n");

	return sprintf(buf, "Vulnerable\n");
}<|MERGE_RESOLUTION|>--- conflicted
+++ resolved
@@ -146,11 +146,6 @@
 	ARM64_FTR_BITS(FTR_HIDDEN, FTR_STRICT, FTR_LOWER_SAFE, ID_AA64PFR0_EL2_SHIFT, 4, 0),
 	ARM64_FTR_BITS(FTR_HIDDEN, FTR_STRICT, FTR_LOWER_SAFE, ID_AA64PFR0_EL1_SHIFT, 4, ID_AA64PFR0_EL1_64BIT_ONLY),
 	ARM64_FTR_BITS(FTR_HIDDEN, FTR_STRICT, FTR_LOWER_SAFE, ID_AA64PFR0_EL0_SHIFT, 4, ID_AA64PFR0_EL0_64BIT_ONLY),
-	ARM64_FTR_END,
-};
-
-static const struct arm64_ftr_bits ftr_id_aa64pfr1[] = {
-	ARM64_FTR_BITS(FTR_VISIBLE, FTR_STRICT, FTR_LOWER_SAFE, ID_AA64PFR1_SSBS_SHIFT, 4, ID_AA64PFR1_SSBS_PSTATE_NI),
 	ARM64_FTR_END,
 };
 
@@ -834,22 +829,6 @@
 static bool unmap_kernel_at_el0(const struct arm64_cpu_capabilities *entry,
 				int scope)
 {
-<<<<<<< HEAD
-	char const *str = "command line option";
-	u64 pfr0 = read_sanitised_ftr_reg(SYS_ID_AA64PFR0_EL1);
-	/* List of CPUs that are not vulnerable and don't need KPTI */
-	static const struct midr_range kpti_safe_list[] = {
-		_MIDR_ALL_VERSIONS(MIDR_CAVIUM_THUNDERX2),
-		_MIDR_ALL_VERSIONS(MIDR_BRCM_VULCAN),
-		_MIDR_ALL_VERSIONS(MIDR_CORTEX_A35),
-		_MIDR_ALL_VERSIONS(MIDR_CORTEX_A53),
-		_MIDR_ALL_VERSIONS(MIDR_CORTEX_A55),
-		_MIDR_ALL_VERSIONS(MIDR_CORTEX_A57),
-		_MIDR_ALL_VERSIONS(MIDR_CORTEX_A72),
-		_MIDR_ALL_VERSIONS(MIDR_CORTEX_A73),
-		{ /* sentinel */ }
-	};
-=======
 	/* List of CPUs that are not vulnerable and don't need KPTI */
 	static const struct midr_range kpti_safe_list[] = {
 		MIDR_ALL_VERSIONS(MIDR_CAVIUM_THUNDERX2),
@@ -873,7 +852,6 @@
 
 	if (!meltdown_safe)
 		__meltdown_safe = false;
->>>>>>> 32bc956b
 
 	/*
 	 * For reasons that aren't entirely clear, enabling KPTI on Cavium
@@ -993,48 +971,6 @@
 	arm64_skip_faulting_instruction(regs, 4);
 	return 0;
 }
-#ifdef CONFIG_ARM64_SSBD
-static int ssbs_emulation_handler(struct pt_regs *regs, u32 instr)
-{
-	if (user_mode(regs))
-		return 1;
-
-	if (instr & BIT(CRm_shift))
-		regs->pstate |= PSR_SSBS_BIT;
-	else
-		regs->pstate &= ~PSR_SSBS_BIT;
-
-	arm64_skip_faulting_instruction(regs, 4);
-	return 0;
-}
-
-static struct undef_hook ssbs_emulation_hook = {
-	.instr_mask	= ~(1U << CRm_shift),
-	.instr_val	= 0xd500001f | REG_PSTATE_SSBS_IMM,
-	.fn		= ssbs_emulation_handler,
-};
-
-static int cpu_enable_ssbs(void *__unused)
-{
-	static bool undef_hook_registered = false;
-	static DEFINE_SPINLOCK(hook_lock);
-
-	spin_lock(&hook_lock);
-	if (!undef_hook_registered) {
-		register_undef_hook(&ssbs_emulation_hook);
-		undef_hook_registered = true;
-	}
-	spin_unlock(&hook_lock);
-
-	if (arm64_get_ssbd_state() == ARM64_SSBD_FORCE_DISABLE) {
-		sysreg_clear_set(sctlr_el1, 0, SCTLR_ELx_DSSBS);
-		arm64_set_ssbd_mitigation(false);
-	} else {
-		arm64_set_ssbd_mitigation(true);
-	}
-	return 0;
-}
-#endif /* CONFIG_ARM64_SSBD */
 
 static struct undef_hook ssbs_emulation_hook = {
 	.instr_mask	= ~(1U << CRm_shift),
@@ -1185,35 +1121,21 @@
 		.min_field_value = 1,
 	},
 #endif
-<<<<<<< HEAD
 #ifndef CONFIG_MTK_IGNORE_SSBS
-=======
->>>>>>> 32bc956b
 #ifdef CONFIG_ARM64_SSBD
 	{
 		.desc = "Speculative Store Bypassing Safe (SSBS)",
 		.capability = ARM64_SSBS,
-<<<<<<< HEAD
-		.def_scope = SCOPE_LOCAL_CPU,
-		//.type = ARM64_CPUCAP_WEAK_LOCAL_CPU_FEATURE,
-=======
 		.type = ARM64_CPUCAP_WEAK_LOCAL_CPU_FEATURE,
->>>>>>> 32bc956b
 		.matches = has_cpuid_feature,
 		.sys_reg = SYS_ID_AA64PFR1_EL1,
 		.field_pos = ID_AA64PFR1_SSBS_SHIFT,
 		.sign = FTR_UNSIGNED,
 		.min_field_value = ID_AA64PFR1_SSBS_PSTATE_ONLY,
-<<<<<<< HEAD
-		.enable = cpu_enable_ssbs,
+		.cpu_enable = cpu_enable_ssbs,
 	},
 #endif
 #endif
-=======
-		.cpu_enable = cpu_enable_ssbs,
-	},
-#endif
->>>>>>> 32bc956b
 	{},
 };
 
@@ -1267,11 +1189,8 @@
 	HWCAP_CAP(SYS_ID_AA64ISAR1_EL1, ID_AA64ISAR1_JSCVT_SHIFT, FTR_UNSIGNED, 1, CAP_HWCAP, HWCAP_JSCVT),
 	HWCAP_CAP(SYS_ID_AA64ISAR1_EL1, ID_AA64ISAR1_FCMA_SHIFT, FTR_UNSIGNED, 1, CAP_HWCAP, HWCAP_FCMA),
 	HWCAP_CAP(SYS_ID_AA64ISAR1_EL1, ID_AA64ISAR1_LRCPC_SHIFT, FTR_UNSIGNED, 1, CAP_HWCAP, HWCAP_LRCPC),
-<<<<<<< HEAD
-=======
 	HWCAP_CAP(SYS_ID_AA64ISAR1_EL1, ID_AA64ISAR1_LRCPC_SHIFT, FTR_UNSIGNED, 2, CAP_HWCAP, HWCAP_ILRCPC),
 	HWCAP_CAP(SYS_ID_AA64MMFR2_EL1, ID_AA64MMFR2_AT_SHIFT, FTR_UNSIGNED, 1, CAP_HWCAP, HWCAP_USCAT),
->>>>>>> 32bc956b
 	HWCAP_CAP(SYS_ID_AA64PFR1_EL1, ID_AA64PFR1_SSBS_SHIFT, FTR_UNSIGNED, ID_AA64PFR1_SSBS_PSTATE_INSNS, CAP_HWCAP, HWCAP_SSBS),
 	{},
 };
