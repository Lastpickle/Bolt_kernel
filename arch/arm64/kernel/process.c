/*
 * Based on arch/arm/kernel/process.c
 *
 * Original Copyright (C) 1995  Linus Torvalds
 * Copyright (C) 1996-2000 Russell King - Converted to ARM.
 * Copyright (C) 2012 ARM Ltd.
 *
 * This program is free software; you can redistribute it and/or modify
 * it under the terms of the GNU General Public License version 2 as
 * published by the Free Software Foundation.
 *
 * This program is distributed in the hope that it will be useful,
 * but WITHOUT ANY WARRANTY; without even the implied warranty of
 * MERCHANTABILITY or FITNESS FOR A PARTICULAR PURPOSE.  See the
 * GNU General Public License for more details.
 *
 * You should have received a copy of the GNU General Public License
 * along with this program.  If not, see <http://www.gnu.org/licenses/>.
 */

#include <stdarg.h>

#include <linux/compat.h>
#include <linux/efi.h>
#include <linux/export.h>
#include <linux/sched.h>
#include <linux/sched/debug.h>
#include <linux/sched/task.h>
#include <linux/sched/task_stack.h>
#include <linux/kernel.h>
#include <linux/mm.h>
#include <linux/stddef.h>
#include <linux/unistd.h>
#include <linux/user.h>
#include <linux/delay.h>
#include <linux/reboot.h>
#include <linux/interrupt.h>
#include <linux/kallsyms.h>
#include <linux/init.h>
#include <linux/cpu.h>
#include <linux/elfcore.h>
#include <linux/pm.h>
#include <linux/tick.h>
#include <linux/utsname.h>
#include <linux/uaccess.h>
#include <linux/random.h>
#include <linux/hw_breakpoint.h>
#include <linux/personality.h>
#include <linux/notifier.h>
#include <trace/events/power.h>
#include <linux/percpu.h>

#include <asm/alternative.h>
#include <asm/compat.h>
#include <asm/cacheflush.h>
#include <asm/exec.h>
#include <asm/fpsimd.h>
#include <asm/mmu_context.h>
#include <asm/processor.h>
#include <asm/stacktrace.h>

#ifdef CONFIG_CC_STACKPROTECTOR
#include <linux/stackprotector.h>
unsigned long __stack_chk_guard __read_mostly;
EXPORT_SYMBOL(__stack_chk_guard);
#endif

/*
 * Function pointers to optional machine specific functions
 */
void (*pm_power_off)(void);
EXPORT_SYMBOL_GPL(pm_power_off);

void (*arm_pm_restart)(enum reboot_mode reboot_mode, const char *cmd);

/*
 * This is our default idle handler.
 */
void arch_cpu_idle(void)
{
	/*
	 * This should do all the clock switching and wait for interrupt
	 * tricks
	 */
	trace_cpu_idle_rcuidle(1, smp_processor_id());
	cpu_do_idle();
	local_irq_enable();
	trace_cpu_idle_rcuidle(PWR_EVENT_EXIT, smp_processor_id());
}

#ifdef CONFIG_HOTPLUG_CPU
void arch_cpu_idle_dead(void)
{
       cpu_die();
}
#endif

/*
 * Called by kexec, immediately prior to machine_kexec().
 *
 * This must completely disable all secondary CPUs; simply causing those CPUs
 * to execute e.g. a RAM-based pin loop is not sufficient. This allows the
 * kexec'd kernel to use any and all RAM as it sees fit, without having to
 * avoid any code or data used by any SW CPU pin loop. The CPU hotplug
 * functionality embodied in disable_nonboot_cpus() to achieve this.
 */
void machine_shutdown(void)
{
	disable_nonboot_cpus();
}

/*
 * Halting simply requires that the secondary CPUs stop performing any
 * activity (executing tasks, handling interrupts). smp_send_stop()
 * achieves this.
 */
void machine_halt(void)
{
	local_irq_disable();
	smp_send_stop();
	while (1);
}

/*
 * Power-off simply requires that the secondary CPUs stop performing any
 * activity (executing tasks, handling interrupts). smp_send_stop()
 * achieves this. When the system power is turned off, it will take all CPUs
 * with it.
 */
void machine_power_off(void)
{
	local_irq_disable();
	smp_send_stop();
	if (pm_power_off)
		pm_power_off();
}

/*
 * Restart requires that the secondary CPUs stop performing any activity
 * while the primary CPU resets the system. Systems with multiple CPUs must
 * provide a HW restart implementation, to ensure that all CPUs reset at once.
 * This is required so that any code running after reset on the primary CPU
 * doesn't have to co-ordinate with other CPUs to ensure they aren't still
 * executing pre-reset code, and using RAM that the primary CPU's code wishes
 * to use. Implementing such co-ordination would be essentially impossible.
 */
void machine_restart(char *cmd)
{
	/* Disable interrupts first */
	local_irq_disable();
	smp_send_stop();

	/*
	 * UpdateCapsule() depends on the system being reset via
	 * ResetSystem().
	 */
	if (efi_enabled(EFI_RUNTIME_SERVICES))
		efi_reboot(reboot_mode, NULL);

	/* Now call the architecture specific reboot code. */
	if (arm_pm_restart)
		arm_pm_restart(reboot_mode, cmd);
	else
		do_kernel_restart(cmd);

	/*
	 * Whoops - the architecture was unable to reboot.
	 */
	printk("Reboot failed -- System halted\n");
	while (1);
}

/*
 * dump a block of kernel memory from around the given address
 */
static void show_data(unsigned long addr, int nbytes, const char *name)
{
	int	i, j;
	int	nlines;
	u32	*p;

	/*
	 * don't attempt to dump non-kernel addresses or
	 * values that are probably just small negative numbers
	 */
	if (addr < PAGE_OFFSET || addr > -256UL)
		return;

	printk("\n%s: %#lx:\n", name, addr);

	/*
	 * round address down to a 32 bit boundary
	 * and always dump a multiple of 32 bytes
	 */
	p = (u32 *)(addr & ~(sizeof(u32) - 1));
	nbytes += (addr & (sizeof(u32) - 1));
	nlines = (nbytes + 31) / 32;


	for (i = 0; i < nlines; i++) {
		/*
		 * just display low 16 bits of address to keep
		 * each line of the dump < 80 characters
		 */
		printk("%04lx ", (unsigned long)p & 0xffff);
		for (j = 0; j < 8; j++) {
			u32	data;
			if (probe_kernel_address(p, data)) {
<<<<<<< HEAD
				printk(" ********");
			} else {
				printk(" %08x", data);
			}
			++p;
		}
		printk("\n");
=======
				pr_cont(" ********");
			} else {
				pr_cont(" %08x", data);
			}
			++p;
		}
		pr_cont("\n");
>>>>>>> 818299f6
	}
}

static void show_extra_register_data(struct pt_regs *regs, int nbytes)
{
	mm_segment_t fs;
	unsigned int i;

	fs = get_fs();
	set_fs(KERNEL_DS);
	show_data(regs->pc - nbytes, nbytes * 2, "PC");
	show_data(regs->regs[30] - nbytes, nbytes * 2, "LR");
	show_data(regs->sp - nbytes, nbytes * 2, "SP");
	for (i = 0; i < 30; i++) {
		char name[4];
		snprintf(name, sizeof(name), "X%u", i);
		show_data(regs->regs[i] - nbytes, nbytes * 2, name);
	}
	set_fs(fs);
}

void __show_regs(struct pt_regs *regs)
{
	int i, top_reg;
	u64 lr, sp;

	if (compat_user_mode(regs)) {
		lr = regs->compat_lr;
		sp = regs->compat_sp;
		top_reg = 12;
	} else {
		lr = regs->regs[30];
		sp = regs->sp;
		top_reg = 29;
	}

	show_regs_print_info(KERN_DEFAULT);
	print_symbol("PC is at %s\n", instruction_pointer(regs));
	print_symbol("LR is at %s\n", lr);
	printk("pc : [<%016llx>] lr : [<%016llx>] pstate: %08llx\n",
	       regs->pc, lr, regs->pstate);
	printk("sp : %016llx\n", sp);

	i = top_reg;

	while (i >= 0) {
		printk("x%-2d: %016llx ", i, regs->regs[i]);
		i--;

		if (i % 2 == 0) {
			pr_cont("x%-2d: %016llx ", i, regs->regs[i]);
			i--;
		}

		pr_cont("\n");
	}
	if (!user_mode(regs))
		show_extra_register_data(regs, 128);
	printk("\n");
}

void show_regs(struct pt_regs * regs)
{
	__show_regs(regs);
	dump_backtrace(regs, NULL);
}

static void tls_thread_flush(void)
{
	write_sysreg(0, tpidr_el0);

	if (is_compat_task()) {
		current->thread.tp_value = 0;

		/*
		 * We need to ensure ordering between the shadow state and the
		 * hardware state, so that we don't corrupt the hardware state
		 * with a stale shadow state during context switch.
		 */
		barrier();
		write_sysreg(0, tpidrro_el0);
	}
}

void flush_thread(void)
{
	fpsimd_flush_thread();
	tls_thread_flush();
	flush_ptrace_hw_breakpoint(current);
}

void release_thread(struct task_struct *dead_task)
{
}

int arch_dup_task_struct(struct task_struct *dst, struct task_struct *src)
{
	if (current->mm)
		fpsimd_preserve_current_state();
	*dst = *src;
	return 0;
}

asmlinkage void ret_from_fork(void) asm("ret_from_fork");

int copy_thread(unsigned long clone_flags, unsigned long stack_start,
		unsigned long stk_sz, struct task_struct *p)
{
	struct pt_regs *childregs = task_pt_regs(p);

	memset(&p->thread.cpu_context, 0, sizeof(struct cpu_context));

	/*
	 * In case p was allocated the same task_struct pointer as some
	 * other recently-exited task, make sure p is disassociated from
	 * any cpu that may have run that now-exited task recently.
	 * Otherwise we could erroneously skip reloading the FPSIMD
	 * registers for p.
	 */
	fpsimd_flush_task_state(p);

	if (likely(!(p->flags & PF_KTHREAD))) {
		*childregs = *current_pt_regs();
		childregs->regs[0] = 0;

		/*
		 * Read the current TLS pointer from tpidr_el0 as it may be
		 * out-of-sync with the saved value.
		 */
		*task_user_tls(p) = read_sysreg(tpidr_el0);

		if (stack_start) {
			if (is_compat_thread(task_thread_info(p)))
				childregs->compat_sp = stack_start;
			else
				childregs->sp = stack_start;
		}

		/*
		 * If a TLS pointer was passed to clone (4th argument), use it
		 * for the new thread.
		 */
		if (clone_flags & CLONE_SETTLS)
			p->thread.tp_value = childregs->regs[3];
	} else {
		memset(childregs, 0, sizeof(struct pt_regs));
		childregs->pstate = PSR_MODE_EL1h;
		if (IS_ENABLED(CONFIG_ARM64_UAO) &&
		    cpus_have_const_cap(ARM64_HAS_UAO))
			childregs->pstate |= PSR_UAO_BIT;
		p->thread.cpu_context.x19 = stack_start;
		p->thread.cpu_context.x20 = stk_sz;
	}
	p->thread.cpu_context.pc = (unsigned long)ret_from_fork;
	p->thread.cpu_context.sp = (unsigned long)childregs;

	ptrace_hw_copy_thread(p);

	return 0;
}

void tls_preserve_current_state(void)
{
	*task_user_tls(current) = read_sysreg(tpidr_el0);
}

static void tls_thread_switch(struct task_struct *next)
{
	tls_preserve_current_state();

	if (is_compat_thread(task_thread_info(next)))
		write_sysreg(next->thread.tp_value, tpidrro_el0);
	else if (!arm64_kernel_unmapped_at_el0())
		write_sysreg(0, tpidrro_el0);

	write_sysreg(*task_user_tls(next), tpidr_el0);
}

/* Restore the UAO state depending on next's addr_limit */
void uao_thread_switch(struct task_struct *next)
{
	if (IS_ENABLED(CONFIG_ARM64_UAO)) {
		if (task_thread_info(next)->addr_limit == KERNEL_DS)
			asm(ALTERNATIVE("nop", SET_PSTATE_UAO(1), ARM64_HAS_UAO));
		else
			asm(ALTERNATIVE("nop", SET_PSTATE_UAO(0), ARM64_HAS_UAO));
	}
}

/*
 * We store our current task in sp_el0, which is clobbered by userspace. Keep a
 * shadow copy so that we can restore this upon entry from userspace.
 *
 * This is *only* for exception entry from EL0, and is not valid until we
 * __switch_to() a user task.
 */
DEFINE_PER_CPU(struct task_struct *, __entry_task);

static void entry_task_switch(struct task_struct *next)
{
	__this_cpu_write(__entry_task, next);
}

/*
 * Thread switching.
 */
__notrace_funcgraph struct task_struct *__switch_to(struct task_struct *prev,
				struct task_struct *next)
{
	struct task_struct *last;

	fpsimd_thread_switch(next);
	tls_thread_switch(next);
	hw_breakpoint_thread_switch(next);
	contextidr_thread_switch(next);
	entry_task_switch(next);
	uao_thread_switch(next);

	/*
	 * Complete any pending TLB or cache maintenance on this CPU in case
	 * the thread migrates to a different CPU.
	 * This full barrier is also required by the membarrier system
	 * call.
	 */
	dsb(ish);

	/* the actual thread switch */
	last = cpu_switch_to(prev, next);

	return last;
}

unsigned long get_wchan(struct task_struct *p)
{
	struct stackframe frame;
	unsigned long stack_page, ret = 0;
	int count = 0;
	if (!p || p == current || p->state == TASK_RUNNING)
		return 0;

	stack_page = (unsigned long)try_get_task_stack(p);
	if (!stack_page)
		return 0;

	frame.fp = thread_saved_fp(p);
	frame.pc = thread_saved_pc(p);
#ifdef CONFIG_FUNCTION_GRAPH_TRACER
	frame.graph = p->curr_ret_stack;
#endif
	do {
		if (unwind_frame(p, &frame))
			goto out;
		if (!in_sched_functions(frame.pc)) {
			ret = frame.pc;
			goto out;
		}
	} while (count ++ < 16);

out:
	put_task_stack(p);
	return ret;
}

unsigned long arch_align_stack(unsigned long sp)
{
	if (!(current->personality & ADDR_NO_RANDOMIZE) && randomize_va_space)
		sp -= get_random_int() & ~PAGE_MASK;
	return sp & ~0xf;
}

unsigned long arch_randomize_brk(struct mm_struct *mm)
{
	if (is_compat_task())
		return randomize_page(mm->brk, SZ_32M);
	else
		return randomize_page(mm->brk, SZ_1G);
}

/*
 * Called from setup_new_exec() after (COMPAT_)SET_PERSONALITY.
 */
void arch_setup_new_exec(void)
{
	current->mm->context.flags = is_compat_task() ? MMCF_AARCH32 : 0;
}<|MERGE_RESOLUTION|>--- conflicted
+++ resolved
@@ -206,15 +206,6 @@
 		for (j = 0; j < 8; j++) {
 			u32	data;
 			if (probe_kernel_address(p, data)) {
-<<<<<<< HEAD
-				printk(" ********");
-			} else {
-				printk(" %08x", data);
-			}
-			++p;
-		}
-		printk("\n");
-=======
 				pr_cont(" ********");
 			} else {
 				pr_cont(" %08x", data);
@@ -222,7 +213,6 @@
 			++p;
 		}
 		pr_cont("\n");
->>>>>>> 818299f6
 	}
 }
 
