--- conflicted
+++ resolved
@@ -1281,7 +1281,6 @@
 	  Space separated list of names of dtbs to append when
 	  building a concatenated Image.gz-dtb.
 
-<<<<<<< HEAD
 config BUILD_ARM64_DTB_OVERLAY_IMAGE
 	bool "Build a device tree overlay image"
 	depends on OF
@@ -1298,8 +1297,6 @@
 	  Space separated list of names of dtbs to append when
 	  building a concatenated overlay image
 
-=======
->>>>>>> 980d7f36
 endmenu
 
 menu "Userspace binary formats"
