config ARM64
	def_bool y
	select ACPI_CCA_REQUIRED if ACPI
	select ACPI_GENERIC_GSI if ACPI
	select ACPI_GTDT if ACPI
	select ACPI_IORT if ACPI
	select ACPI_REDUCED_HARDWARE_ONLY if ACPI
	select ACPI_MCFG if ACPI
	select ACPI_SPCR_TABLE if ACPI
	select ARCH_CLOCKSOURCE_DATA
	select ARCH_HAS_DEBUG_VIRTUAL
	select ARCH_HAS_DEVMEM_IS_ALLOWED
	select ARCH_HAS_ACPI_TABLE_UPGRADE if ACPI
	select ARCH_HAS_ELF_RANDOMIZE
	select ARCH_HAS_FORTIFY_SOURCE
	select ARCH_HAS_GCOV_PROFILE_ALL
	select ARCH_HAS_GIGANTIC_PAGE if (MEMORY_ISOLATION && COMPACTION) || CMA
	select ARCH_HAS_KCOV
	select ARCH_HAS_PTE_SPECIAL
	select ARCH_HAS_SET_MEMORY
	select ARCH_HAS_SG_CHAIN
	select ARCH_HAS_STRICT_KERNEL_RWX
	select ARCH_HAS_STRICT_MODULE_RWX
	select ARCH_HAS_TICK_BROADCAST if GENERIC_CLOCKEVENTS_BROADCAST
	select ARCH_HAVE_NMI_SAFE_CMPXCHG if ACPI_APEI_SEA
	select ARCH_USE_CMPXCHG_LOCKREF
	select ARCH_SUPPORTS_MEMORY_FAILURE
	select ARCH_SUPPORTS_LTO_CLANG
	select ARCH_SUPPORTS_THINLTO
	select ARCH_SUPPORTS_SHADOW_CALL_STACK
	select ARCH_SUPPORTS_ATOMIC_RMW
	select ARCH_SUPPORTS_NUMA_BALANCING
	select ARCH_WANT_COMPAT_IPC_PARSE_VERSION
	select ARCH_WANT_FRAME_POINTERS
	select ARCH_HAS_UBSAN_SANITIZE_ALL
	select ARM_AMBA
	select ARM_ARCH_TIMER
	select ARM_GIC
	select AUDIT_ARCH_COMPAT_GENERIC
	select ARM_GIC_V2M if PCI
	select ARM_GIC_V3
	select ARM_GIC_V3_ITS if PCI
	select ARM_PSCI_FW
	select BUILDTIME_EXTABLE_SORT
	select CLONE_BACKWARDS
	select COMMON_CLK
	select CPU_PM if (SUSPEND || CPU_IDLE)
	select DCACHE_WORD_ACCESS
	select EDAC_SUPPORT
	select FRAME_POINTER
	select GENERIC_ALLOCATOR
	select GENERIC_ARCH_TOPOLOGY
	select GENERIC_CLOCKEVENTS
	select GENERIC_CLOCKEVENTS_BROADCAST
	select GENERIC_CPU_AUTOPROBE
	select GENERIC_CPU_VULNERABILITIES
	select GENERIC_EARLY_IOREMAP
	select GENERIC_IDLE_POLL_SETUP
	select GENERIC_IRQ_PROBE
	select GENERIC_IRQ_SHOW
	select GENERIC_IRQ_SHOW_LEVEL
	select GENERIC_PCI_IOMAP
	select GENERIC_SCHED_CLOCK
	select GENERIC_SMP_IDLE_THREAD
	select GENERIC_STRNCPY_FROM_USER
	select GENERIC_STRNLEN_USER
	select GENERIC_TIME_VSYSCALL
	select HANDLE_DOMAIN_IRQ
	select HARDIRQS_SW_RESEND
	select HAVE_ACPI_APEI if (ACPI && EFI)
	select HAVE_ALIGNED_STRUCT_PAGE if SLUB
	select HAVE_ARCH_AUDITSYSCALL
	select HAVE_ARCH_BITREVERSE
	select HAVE_ARCH_HUGE_VMAP
	select HAVE_ARCH_JUMP_LABEL
	select HAVE_ARCH_KASAN if !(ARM64_16K_PAGES && ARM64_VA_BITS_48)
	select HAVE_ARCH_KASAN_SW_TAGS if HAVE_ARCH_KASAN
	select HAVE_ARCH_KGDB
	select HAVE_ARCH_MMAP_RND_BITS
	select HAVE_ARCH_MMAP_RND_COMPAT_BITS if COMPAT
	select HAVE_ARCH_SECCOMP_FILTER
	select HAVE_ARCH_TRACEHOOK
	select HAVE_ARCH_TRANSPARENT_HUGEPAGE
	select HAVE_ARCH_VMAP_STACK
	select HAVE_ARM_SMCCC
	select HAVE_EBPF_JIT
	select HAVE_C_RECORDMCOUNT
	select HAVE_CC_STACKPROTECTOR
	select HAVE_CMPXCHG_DOUBLE
	select HAVE_CMPXCHG_LOCAL
	select HAVE_CONTEXT_TRACKING
	select HAVE_DEBUG_BUGVERBOSE
	select HAVE_DEBUG_KMEMLEAK
	select HAVE_DMA_API_DEBUG
	select HAVE_DMA_CONTIGUOUS
	select HAVE_DYNAMIC_FTRACE
	select HAVE_EFFICIENT_UNALIGNED_ACCESS
	select HAVE_FTRACE_MCOUNT_RECORD
	select HAVE_FUNCTION_TRACER
	select HAVE_FUNCTION_GRAPH_TRACER if !SHADOW_CALL_STACK
	select HAVE_GCC_PLUGINS
	select HAVE_GENERIC_DMA_COHERENT
	select HAVE_HW_BREAKPOINT if PERF_EVENTS
	select HAVE_IRQ_TIME_ACCOUNTING
	select HAVE_MEMBLOCK
	select HAVE_MEMBLOCK_NODE_MAP if NUMA
	select HAVE_NMI if ACPI_APEI_SEA
	select HAVE_PATA_PLATFORM
	select HAVE_PERF_EVENTS
	select HAVE_PERF_REGS
	select HAVE_PERF_USER_STACK_DUMP
	select HAVE_REGS_AND_STACK_ACCESS_API
	select HAVE_RCU_TABLE_FREE
	select HAVE_SYSCALL_TRACEPOINTS
	select HAVE_KPROBES
	select HAVE_KRETPROBES
	select IOMMU_DMA if IOMMU_SUPPORT
	select IRQ_DOMAIN
	select IRQ_FORCED_THREADING
	select MODULES_USE_ELF_RELA
	select NO_BOOTMEM
	select OF
	select OF_EARLY_FLATTREE
	select OF_RESERVED_MEM
	select PCI_ECAM if ACPI
	select POWER_RESET
	select POWER_SUPPLY
	select SPARSE_IRQ
	select SYSCTL_EXCEPTION_TRACE
	select THREAD_INFO_IN_TASK
	select ARCH_SUPPORTS_SPECULATIVE_PAGE_FAULT
	help
	  ARM 64-bit (AArch64) Linux support.

config 64BIT
	def_bool y

config ARCH_PHYS_ADDR_T_64BIT
	def_bool y

config MMU
	def_bool y

config ARM64_PAGE_SHIFT
	int
	default 16 if ARM64_64K_PAGES
	default 14 if ARM64_16K_PAGES
	default 12

config ARM64_CONT_SHIFT
	int
	default 5 if ARM64_64K_PAGES
	default 7 if ARM64_16K_PAGES
	default 4

config ARCH_MMAP_RND_BITS_MIN
       default 14 if ARM64_64K_PAGES
       default 16 if ARM64_16K_PAGES
       default 18

# max bits determined by the following formula:
#  VA_BITS - PAGE_SHIFT - 3
config ARCH_MMAP_RND_BITS_MAX
       default 19 if ARM64_VA_BITS=36
       default 24 if ARM64_VA_BITS=39
       default 27 if ARM64_VA_BITS=42
       default 30 if ARM64_VA_BITS=47
       default 29 if ARM64_VA_BITS=48 && ARM64_64K_PAGES
       default 31 if ARM64_VA_BITS=48 && ARM64_16K_PAGES
       default 33 if ARM64_VA_BITS=48
       default 14 if ARM64_64K_PAGES
       default 16 if ARM64_16K_PAGES
       default 18

config ARCH_MMAP_RND_COMPAT_BITS_MIN
       default 7 if ARM64_64K_PAGES
       default 9 if ARM64_16K_PAGES
       default 11

config ARCH_MMAP_RND_COMPAT_BITS_MAX
       default 16

config NO_IOPORT_MAP
	def_bool y if !PCI

config STACKTRACE_SUPPORT
	def_bool y

config ILLEGAL_POINTER_VALUE
	hex
	default 0xdead000000000000

config LOCKDEP_SUPPORT
	def_bool y

config TRACE_IRQFLAGS_SUPPORT
	def_bool y

config RWSEM_XCHGADD_ALGORITHM
	def_bool y

config GENERIC_BUG
	def_bool y
	depends on BUG

config GENERIC_BUG_RELATIVE_POINTERS
	def_bool y
	depends on GENERIC_BUG

config GENERIC_HWEIGHT
	def_bool y

config GENERIC_CSUM
        def_bool y

config GENERIC_CALIBRATE_DELAY
	def_bool y

config ZONE_DMA
	bool "Support DMA zone" if EXPERT
	default y

config HAVE_GENERIC_GUP
	def_bool y

config ARCH_DMA_ADDR_T_64BIT
	def_bool y

config NEED_DMA_MAP_STATE
	def_bool y

config NEED_SG_DMA_LENGTH
	def_bool y

config SMP
	def_bool y

config SWIOTLB
	def_bool y

config IOMMU_HELPER
	def_bool SWIOTLB

config KERNEL_MODE_NEON
	def_bool y

config FIX_EARLYCON_MEM
	def_bool y

config PGTABLE_LEVELS
	int
	default 2 if ARM64_16K_PAGES && ARM64_VA_BITS_36
	default 2 if ARM64_64K_PAGES && ARM64_VA_BITS_42
	default 3 if ARM64_64K_PAGES && ARM64_VA_BITS_48
	default 3 if ARM64_4K_PAGES && ARM64_VA_BITS_39
	default 3 if ARM64_16K_PAGES && ARM64_VA_BITS_47
	default 4 if !ARM64_64K_PAGES && ARM64_VA_BITS_48

config ARCH_SUPPORTS_UPROBES
	def_bool y

config ARCH_PROC_KCORE_TEXT
	def_bool y

source "init/Kconfig"

source "kernel/Kconfig.freezer"

source "arch/arm64/Kconfig.platforms"

menu "Bus support"

config PCI
	bool "PCI support"
	help
	  This feature enables support for PCI bus system. If you say Y
	  here, the kernel will include drivers and infrastructure code
	  to support PCI bus devices.

config PCI_DOMAINS
	def_bool PCI

config PCI_DOMAINS_GENERIC
	def_bool PCI

config PCI_SYSCALL
	def_bool PCI

source "drivers/pci/Kconfig"

endmenu

menu "Kernel Features"

menu "ARM errata workarounds via the alternatives framework"

config ARM64_ERRATUM_826319
	bool "Cortex-A53: 826319: System might deadlock if a write cannot complete until read data is accepted"
	default y
	help
	  This option adds an alternative code sequence to work around ARM
	  erratum 826319 on Cortex-A53 parts up to r0p2 with an AMBA 4 ACE or
	  AXI master interface and an L2 cache.

	  If a Cortex-A53 uses an AMBA AXI4 ACE interface to other processors
	  and is unable to accept a certain write via this interface, it will
	  not progress on read data presented on the read data channel and the
	  system can deadlock.

	  The workaround promotes data cache clean instructions to
	  data cache clean-and-invalidate.
	  Please note that this does not necessarily enable the workaround,
	  as it depends on the alternative framework, which will only patch
	  the kernel if an affected CPU is detected.

	  If unsure, say Y.

config ARM64_ERRATUM_827319
	bool "Cortex-A53: 827319: Data cache clean instructions might cause overlapping transactions to the interconnect"
	default y
	help
	  This option adds an alternative code sequence to work around ARM
	  erratum 827319 on Cortex-A53 parts up to r0p2 with an AMBA 5 CHI
	  master interface and an L2 cache.

	  Under certain conditions this erratum can cause a clean line eviction
	  to occur at the same time as another transaction to the same address
	  on the AMBA 5 CHI interface, which can cause data corruption if the
	  interconnect reorders the two transactions.

	  The workaround promotes data cache clean instructions to
	  data cache clean-and-invalidate.
	  Please note that this does not necessarily enable the workaround,
	  as it depends on the alternative framework, which will only patch
	  the kernel if an affected CPU is detected.

	  If unsure, say Y.

config ARM64_ERRATUM_824069
	bool "Cortex-A53: 824069: Cache line might not be marked as clean after a CleanShared snoop"
	default y
	help
	  This option adds an alternative code sequence to work around ARM
	  erratum 824069 on Cortex-A53 parts up to r0p2 when it is connected
	  to a coherent interconnect.

	  If a Cortex-A53 processor is executing a store or prefetch for
	  write instruction at the same time as a processor in another
	  cluster is executing a cache maintenance operation to the same
	  address, then this erratum might cause a clean cache line to be
	  incorrectly marked as dirty.

	  The workaround promotes data cache clean instructions to
	  data cache clean-and-invalidate.
	  Please note that this option does not necessarily enable the
	  workaround, as it depends on the alternative framework, which will
	  only patch the kernel if an affected CPU is detected.

	  If unsure, say Y.

config ARM64_ERRATUM_819472
	bool "Cortex-A53: 819472: Store exclusive instructions might cause data corruption"
	default y
	help
	  This option adds an alternative code sequence to work around ARM
	  erratum 819472 on Cortex-A53 parts up to r0p1 with an L2 cache
	  present when it is connected to a coherent interconnect.

	  If the processor is executing a load and store exclusive sequence at
	  the same time as a processor in another cluster is executing a cache
	  maintenance operation to the same address, then this erratum might
	  cause data corruption.

	  The workaround promotes data cache clean instructions to
	  data cache clean-and-invalidate.
	  Please note that this does not necessarily enable the workaround,
	  as it depends on the alternative framework, which will only patch
	  the kernel if an affected CPU is detected.

	  If unsure, say Y.

config ARM64_ERRATUM_832075
	bool "Cortex-A57: 832075: possible deadlock on mixing exclusive memory accesses with device loads"
	default y
	help
	  This option adds an alternative code sequence to work around ARM
	  erratum 832075 on Cortex-A57 parts up to r1p2.

	  Affected Cortex-A57 parts might deadlock when exclusive load/store
	  instructions to Write-Back memory are mixed with Device loads.

	  The workaround is to promote device loads to use Load-Acquire
	  semantics.
	  Please note that this does not necessarily enable the workaround,
	  as it depends on the alternative framework, which will only patch
	  the kernel if an affected CPU is detected.

	  If unsure, say Y.

config ARM64_ERRATUM_834220
	bool "Cortex-A57: 834220: Stage 2 translation fault might be incorrectly reported in presence of a Stage 1 fault"
	depends on KVM
	default y
	help
	  This option adds an alternative code sequence to work around ARM
	  erratum 834220 on Cortex-A57 parts up to r1p2.

	  Affected Cortex-A57 parts might report a Stage 2 translation
	  fault as the result of a Stage 1 fault for load crossing a
	  page boundary when there is a permission or device memory
	  alignment fault at Stage 1 and a translation fault at Stage 2.

	  The workaround is to verify that the Stage 1 translation
	  doesn't generate a fault before handling the Stage 2 fault.
	  Please note that this does not necessarily enable the workaround,
	  as it depends on the alternative framework, which will only patch
	  the kernel if an affected CPU is detected.

	  If unsure, say Y.

config ARM64_ERRATUM_845719
	bool "Cortex-A53: 845719: a load might read incorrect data"
	depends on COMPAT
	default y
	help
	  This option adds an alternative code sequence to work around ARM
	  erratum 845719 on Cortex-A53 parts up to r0p4.

	  When running a compat (AArch32) userspace on an affected Cortex-A53
	  part, a load at EL0 from a virtual address that matches the bottom 32
	  bits of the virtual address used by a recent load at (AArch64) EL1
	  might return incorrect data.

	  The workaround is to write the contextidr_el1 register on exception
	  return to a 32-bit task.
	  Please note that this does not necessarily enable the workaround,
	  as it depends on the alternative framework, which will only patch
	  the kernel if an affected CPU is detected.

	  If unsure, say Y.

config ARM64_ERRATUM_843419
	bool "Cortex-A53: 843419: A load or store might access an incorrect address"
	select ARM64_MODULE_CMODEL_LARGE if MODULES
	help
	  This option links the kernel with '--fix-cortex-a53-843419' and
	  builds modules using the large memory model in order to avoid the use
	  of the ADRP instruction, which can cause a subsequent memory access
	  to use an incorrect address on Cortex-A53 parts up to r0p4.

	  If unsure, say Y.

config ARM64_ERRATUM_1024718
	bool "Cortex-A55: 1024718: Update of DBM/AP bits without break before make might result in incorrect update"
	default y
	help
	  This option adds work around for Arm Cortex-A55 Erratum 1024718.

	  Affected Cortex-A55 cores (all revisions) could cause incorrect
	  update of the hardware dirty bit when the DBM/AP bits are updated
	  without a break-before-make. The work around is to disable the usage
	  of hardware DBM locally on the affected cores. CPUs not affected by
	  erratum will continue to use the feature.

	  If unsure, say Y.

<<<<<<< HEAD
config ARM64_ERRATUM_1542418
	bool "Cortex-A77: 1542418: The core might fetch a stale instruction from the L0 Macro-op"
	default n
	help
	  This option adds work around for Arm Cortex-A77 Erratum 1542418.

	  Affected Cortex-A77 cores (r0p0, r1p0) could cause the core might
	  fetch a stale instructions from the L0 Macro-op cache which violates
	  the ordefing of instruction fetches.
=======
config ARM64_ERRATUM_1188873
	bool "Cortex-A76: MRC read following MRRC read of specific Generic Timer in AArch32 might give incorrect result"
	default y
	depends on COMPAT
	select ARM_ARCH_TIMER_OOL_WORKAROUND
	help
	  This option adds work arounds for ARM Cortex-A76 erratum 1188873

	  Affected Cortex-A76 cores (r0p0, r1p0, r2p0) could cause
	  register corruption when accessing the timer registers from
	  AArch32 userspace.

	  If unsure, say Y.
>>>>>>> 6e240531

config CAVIUM_ERRATUM_22375
	bool "Cavium erratum 22375, 24313"
	default y
	help
	  Enable workaround for erratum 22375, 24313.

	  This implements two gicv3-its errata workarounds for ThunderX. Both
	  with small impact affecting only ITS table allocation.

	    erratum 22375: only alloc 8MB table size
	    erratum 24313: ignore memory access type

	  The fixes are in ITS initialization and basically ignore memory access
	  type and table size provided by the TYPER and BASER registers.

	  If unsure, say Y.

config CAVIUM_ERRATUM_23144
	bool "Cavium erratum 23144: ITS SYNC hang on dual socket system"
	depends on NUMA
	default y
	help
	  ITS SYNC command hang for cross node io and collections/cpu mapping.

	  If unsure, say Y.

config CAVIUM_ERRATUM_23154
	bool "Cavium erratum 23154: Access to ICC_IAR1_EL1 is not sync'ed"
	default y
	help
	  The gicv3 of ThunderX requires a modified version for
	  reading the IAR status to ensure data synchronization
	  (access to icc_iar1_el1 is not sync'ed before and after).

	  If unsure, say Y.

config CAVIUM_ERRATUM_27456
	bool "Cavium erratum 27456: Broadcast TLBI instructions may cause icache corruption"
	default y
	help
	  On ThunderX T88 pass 1.x through 2.1 parts, broadcast TLBI
	  instructions may cause the icache to become corrupted if it
	  contains data for a non-current ASID.  The fix is to
	  invalidate the icache when changing the mm context.

	  If unsure, say Y.

config CAVIUM_ERRATUM_30115
	bool "Cavium erratum 30115: Guest may disable interrupts in host"
	default y
	help
	  On ThunderX T88 pass 1.x through 2.2, T81 pass 1.0 through
	  1.2, and T83 Pass 1.0, KVM guest execution may disable
	  interrupts in host. Trapping both GICv3 group-0 and group-1
	  accesses sidesteps the issue.

	  If unsure, say Y.

config QCOM_FALKOR_ERRATUM_1003
	bool "Falkor E1003: Incorrect translation due to ASID change"
	default y
	help
	  On Falkor v1, an incorrect ASID may be cached in the TLB when ASID
	  and BADDR are changed together in TTBRx_EL1. Since we keep the ASID
	  in TTBR1_EL1, this situation only occurs in the entry trampoline and
	  then only for entries in the walk cache, since the leaf translation
	  is unchanged. Work around the erratum by invalidating the walk cache
	  entries for the trampoline before entering the kernel proper.

config QCOM_FALKOR_ERRATUM_1009
	bool "Falkor E1009: Prematurely complete a DSB after a TLBI"
	default y
	help
	  On Falkor v1, the CPU may prematurely complete a DSB following a
	  TLBI xxIS invalidate maintenance operation. Repeat the TLBI operation
	  one more time to fix the issue.

	  If unsure, say Y.

config QCOM_QDF2400_ERRATUM_0065
	bool "QDF2400 E0065: Incorrect GITS_TYPER.ITT_Entry_size"
	default y
	help
	  On Qualcomm Datacenter Technologies QDF2400 SoC, ITS hardware reports
	  ITE size incorrectly. The GITS_TYPER.ITT_Entry_size field should have
	  been indicated as 16Bytes (0xf), not 8Bytes (0x7).

	  If unsure, say Y.

config QCOM_FALKOR_ERRATUM_E1041
	bool "Falkor E1041: Speculative instruction fetches might cause errant memory access"
	default y
	help
	  Falkor CPU may speculatively fetch instructions from an improper
	  memory location when MMU translation is changed from SCTLR_ELn[M]=1
	  to SCTLR_ELn[M]=0. Prefix an ISB instruction to fix the problem.

	  If unsure, say Y.

endmenu


choice
	prompt "Page size"
	default ARM64_4K_PAGES
	help
	  Page size (translation granule) configuration.

config ARM64_4K_PAGES
	bool "4KB"
	help
	  This feature enables 4KB pages support.

config ARM64_16K_PAGES
	bool "16KB"
	help
	  The system will use 16KB pages support. AArch32 emulation
	  requires applications compiled with 16K (or a multiple of 16K)
	  aligned segments.

config ARM64_64K_PAGES
	bool "64KB"
	help
	  This feature enables 64KB pages support (4KB by default)
	  allowing only two levels of page tables and faster TLB
	  look-up. AArch32 emulation requires applications compiled
	  with 64K aligned segments.

endchoice

choice
	prompt "Virtual address space size"
	default ARM64_VA_BITS_39 if ARM64_4K_PAGES
	default ARM64_VA_BITS_47 if ARM64_16K_PAGES
	default ARM64_VA_BITS_42 if ARM64_64K_PAGES
	help
	  Allows choosing one of multiple possible virtual address
	  space sizes. The level of translation table is determined by
	  a combination of page size and virtual address space size.

config ARM64_VA_BITS_36
	bool "36-bit" if EXPERT
	depends on ARM64_16K_PAGES

config ARM64_VA_BITS_39
	bool "39-bit"
	depends on ARM64_4K_PAGES

config ARM64_VA_BITS_42
	bool "42-bit"
	depends on ARM64_64K_PAGES

config ARM64_VA_BITS_47
	bool "47-bit"
	depends on ARM64_16K_PAGES

config ARM64_VA_BITS_48
	bool "48-bit"

endchoice

config ARM64_VA_BITS
	int
	default 36 if ARM64_VA_BITS_36
	default 39 if ARM64_VA_BITS_39
	default 42 if ARM64_VA_BITS_42
	default 47 if ARM64_VA_BITS_47
	default 48 if ARM64_VA_BITS_48

config CPU_BIG_ENDIAN
       bool "Build big-endian kernel"
       help
         Say Y if you plan on running a kernel in big-endian mode.

config SCHED_MC
	bool "Multi-core scheduler support"
	help
	  Multi-core scheduler support improves the CPU scheduler's decision
	  making when dealing with multi-core CPU chips at a cost of slightly
	  increased overhead in some places. If unsure say N here.

config SCHED_SMT
	bool "SMT scheduler support"
	help
	  Improves the CPU scheduler's decision making when dealing with
	  MultiThreading at a cost of slightly increased overhead in some
	  places. If unsure say N here.

config NR_CPUS
	int "Maximum number of CPUs (2-4096)"
	range 2 4096
	# These have to remain sorted largest to smallest
	default "64"

config HOTPLUG_CPU
	bool "Support for hot-pluggable CPUs"
	select GENERIC_IRQ_MIGRATION
	help
	  Say Y here to experiment with turning CPUs off and on.  CPUs
	  can be controlled through /sys/devices/system/cpu.

# Common NUMA Features
config NUMA
	bool "Numa Memory Allocation and Scheduler Support"
	select ACPI_NUMA if ACPI
	select OF_NUMA
	help
	  Enable NUMA (Non Uniform Memory Access) support.

	  The kernel will try to allocate memory used by a CPU on the
	  local memory of the CPU and add some more
	  NUMA awareness to the kernel.

config NODES_SHIFT
	int "Maximum NUMA Nodes (as a power of 2)"
	range 1 10
	default "2"
	depends on NEED_MULTIPLE_NODES
	help
	  Specify the maximum number of NUMA Nodes available on the target
	  system.  Increases memory reserved to accommodate various tables.

config USE_PERCPU_NUMA_NODE_ID
	def_bool y
	depends on NUMA

config HAVE_SETUP_PER_CPU_AREA
	def_bool y
	depends on NUMA

config NEED_PER_CPU_EMBED_FIRST_CHUNK
	def_bool y
	depends on NUMA

config HOLES_IN_ZONE
	def_bool y

source kernel/Kconfig.preempt
source kernel/Kconfig.hz

config ARCH_SUPPORTS_DEBUG_PAGEALLOC
	def_bool y

config ARCH_HAS_HOLES_MEMORYMODEL
	def_bool y if SPARSEMEM

config ARCH_SPARSEMEM_ENABLE
	def_bool y
	select SPARSEMEM_VMEMMAP_ENABLE

config ARCH_SPARSEMEM_DEFAULT
	def_bool ARCH_SPARSEMEM_ENABLE

config ARCH_SELECT_MEMORY_MODEL
	def_bool ARCH_SPARSEMEM_ENABLE

config HAVE_ARCH_PFN_VALID
	def_bool ARCH_HAS_HOLES_MEMORYMODEL || !SPARSEMEM

config HW_PERF_EVENTS
	def_bool y
	depends on ARM_PMU

config SYS_SUPPORTS_HUGETLBFS
	def_bool y

config ARCH_WANT_HUGE_PMD_SHARE
	def_bool y if ARM64_4K_PAGES || (ARM64_16K_PAGES && !ARM64_VA_BITS_36)

config ARCH_HAS_CACHE_LINE_SIZE
	def_bool y

source "mm/Kconfig"

config SECCOMP
	bool "Enable seccomp to safely compute untrusted bytecode"
	---help---
	  This kernel feature is useful for number crunching applications
	  that may need to compute untrusted bytecode during their
	  execution. By using pipes or other transports made available to
	  the process as file descriptors supporting the read/write
	  syscalls, it's possible to isolate those applications in
	  their own address space using seccomp. Once seccomp is
	  enabled via prctl(PR_SET_SECCOMP), it cannot be disabled
	  and the task is only allowed to execute a few safe syscalls
	  defined by each seccomp mode.

config PARAVIRT
	bool "Enable paravirtualization code"
	help
	  This changes the kernel so it can modify itself when it is run
	  under a hypervisor, potentially improving performance significantly
	  over full virtualization.

config PARAVIRT_TIME_ACCOUNTING
	bool "Paravirtual steal time accounting"
	select PARAVIRT
	default n
	help
	  Select this option to enable fine granularity task steal time
	  accounting. Time spent executing other tasks in parallel with
	  the current vCPU is discounted from the vCPU power. To account for
	  that, there can be a small performance impact.

	  If in doubt, say N here.

config KEXEC
	depends on PM_SLEEP_SMP
	select KEXEC_CORE
	bool "kexec system call"
	---help---
	  kexec is a system call that implements the ability to shutdown your
	  current kernel, and to start another kernel.  It is like a reboot
	  but it is independent of the system firmware.   And like a reboot
	  you can start any kernel with it, not just Linux.

config CRASH_DUMP
	bool "Build kdump crash kernel"
	help
	  Generate crash dump after being started by kexec. This should
	  be normally only set in special crash dump kernels which are
	  loaded in the main kernel with kexec-tools into a specially
	  reserved region and then later executed after a crash by
	  kdump/kexec.

	  For more details see Documentation/kdump/kdump.txt

config XEN_DOM0
	def_bool y
	depends on XEN

config XEN
	bool "Xen guest support on ARM64"
	depends on ARM64 && OF
	select SWIOTLB_XEN
	select PARAVIRT
	help
	  Say Y if you want to run Linux in a Virtual Machine on Xen on ARM64.

config FORCE_MAX_ZONEORDER
	int
	default "14" if (ARM64_64K_PAGES && TRANSPARENT_HUGEPAGE)
	default "12" if (ARM64_16K_PAGES && TRANSPARENT_HUGEPAGE)
	default "11"
	help
	  The kernel memory allocator divides physically contiguous memory
	  blocks into "zones", where each zone is a power of two number of
	  pages.  This option selects the largest power of two that the kernel
	  keeps in the memory allocator.  If you need to allocate very large
	  blocks of physically contiguous memory, then you may need to
	  increase this value.

	  This config option is actually maximum order plus one. For example,
	  a value of 11 means that the largest free memory block is 2^10 pages.

	  We make sure that we can allocate upto a HugePage size for each configuration.
	  Hence we have :
		MAX_ORDER = (PMD_SHIFT - PAGE_SHIFT) + 1 => PAGE_SHIFT - 2

	  However for 4K, we choose a higher default value, 11 as opposed to 10, giving us
	  4M allocations matching the default size used by generic code.

config UNMAP_KERNEL_AT_EL0
	bool "Unmap kernel when running in userspace (aka \"KAISER\")" if EXPERT
	default y
	help
	  Speculation attacks against some high-performance processors can
	  be used to bypass MMU permission checks and leak kernel data to
	  userspace. This can be defended against by unmapping the kernel
	  when running in userspace, mapping it back in on exception entry
	  via a trampoline page in the vector table.

	  If unsure, say Y.

config HARDEN_BRANCH_PREDICTOR
	bool "Harden the branch predictor against aliasing attacks" if EXPERT
	default y
	help
	  Speculation attacks against some high-performance processors rely on
	  being able to manipulate the branch predictor for a victim context by
	  executing aliasing branches in the attacker context.  Such attacks
	  can be partially mitigated against by clearing internal branch
	  predictor state and limiting the prediction logic in some situations.

	  This config option will take CPU-specific actions to harden the
	  branch predictor against aliasing attacks and may rely on specific
	  instruction sequences or control bits being set by the system
	  firmware.

	  If unsure, say Y.

config ARM64_SSBD
	bool "Speculative Store Bypass Disable" if EXPERT
	default y
	help
	  This enables mitigation of the bypassing of previous stores
	  by speculative loads.

	  If unsure, say Y.

config MITIGATE_SPECTRE_BRANCH_HISTORY
	bool "Mitigate Spectre style attacks against branch history" if EXPERT
	default y
	depends on HARDEN_BRANCH_PREDICTOR || !KVM
	help
	  Speculation attacks against some high-performance processors can
	  make use of branch history to influence future speculation.
	  When taking an exception from user-space, a sequence of branches
	  or a firmware call overwrites the branch history.

config ARM64_TAGGED_ADDR_ABI
	bool "Enable the tagged user addresses syscall ABI"
	default y
	help
	  When this option is enabled, user applications can opt in to a
	  relaxed ABI via prctl() allowing tagged addresses to be passed
	  to system calls as pointer arguments. For details, see
	  Documentation/arm64/tagged-address-abi.rst.

menuconfig ARMV8_DEPRECATED
	bool "Emulate deprecated/obsolete ARMv8 instructions"
	depends on COMPAT
	help
	  Legacy software support may require certain instructions
	  that have been deprecated or obsoleted in the architecture.

	  Enable this config to enable selective emulation of these
	  features.

	  If unsure, say Y

if ARMV8_DEPRECATED

config SWP_EMULATION
	bool "Emulate SWP/SWPB instructions"
	help
	  ARMv8 obsoletes the use of A32 SWP/SWPB instructions such that
	  they are always undefined. Say Y here to enable software
	  emulation of these instructions for userspace using LDXR/STXR.

	  In some older versions of glibc [<=2.8] SWP is used during futex
	  trylock() operations with the assumption that the code will not
	  be preempted. This invalid assumption may be more likely to fail
	  with SWP emulation enabled, leading to deadlock of the user
	  application.

	  NOTE: when accessing uncached shared regions, LDXR/STXR rely
	  on an external transaction monitoring block called a global
	  monitor to maintain update atomicity. If your system does not
	  implement a global monitor, this option can cause programs that
	  perform SWP operations to uncached memory to deadlock.

	  If unsure, say Y

config CP15_BARRIER_EMULATION
	bool "Emulate CP15 Barrier instructions"
	help
	  The CP15 barrier instructions - CP15ISB, CP15DSB, and
	  CP15DMB - are deprecated in ARMv8 (and ARMv7). It is
	  strongly recommended to use the ISB, DSB, and DMB
	  instructions instead.

	  Say Y here to enable software emulation of these
	  instructions for AArch32 userspace code. When this option is
	  enabled, CP15 barrier usage is traced which can help
	  identify software that needs updating.

	  If unsure, say Y

config SETEND_EMULATION
	bool "Emulate SETEND instruction"
	help
	  The SETEND instruction alters the data-endianness of the
	  AArch32 EL0, and is deprecated in ARMv8.

	  Say Y here to enable software emulation of the instruction
	  for AArch32 userspace code.

	  Note: All the cpus on the system must have mixed endian support at EL0
	  for this feature to be enabled. If a new CPU - which doesn't support mixed
	  endian - is hotplugged in after this feature has been enabled, there could
	  be unexpected results in the applications.

	  If unsure, say Y
endif

config ARM64_SW_TTBR0_PAN
	bool "Emulate Privileged Access Never using TTBR0_EL1 switching"
	help
	  Enabling this option prevents the kernel from accessing
	  user-space memory directly by pointing TTBR0_EL1 to a reserved
	  zeroed area and reserved ASID. The user access routines
	  restore the valid TTBR0_EL1 temporarily.

menu "ARMv8.1 architectural features"

config ARM64_HW_AFDBM
	bool "Support for hardware updates of the Access and Dirty page flags"
	default y
	help
	  The ARMv8.1 architecture extensions introduce support for
	  hardware updates of the access and dirty information in page
	  table entries. When enabled in TCR_EL1 (HA and HD bits) on
	  capable processors, accesses to pages with PTE_AF cleared will
	  set this bit instead of raising an access flag fault.
	  Similarly, writes to read-only pages with the DBM bit set will
	  clear the read-only bit (AP[2]) instead of raising a
	  permission fault.

	  Kernels built with this configuration option enabled continue
	  to work on pre-ARMv8.1 hardware and the performance impact is
	  minimal. If unsure, say Y.

config ARM64_PAN
	bool "Enable support for Privileged Access Never (PAN)"
	default y
	help
	 Privileged Access Never (PAN; part of the ARMv8.1 Extensions)
	 prevents the kernel or hypervisor from accessing user-space (EL0)
	 memory directly.

	 Choosing this option will cause any unprotected (not using
	 copy_to_user et al) memory access to fail with a permission fault.

	 The feature is detected at runtime, and will remain as a 'nop'
	 instruction if the cpu does not implement the feature.

config ARM64_LSE_ATOMICS
	bool "Atomic instructions"
	help
	  As part of the Large System Extensions, ARMv8.1 introduces new
	  atomic instructions that are designed specifically to scale in
	  very large systems.

	  Say Y here to make use of these instructions for the in-kernel
	  atomic routines. This incurs a small overhead on CPUs that do
	  not support these instructions and requires the kernel to be
	  built with binutils >= 2.25.

config ARM64_VHE
	bool "Enable support for Virtualization Host Extensions (VHE)"
	default n
	help
	  Virtualization Host Extensions (VHE) allow the kernel to run
	  directly at EL2 (instead of EL1) on processors that support
	  it. This leads to better performance for KVM, as they reduce
	  the cost of the world switch.

	  Selecting this option allows the VHE feature to be detected
	  at runtime, and does not affect processors that do not
	  implement this feature.

endmenu

menu "ARMv8.2 architectural features"

config ARM64_UAO
	bool "Enable support for User Access Override (UAO)"
	default y
	help
	  User Access Override (UAO; part of the ARMv8.2 Extensions)
	  causes the 'unprivileged' variant of the load/store instructions to
	  be overriden to be privileged.

	  This option changes get_user() and friends to use the 'unprivileged'
	  variant of the load/store instructions. This ensures that user-space
	  really did have access to the supplied memory. When addr_limit is
	  set to kernel memory the UAO bit will be set, allowing privileged
	  access to kernel memory.

	  Choosing this option will cause copy_to_user() et al to use user-space
	  memory permissions.

	  The feature is detected at runtime, the kernel will use the
	  regular load/store instructions if the cpu does not implement the
	  feature.

config ARM64_PMEM
	bool "Enable support for persistent memory"
	select ARCH_HAS_PMEM_API
	select ARCH_HAS_UACCESS_FLUSHCACHE
	help
	  Say Y to enable support for the persistent memory API based on the
	  ARMv8.2 DCPoP feature.

	  The feature is detected at runtime, and the kernel will use DC CVAC
	  operations if DC CVAP is not supported (following the behaviour of
	  DC CVAP itself if the system does not define a point of persistence).

endmenu

config ARM64_MODULE_CMODEL_LARGE
	bool

config ARM64_MODULE_PLTS
	bool
	select ARM64_MODULE_CMODEL_LARGE
	select HAVE_MOD_ARCH_SPECIFIC

config RELOCATABLE
	bool
	select ARCH_HAS_RELR
	help
	  This builds the kernel as a Position Independent Executable (PIE),
	  which retains all relocation metadata required to relocate the
	  kernel binary at runtime to a different virtual address than the
	  address it was linked at.
	  Since AArch64 uses the RELA relocation format, this requires a
	  relocation pass at runtime even if the kernel is loaded at the
	  same address it was linked at.

config RANDOMIZE_BASE
	bool "Randomize the address of the kernel image"
	select ARM64_MODULE_PLTS if MODULES
	select RELOCATABLE
	help
	  Randomizes the virtual address at which the kernel image is
	  loaded, as a security feature that deters exploit attempts
	  relying on knowledge of the location of kernel internals.

	  It is the bootloader's job to provide entropy, by passing a
	  random u64 value in /chosen/kaslr-seed at kernel entry.

	  When booting via the UEFI stub, it will invoke the firmware's
	  EFI_RNG_PROTOCOL implementation (if available) to supply entropy
	  to the kernel proper. In addition, it will randomise the physical
	  location of the kernel Image as well.

	  If unsure, say N.

config RANDOMIZE_MODULE_REGION_FULL
	bool "Randomize the module region independently from the core kernel"
	depends on RANDOMIZE_BASE && !LTO_CLANG
	default y
	help
	  Randomizes the location of the module region without considering the
	  location of the core kernel. This way, it is impossible for modules
	  to leak information about the location of core kernel data structures
	  but it does imply that function calls between modules and the core
	  kernel will need to be resolved via veneers in the module PLT.

	  When this option is not set, the module region will be randomized over
	  a limited range that contains the [_stext, _etext] interval of the
	  core kernel, so branch relocations are always in range.

endmenu

menu "Boot options"

config ARM64_ACPI_PARKING_PROTOCOL
	bool "Enable support for the ARM64 ACPI parking protocol"
	depends on ACPI
	help
	  Enable support for the ARM64 ACPI parking protocol. If disabled
	  the kernel will not allow booting through the ARM64 ACPI parking
	  protocol even if the corresponding data is present in the ACPI
	  MADT table.

config CMDLINE
	string "Default kernel command string"
	default ""
	help
	  Provide a set of default command-line options at build time by
	  entering them here. As a minimum, you should specify the the
	  root device (e.g. root=/dev/nfs).

choice
	prompt "Kernel command line type" if CMDLINE != ""
	default CMDLINE_FROM_BOOTLOADER

config CMDLINE_FROM_BOOTLOADER
	bool "Use bootloader kernel arguments if available"
	help
	  Uses the command-line options passed by the boot loader. If
	  the boot loader doesn't provide any, the default kernel command
	  string provided in CMDLINE will be used.

config CMDLINE_EXTEND
	bool "Extend bootloader kernel arguments"
	help
	  The command-line arguments provided by the boot loader will be
	  appended to the default kernel command string.

config CMDLINE_FORCE
	bool "Always use the default kernel command string"
	help
	  Always use the default kernel command string, even if the boot
	  loader passes other arguments to the kernel.
	  This is useful if you cannot or don't want to change the
	  command-line options your boot loader passes to the kernel.
endchoice

config EFI_STUB
	bool

config EFI
	bool "UEFI runtime support"
	depends on OF && !CPU_BIG_ENDIAN
	select LIBFDT
	select UCS2_STRING
	select EFI_PARAMS_FROM_FDT
	select EFI_RUNTIME_WRAPPERS
	select EFI_STUB
	select EFI_ARMSTUB
	default y
	help
	  This option provides support for runtime services provided
	  by UEFI firmware (such as non-volatile variables, realtime
          clock, and platform reset). A UEFI stub is also provided to
	  allow the kernel to be booted as an EFI application. This
	  is only useful on systems that have UEFI firmware.

config DMI
	bool "Enable support for SMBIOS (DMI) tables"
	depends on EFI
	default y
	help
	  This enables SMBIOS/DMI feature for systems.

	  This option is only useful on systems that have UEFI firmware.
	  However, even with this option, the resultant kernel should
	  continue to boot on existing non-UEFI platforms.

config BUILD_ARM64_APPENDED_DTB_IMAGE
	bool "Build a concatenated Image.gz/dtb by default"
	depends on OF
	help
	  Enabling this option will cause a concatenated Image.gz and list of
	  DTBs to be built by default (instead of a standalone Image.gz.)
	  The image will built in arch/arm64/boot/Image.gz-dtb

choice
	prompt "Appended DTB Kernel Image name"
	depends on BUILD_ARM64_APPENDED_DTB_IMAGE
	help
	  Enabling this option will cause a specific kernel image Image or
	  Image.gz to be used for final image creation.
	  The image will built in arch/arm64/boot/IMAGE-NAME-dtb

	config IMG_GZ_DTB
		bool "Image.gz-dtb"
	config IMG_DTB
		bool "Image-dtb"
endchoice

config BUILD_ARM64_APPENDED_KERNEL_IMAGE_NAME
	string
	depends on BUILD_ARM64_APPENDED_DTB_IMAGE
	default "Image.gz-dtb" if IMG_GZ_DTB
	default "Image-dtb" if IMG_DTB

config BUILD_ARM64_APPENDED_DTB_IMAGE_NAMES
	string "Default dtb names"
	depends on BUILD_ARM64_APPENDED_DTB_IMAGE
	help
	  Space separated list of names of dtbs to append when
	  building a concatenated Image.gz-dtb.

config BUILD_ARM64_DTB_OVERLAY_IMAGE
	bool "Build a device tree overlay image"
	depends on OF
	help
	  Enabling this option will casue overlay device tree
	  to be built by default.
	  Overlay DT contains device-specific configurations.
	  Please be aware that bootloader supports DT merging.

config BUILD_ARM64_DTB_OVERLAY_IMAGE_NAMES
	string "Default dtb overlay names"
	depends on BUILD_ARM64_DTB_OVERLAY_IMAGE
	help
	  Space separated list of names of dtbs to append when
	  building a concatenated overlay image

endmenu

menu "Userspace binary formats"

source "fs/Kconfig.binfmt"

config COMPAT
	bool "Kernel support for 32-bit EL0"
	depends on ARM64_4K_PAGES || EXPERT
	select COMPAT_BINFMT_ELF if BINFMT_ELF
	select HAVE_UID16
	select OLD_SIGSUSPEND3
	select COMPAT_OLD_SIGACTION
	help
	  This option enables support for a 32-bit EL0 running under a 64-bit
	  kernel at EL1. AArch32-specific components such as system calls,
	  the user helper functions, VFP support and the ptrace interface are
	  handled appropriately by the kernel.

	  If you use a page size other than 4KB (i.e, 16KB or 64KB), please be aware
	  that you will only be able to execute AArch32 binaries that were compiled
	  with page size aligned segments.

	  If you want to execute 32-bit userspace applications, say Y.

config SYSVIPC_COMPAT
	def_bool y
	depends on COMPAT && SYSVIPC

endmenu

menu "Power management options"

source "kernel/power/Kconfig"

config ARCH_HIBERNATION_POSSIBLE
	def_bool y
	depends on CPU_PM

config ARCH_HIBERNATION_HEADER
	def_bool y
	depends on HIBERNATION

config ARCH_SUSPEND_POSSIBLE
	def_bool y

endmenu

menu "CPU Power Management"

source "drivers/cpuidle/Kconfig"

source "drivers/cpufreq/Kconfig"

endmenu

source "net/Kconfig"

source "drivers/Kconfig"

source "drivers/firmware/Kconfig"

source "drivers/acpi/Kconfig"

source "fs/Kconfig"

source "arch/arm64/kvm/Kconfig"

source "arch/arm64/Kconfig.debug"

source "security/Kconfig"

source "crypto/Kconfig"
if CRYPTO
source "arch/arm64/crypto/Kconfig"
endif

source "lib/Kconfig"<|MERGE_RESOLUTION|>--- conflicted
+++ resolved
@@ -464,17 +464,6 @@
 
 	  If unsure, say Y.
 
-<<<<<<< HEAD
-config ARM64_ERRATUM_1542418
-	bool "Cortex-A77: 1542418: The core might fetch a stale instruction from the L0 Macro-op"
-	default n
-	help
-	  This option adds work around for Arm Cortex-A77 Erratum 1542418.
-
-	  Affected Cortex-A77 cores (r0p0, r1p0) could cause the core might
-	  fetch a stale instructions from the L0 Macro-op cache which violates
-	  the ordefing of instruction fetches.
-=======
 config ARM64_ERRATUM_1188873
 	bool "Cortex-A76: MRC read following MRRC read of specific Generic Timer in AArch32 might give incorrect result"
 	default y
@@ -488,7 +477,6 @@
 	  AArch32 userspace.
 
 	  If unsure, say Y.
->>>>>>> 6e240531
 
 config CAVIUM_ERRATUM_22375
 	bool "Cavium erratum 22375, 24313"
