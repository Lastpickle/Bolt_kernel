config ARM64
	def_bool y
	select ACPI_CCA_REQUIRED if ACPI
	select ACPI_GENERIC_GSI if ACPI
	select ACPI_GTDT if ACPI
	select ACPI_IORT if ACPI
	select ACPI_REDUCED_HARDWARE_ONLY if ACPI
	select ACPI_MCFG if ACPI
	select ACPI_SPCR_TABLE if ACPI
	select ARCH_CLOCKSOURCE_DATA
	select ARCH_HAS_DEBUG_VIRTUAL
	select ARCH_HAS_DEVMEM_IS_ALLOWED
	select ARCH_HAS_ACPI_TABLE_UPGRADE if ACPI
	select ARCH_HAS_ELF_RANDOMIZE
	select ARCH_HAS_FORTIFY_SOURCE
	select ARCH_HAS_GCOV_PROFILE_ALL
	select ARCH_HAS_GIGANTIC_PAGE if (MEMORY_ISOLATION && COMPACTION) || CMA
	select ARCH_HAS_KCOV
	select ARCH_HAS_PTE_SPECIAL
	select ARCH_HAS_SET_MEMORY
	select ARCH_HAS_SG_CHAIN
	select ARCH_HAS_STRICT_KERNEL_RWX
	select ARCH_HAS_STRICT_MODULE_RWX
	select ARCH_HAS_TICK_BROADCAST if GENERIC_CLOCKEVENTS_BROADCAST
	select ARCH_HAVE_NMI_SAFE_CMPXCHG if ACPI_APEI_SEA
	select ARCH_USE_CMPXCHG_LOCKREF
	select ARCH_SUPPORTS_MEMORY_FAILURE
	select ARCH_SUPPORTS_LTO_CLANG
	select ARCH_SUPPORTS_ATOMIC_RMW
	select ARCH_SUPPORTS_NUMA_BALANCING
	select ARCH_WANT_COMPAT_IPC_PARSE_VERSION
	select ARCH_WANT_FRAME_POINTERS
	select ARCH_HAS_UBSAN_SANITIZE_ALL
	select ARM_AMBA
	select ARM_ARCH_TIMER
	select ARM_GIC
	select AUDIT_ARCH_COMPAT_GENERIC
	select ARM_GIC_V2M if PCI
	select ARM_GIC_V3
	select ARM_GIC_V3_ITS if PCI
	select ARM_PSCI_FW
	select BUILDTIME_EXTABLE_SORT
	select CLONE_BACKWARDS
	select COMMON_CLK
	select CPU_PM if (SUSPEND || CPU_IDLE)
	select DCACHE_WORD_ACCESS
	select EDAC_SUPPORT
	select FRAME_POINTER
	select GENERIC_ALLOCATOR
	select GENERIC_ARCH_TOPOLOGY
	select GENERIC_CLOCKEVENTS
	select GENERIC_CLOCKEVENTS_BROADCAST
	select GENERIC_CPU_AUTOPROBE
	select GENERIC_EARLY_IOREMAP
	select GENERIC_IDLE_POLL_SETUP
	select GENERIC_IRQ_PROBE
	select GENERIC_IRQ_SHOW
	select GENERIC_IRQ_SHOW_LEVEL
	select GENERIC_PCI_IOMAP
	select GENERIC_SCHED_CLOCK
	select GENERIC_SMP_IDLE_THREAD
	select GENERIC_STRNCPY_FROM_USER
	select GENERIC_STRNLEN_USER
	select GENERIC_TIME_VSYSCALL
	select HANDLE_DOMAIN_IRQ
	select HARDIRQS_SW_RESEND
	select HAVE_ACPI_APEI if (ACPI && EFI)
	select HAVE_ALIGNED_STRUCT_PAGE if SLUB
	select HAVE_ARCH_AUDITSYSCALL
	select HAVE_ARCH_BITREVERSE
	select HAVE_ARCH_HUGE_VMAP
	select HAVE_ARCH_JUMP_LABEL
	select HAVE_ARCH_KASAN if !(ARM64_16K_PAGES && ARM64_VA_BITS_48)
	select HAVE_ARCH_KASAN_SW_TAGS if HAVE_ARCH_KASAN
	select HAVE_ARCH_KGDB
	select HAVE_ARCH_MMAP_RND_BITS
	select HAVE_ARCH_MMAP_RND_COMPAT_BITS if COMPAT
	select HAVE_ARCH_SECCOMP_FILTER
	select HAVE_ARCH_TRACEHOOK
	select HAVE_ARCH_TRANSPARENT_HUGEPAGE
	select HAVE_ARCH_VMAP_STACK
	select HAVE_ARM_SMCCC
	select HAVE_EBPF_JIT
	select HAVE_C_RECORDMCOUNT
	select HAVE_CC_STACKPROTECTOR
	select HAVE_CMPXCHG_DOUBLE
	select HAVE_CMPXCHG_LOCAL
	select HAVE_CONTEXT_TRACKING
	select HAVE_DEBUG_BUGVERBOSE
	select HAVE_DEBUG_KMEMLEAK
	select HAVE_DMA_API_DEBUG
	select HAVE_DMA_CONTIGUOUS
	select HAVE_DYNAMIC_FTRACE
	select HAVE_EFFICIENT_UNALIGNED_ACCESS
	select HAVE_FTRACE_MCOUNT_RECORD
	select HAVE_FUNCTION_TRACER
	select HAVE_FUNCTION_GRAPH_TRACER
	select HAVE_GCC_PLUGINS
	select HAVE_GENERIC_DMA_COHERENT
	select HAVE_HW_BREAKPOINT if PERF_EVENTS
	select HAVE_IRQ_TIME_ACCOUNTING
	select HAVE_MEMBLOCK
	select HAVE_MEMBLOCK_NODE_MAP if NUMA
	select HAVE_NMI if ACPI_APEI_SEA
	select HAVE_PATA_PLATFORM
	select HAVE_PERF_EVENTS
	select HAVE_PERF_REGS
	select HAVE_PERF_USER_STACK_DUMP
	select HAVE_REGS_AND_STACK_ACCESS_API
	select HAVE_RCU_TABLE_FREE
	select HAVE_SYSCALL_TRACEPOINTS
	select HAVE_KPROBES
	select HAVE_KRETPROBES
	select IOMMU_DMA if IOMMU_SUPPORT
	select IRQ_DOMAIN
	select IRQ_FORCED_THREADING
	select MODULES_USE_ELF_RELA
	select NO_BOOTMEM
	select OF
	select OF_EARLY_FLATTREE
	select OF_RESERVED_MEM
	select PCI_ECAM if ACPI
	select POWER_RESET
	select POWER_SUPPLY
	select SPARSE_IRQ
	select SYSCTL_EXCEPTION_TRACE
	select THREAD_INFO_IN_TASK
	select ARCH_SUPPORTS_SPECULATIVE_PAGE_FAULT
	help
	  ARM 64-bit (AArch64) Linux support.

config 64BIT
	def_bool y

config ARCH_PHYS_ADDR_T_64BIT
	def_bool y

config MMU
	def_bool y

config ARM64_PAGE_SHIFT
	int
	default 16 if ARM64_64K_PAGES
	default 14 if ARM64_16K_PAGES
	default 12

config ARM64_CONT_SHIFT
	int
	default 5 if ARM64_64K_PAGES
	default 7 if ARM64_16K_PAGES
	default 4

config ARCH_MMAP_RND_BITS_MIN
       default 14 if ARM64_64K_PAGES
       default 16 if ARM64_16K_PAGES
       default 18

# max bits determined by the following formula:
#  VA_BITS - PAGE_SHIFT - 3
config ARCH_MMAP_RND_BITS_MAX
       default 19 if ARM64_VA_BITS=36
       default 24 if ARM64_VA_BITS=39
       default 27 if ARM64_VA_BITS=42
       default 30 if ARM64_VA_BITS=47
       default 29 if ARM64_VA_BITS=48 && ARM64_64K_PAGES
       default 31 if ARM64_VA_BITS=48 && ARM64_16K_PAGES
       default 33 if ARM64_VA_BITS=48
       default 14 if ARM64_64K_PAGES
       default 16 if ARM64_16K_PAGES
       default 18

config ARCH_MMAP_RND_COMPAT_BITS_MIN
       default 7 if ARM64_64K_PAGES
       default 9 if ARM64_16K_PAGES
       default 11

config ARCH_MMAP_RND_COMPAT_BITS_MAX
       default 16

config NO_IOPORT_MAP
	def_bool y if !PCI

config STACKTRACE_SUPPORT
	def_bool y

config ILLEGAL_POINTER_VALUE
	hex
	default 0xdead000000000000

config LOCKDEP_SUPPORT
	def_bool y

config TRACE_IRQFLAGS_SUPPORT
	def_bool y

config RWSEM_XCHGADD_ALGORITHM
	def_bool y

config GENERIC_BUG
	def_bool y
	depends on BUG

config GENERIC_BUG_RELATIVE_POINTERS
	def_bool y
	depends on GENERIC_BUG

config GENERIC_HWEIGHT
	def_bool y

config GENERIC_CSUM
        def_bool y

config GENERIC_CALIBRATE_DELAY
	def_bool y

config ZONE_DMA
	bool "Support DMA zone" if EXPERT
	default y

config HAVE_GENERIC_GUP
	def_bool y

config ARCH_DMA_ADDR_T_64BIT
	def_bool y

config NEED_DMA_MAP_STATE
	def_bool y

config NEED_SG_DMA_LENGTH
	def_bool y

config SMP
	def_bool y

config SWIOTLB
	def_bool y

config IOMMU_HELPER
	def_bool SWIOTLB

config KERNEL_MODE_NEON
	def_bool y

config FIX_EARLYCON_MEM
	def_bool y

config PGTABLE_LEVELS
	int
	default 2 if ARM64_16K_PAGES && ARM64_VA_BITS_36
	default 2 if ARM64_64K_PAGES && ARM64_VA_BITS_42
	default 3 if ARM64_64K_PAGES && ARM64_VA_BITS_48
	default 3 if ARM64_4K_PAGES && ARM64_VA_BITS_39
	default 3 if ARM64_16K_PAGES && ARM64_VA_BITS_47
	default 4 if !ARM64_64K_PAGES && ARM64_VA_BITS_48

config ARCH_SUPPORTS_UPROBES
	def_bool y

config ARCH_PROC_KCORE_TEXT
	def_bool y

source "init/Kconfig"

source "kernel/Kconfig.freezer"

source "arch/arm64/Kconfig.platforms"

menu "Bus support"

config PCI
	bool "PCI support"
	help
	  This feature enables support for PCI bus system. If you say Y
	  here, the kernel will include drivers and infrastructure code
	  to support PCI bus devices.

config PCI_DOMAINS
	def_bool PCI

config PCI_DOMAINS_GENERIC
	def_bool PCI

config PCI_SYSCALL
	def_bool PCI

source "drivers/pci/Kconfig"

endmenu

menu "Kernel Features"

menu "ARM errata workarounds via the alternatives framework"

config ARM64_ERRATUM_826319
	bool "Cortex-A53: 826319: System might deadlock if a write cannot complete until read data is accepted"
	default y
	help
	  This option adds an alternative code sequence to work around ARM
	  erratum 826319 on Cortex-A53 parts up to r0p2 with an AMBA 4 ACE or
	  AXI master interface and an L2 cache.

	  If a Cortex-A53 uses an AMBA AXI4 ACE interface to other processors
	  and is unable to accept a certain write via this interface, it will
	  not progress on read data presented on the read data channel and the
	  system can deadlock.

	  The workaround promotes data cache clean instructions to
	  data cache clean-and-invalidate.
	  Please note that this does not necessarily enable the workaround,
	  as it depends on the alternative framework, which will only patch
	  the kernel if an affected CPU is detected.

	  If unsure, say Y.

config ARM64_ERRATUM_827319
	bool "Cortex-A53: 827319: Data cache clean instructions might cause overlapping transactions to the interconnect"
	default y
	help
	  This option adds an alternative code sequence to work around ARM
	  erratum 827319 on Cortex-A53 parts up to r0p2 with an AMBA 5 CHI
	  master interface and an L2 cache.

	  Under certain conditions this erratum can cause a clean line eviction
	  to occur at the same time as another transaction to the same address
	  on the AMBA 5 CHI interface, which can cause data corruption if the
	  interconnect reorders the two transactions.

	  The workaround promotes data cache clean instructions to
	  data cache clean-and-invalidate.
	  Please note that this does not necessarily enable the workaround,
	  as it depends on the alternative framework, which will only patch
	  the kernel if an affected CPU is detected.

	  If unsure, say Y.

config ARM64_ERRATUM_824069
	bool "Cortex-A53: 824069: Cache line might not be marked as clean after a CleanShared snoop"
	default y
	help
	  This option adds an alternative code sequence to work around ARM
	  erratum 824069 on Cortex-A53 parts up to r0p2 when it is connected
	  to a coherent interconnect.

	  If a Cortex-A53 processor is executing a store or prefetch for
	  write instruction at the same time as a processor in another
	  cluster is executing a cache maintenance operation to the same
	  address, then this erratum might cause a clean cache line to be
	  incorrectly marked as dirty.

	  The workaround promotes data cache clean instructions to
	  data cache clean-and-invalidate.
	  Please note that this option does not necessarily enable the
	  workaround, as it depends on the alternative framework, which will
	  only patch the kernel if an affected CPU is detected.

	  If unsure, say Y.

config ARM64_ERRATUM_819472
	bool "Cortex-A53: 819472: Store exclusive instructions might cause data corruption"
	default y
	help
	  This option adds an alternative code sequence to work around ARM
	  erratum 819472 on Cortex-A53 parts up to r0p1 with an L2 cache
	  present when it is connected to a coherent interconnect.

	  If the processor is executing a load and store exclusive sequence at
	  the same time as a processor in another cluster is executing a cache
	  maintenance operation to the same address, then this erratum might
	  cause data corruption.

	  The workaround promotes data cache clean instructions to
	  data cache clean-and-invalidate.
	  Please note that this does not necessarily enable the workaround,
	  as it depends on the alternative framework, which will only patch
	  the kernel if an affected CPU is detected.

	  If unsure, say Y.

config ARM64_ERRATUM_832075
	bool "Cortex-A57: 832075: possible deadlock on mixing exclusive memory accesses with device loads"
	default y
	help
	  This option adds an alternative code sequence to work around ARM
	  erratum 832075 on Cortex-A57 parts up to r1p2.

	  Affected Cortex-A57 parts might deadlock when exclusive load/store
	  instructions to Write-Back memory are mixed with Device loads.

	  The workaround is to promote device loads to use Load-Acquire
	  semantics.
	  Please note that this does not necessarily enable the workaround,
	  as it depends on the alternative framework, which will only patch
	  the kernel if an affected CPU is detected.

	  If unsure, say Y.

config ARM64_ERRATUM_834220
	bool "Cortex-A57: 834220: Stage 2 translation fault might be incorrectly reported in presence of a Stage 1 fault"
	depends on KVM
	default y
	help
	  This option adds an alternative code sequence to work around ARM
	  erratum 834220 on Cortex-A57 parts up to r1p2.

	  Affected Cortex-A57 parts might report a Stage 2 translation
	  fault as the result of a Stage 1 fault for load crossing a
	  page boundary when there is a permission or device memory
	  alignment fault at Stage 1 and a translation fault at Stage 2.

	  The workaround is to verify that the Stage 1 translation
	  doesn't generate a fault before handling the Stage 2 fault.
	  Please note that this does not necessarily enable the workaround,
	  as it depends on the alternative framework, which will only patch
	  the kernel if an affected CPU is detected.

	  If unsure, say Y.

config ARM64_ERRATUM_845719
	bool "Cortex-A53: 845719: a load might read incorrect data"
	depends on COMPAT
	default y
	help
	  This option adds an alternative code sequence to work around ARM
	  erratum 845719 on Cortex-A53 parts up to r0p4.

	  When running a compat (AArch32) userspace on an affected Cortex-A53
	  part, a load at EL0 from a virtual address that matches the bottom 32
	  bits of the virtual address used by a recent load at (AArch64) EL1
	  might return incorrect data.

	  The workaround is to write the contextidr_el1 register on exception
	  return to a 32-bit task.
	  Please note that this does not necessarily enable the workaround,
	  as it depends on the alternative framework, which will only patch
	  the kernel if an affected CPU is detected.

	  If unsure, say Y.

config ARM64_ERRATUM_843419
	bool "Cortex-A53: 843419: A load or store might access an incorrect address"
	default y if !LTO_CLANG
	select ARM64_MODULE_CMODEL_LARGE if MODULES
	help
	  This option links the kernel with '--fix-cortex-a53-843419' and
	  builds modules using the large memory model in order to avoid the use
	  of the ADRP instruction, which can cause a subsequent memory access
	  to use an incorrect address on Cortex-A53 parts up to r0p4.

	  If unsure, say Y.

config ARM64_ERRATUM_1024718
	bool "Cortex-A55: 1024718: Update of DBM/AP bits without break before make might result in incorrect update"
	default y
	help
	  This option adds work around for Arm Cortex-A55 Erratum 1024718.

	  Affected Cortex-A55 cores (r0p0, r0p1, r1p0) could cause incorrect
	  update of the hardware dirty bit when the DBM/AP bits are updated
	  without a break-before-make. The work around is to disable the usage
	  of hardware DBM locally on the affected cores. CPUs not affected by
	  erratum will continue to use the feature.

	  If unsure, say Y.

config CAVIUM_ERRATUM_22375
	bool "Cavium erratum 22375, 24313"
	default y
	help
	  Enable workaround for erratum 22375, 24313.

	  This implements two gicv3-its errata workarounds for ThunderX. Both
	  with small impact affecting only ITS table allocation.

	    erratum 22375: only alloc 8MB table size
	    erratum 24313: ignore memory access type

	  The fixes are in ITS initialization and basically ignore memory access
	  type and table size provided by the TYPER and BASER registers.

	  If unsure, say Y.

config CAVIUM_ERRATUM_23144
	bool "Cavium erratum 23144: ITS SYNC hang on dual socket system"
	depends on NUMA
	default y
	help
	  ITS SYNC command hang for cross node io and collections/cpu mapping.

	  If unsure, say Y.

config CAVIUM_ERRATUM_23154
	bool "Cavium erratum 23154: Access to ICC_IAR1_EL1 is not sync'ed"
	default y
	help
	  The gicv3 of ThunderX requires a modified version for
	  reading the IAR status to ensure data synchronization
	  (access to icc_iar1_el1 is not sync'ed before and after).

	  If unsure, say Y.

config CAVIUM_ERRATUM_27456
	bool "Cavium erratum 27456: Broadcast TLBI instructions may cause icache corruption"
	default y
	help
	  On ThunderX T88 pass 1.x through 2.1 parts, broadcast TLBI
	  instructions may cause the icache to become corrupted if it
	  contains data for a non-current ASID.  The fix is to
	  invalidate the icache when changing the mm context.

	  If unsure, say Y.

config CAVIUM_ERRATUM_30115
	bool "Cavium erratum 30115: Guest may disable interrupts in host"
	default y
	help
	  On ThunderX T88 pass 1.x through 2.2, T81 pass 1.0 through
	  1.2, and T83 Pass 1.0, KVM guest execution may disable
	  interrupts in host. Trapping both GICv3 group-0 and group-1
	  accesses sidesteps the issue.

	  If unsure, say Y.

config QCOM_FALKOR_ERRATUM_1003
	bool "Falkor E1003: Incorrect translation due to ASID change"
	default y
	help
	  On Falkor v1, an incorrect ASID may be cached in the TLB when ASID
	  and BADDR are changed together in TTBRx_EL1. Since we keep the ASID
	  in TTBR1_EL1, this situation only occurs in the entry trampoline and
	  then only for entries in the walk cache, since the leaf translation
	  is unchanged. Work around the erratum by invalidating the walk cache
	  entries for the trampoline before entering the kernel proper.

config QCOM_FALKOR_ERRATUM_1009
	bool "Falkor E1009: Prematurely complete a DSB after a TLBI"
	default y
	help
	  On Falkor v1, the CPU may prematurely complete a DSB following a
	  TLBI xxIS invalidate maintenance operation. Repeat the TLBI operation
	  one more time to fix the issue.

	  If unsure, say Y.

config QCOM_QDF2400_ERRATUM_0065
	bool "QDF2400 E0065: Incorrect GITS_TYPER.ITT_Entry_size"
	default y
	help
	  On Qualcomm Datacenter Technologies QDF2400 SoC, ITS hardware reports
	  ITE size incorrectly. The GITS_TYPER.ITT_Entry_size field should have
	  been indicated as 16Bytes (0xf), not 8Bytes (0x7).

	  If unsure, say Y.

config QCOM_FALKOR_ERRATUM_E1041
	bool "Falkor E1041: Speculative instruction fetches might cause errant memory access"
	default y
	help
	  Falkor CPU may speculatively fetch instructions from an improper
	  memory location when MMU translation is changed from SCTLR_ELn[M]=1
	  to SCTLR_ELn[M]=0. Prefix an ISB instruction to fix the problem.

	  If unsure, say Y.

endmenu


choice
	prompt "Page size"
	default ARM64_4K_PAGES
	help
	  Page size (translation granule) configuration.

config ARM64_4K_PAGES
	bool "4KB"
	help
	  This feature enables 4KB pages support.

config ARM64_16K_PAGES
	bool "16KB"
	help
	  The system will use 16KB pages support. AArch32 emulation
	  requires applications compiled with 16K (or a multiple of 16K)
	  aligned segments.

config ARM64_64K_PAGES
	bool "64KB"
	help
	  This feature enables 64KB pages support (4KB by default)
	  allowing only two levels of page tables and faster TLB
	  look-up. AArch32 emulation requires applications compiled
	  with 64K aligned segments.

endchoice

choice
	prompt "Virtual address space size"
	default ARM64_VA_BITS_39 if ARM64_4K_PAGES
	default ARM64_VA_BITS_47 if ARM64_16K_PAGES
	default ARM64_VA_BITS_42 if ARM64_64K_PAGES
	help
	  Allows choosing one of multiple possible virtual address
	  space sizes. The level of translation table is determined by
	  a combination of page size and virtual address space size.

config ARM64_VA_BITS_36
	bool "36-bit" if EXPERT
	depends on ARM64_16K_PAGES

config ARM64_VA_BITS_39
	bool "39-bit"
	depends on ARM64_4K_PAGES

config ARM64_VA_BITS_42
	bool "42-bit"
	depends on ARM64_64K_PAGES

config ARM64_VA_BITS_47
	bool "47-bit"
	depends on ARM64_16K_PAGES

config ARM64_VA_BITS_48
	bool "48-bit"

endchoice

config ARM64_VA_BITS
	int
	default 36 if ARM64_VA_BITS_36
	default 39 if ARM64_VA_BITS_39
	default 42 if ARM64_VA_BITS_42
	default 47 if ARM64_VA_BITS_47
	default 48 if ARM64_VA_BITS_48

config CPU_BIG_ENDIAN
       bool "Build big-endian kernel"
       help
         Say Y if you plan on running a kernel in big-endian mode.

config SCHED_MC
	bool "Multi-core scheduler support"
	help
	  Multi-core scheduler support improves the CPU scheduler's decision
	  making when dealing with multi-core CPU chips at a cost of slightly
	  increased overhead in some places. If unsure say N here.

config SCHED_SMT
	bool "SMT scheduler support"
	help
	  Improves the CPU scheduler's decision making when dealing with
	  MultiThreading at a cost of slightly increased overhead in some
	  places. If unsure say N here.

config NR_CPUS
	int "Maximum number of CPUs (2-4096)"
	range 2 4096
	# These have to remain sorted largest to smallest
	default "64"

config HOTPLUG_CPU
	bool "Support for hot-pluggable CPUs"
	select GENERIC_IRQ_MIGRATION
	help
	  Say Y here to experiment with turning CPUs off and on.  CPUs
	  can be controlled through /sys/devices/system/cpu.

# Common NUMA Features
config NUMA
	bool "Numa Memory Allocation and Scheduler Support"
	select ACPI_NUMA if ACPI
	select OF_NUMA
	help
	  Enable NUMA (Non Uniform Memory Access) support.

	  The kernel will try to allocate memory used by a CPU on the
	  local memory of the CPU and add some more
	  NUMA awareness to the kernel.

config NODES_SHIFT
	int "Maximum NUMA Nodes (as a power of 2)"
	range 1 10
	default "2"
	depends on NEED_MULTIPLE_NODES
	help
	  Specify the maximum number of NUMA Nodes available on the target
	  system.  Increases memory reserved to accommodate various tables.

config USE_PERCPU_NUMA_NODE_ID
	def_bool y
	depends on NUMA

config HAVE_SETUP_PER_CPU_AREA
	def_bool y
	depends on NUMA

config NEED_PER_CPU_EMBED_FIRST_CHUNK
	def_bool y
	depends on NUMA

config HOLES_IN_ZONE
	def_bool y

source kernel/Kconfig.preempt
source kernel/Kconfig.hz

config ARCH_SUPPORTS_DEBUG_PAGEALLOC
	def_bool y

config ARCH_HAS_HOLES_MEMORYMODEL
	def_bool y if SPARSEMEM

config ARCH_SPARSEMEM_ENABLE
	def_bool y
	select SPARSEMEM_VMEMMAP_ENABLE

config ARCH_SPARSEMEM_DEFAULT
	def_bool ARCH_SPARSEMEM_ENABLE

config ARCH_SELECT_MEMORY_MODEL
	def_bool ARCH_SPARSEMEM_ENABLE

config HAVE_ARCH_PFN_VALID
	def_bool ARCH_HAS_HOLES_MEMORYMODEL || !SPARSEMEM

config HW_PERF_EVENTS
	def_bool y
	depends on ARM_PMU

config SYS_SUPPORTS_HUGETLBFS
	def_bool y

config ARCH_WANT_HUGE_PMD_SHARE
	def_bool y if ARM64_4K_PAGES || (ARM64_16K_PAGES && !ARM64_VA_BITS_36)

config ARCH_HAS_CACHE_LINE_SIZE
	def_bool y

source "mm/Kconfig"

config SECCOMP
	bool "Enable seccomp to safely compute untrusted bytecode"
	---help---
	  This kernel feature is useful for number crunching applications
	  that may need to compute untrusted bytecode during their
	  execution. By using pipes or other transports made available to
	  the process as file descriptors supporting the read/write
	  syscalls, it's possible to isolate those applications in
	  their own address space using seccomp. Once seccomp is
	  enabled via prctl(PR_SET_SECCOMP), it cannot be disabled
	  and the task is only allowed to execute a few safe syscalls
	  defined by each seccomp mode.

config PARAVIRT
	bool "Enable paravirtualization code"
	help
	  This changes the kernel so it can modify itself when it is run
	  under a hypervisor, potentially improving performance significantly
	  over full virtualization.

config PARAVIRT_TIME_ACCOUNTING
	bool "Paravirtual steal time accounting"
	select PARAVIRT
	default n
	help
	  Select this option to enable fine granularity task steal time
	  accounting. Time spent executing other tasks in parallel with
	  the current vCPU is discounted from the vCPU power. To account for
	  that, there can be a small performance impact.

	  If in doubt, say N here.

config KEXEC
	depends on PM_SLEEP_SMP
	select KEXEC_CORE
	bool "kexec system call"
	---help---
	  kexec is a system call that implements the ability to shutdown your
	  current kernel, and to start another kernel.  It is like a reboot
	  but it is independent of the system firmware.   And like a reboot
	  you can start any kernel with it, not just Linux.

config CRASH_DUMP
	bool "Build kdump crash kernel"
	help
	  Generate crash dump after being started by kexec. This should
	  be normally only set in special crash dump kernels which are
	  loaded in the main kernel with kexec-tools into a specially
	  reserved region and then later executed after a crash by
	  kdump/kexec.

	  For more details see Documentation/kdump/kdump.txt

config XEN_DOM0
	def_bool y
	depends on XEN

config XEN
	bool "Xen guest support on ARM64"
	depends on ARM64 && OF
	select SWIOTLB_XEN
	select PARAVIRT
	help
	  Say Y if you want to run Linux in a Virtual Machine on Xen on ARM64.

config FORCE_MAX_ZONEORDER
	int
	default "14" if (ARM64_64K_PAGES && TRANSPARENT_HUGEPAGE)
	default "12" if (ARM64_16K_PAGES && TRANSPARENT_HUGEPAGE)
	default "11"
	help
	  The kernel memory allocator divides physically contiguous memory
	  blocks into "zones", where each zone is a power of two number of
	  pages.  This option selects the largest power of two that the kernel
	  keeps in the memory allocator.  If you need to allocate very large
	  blocks of physically contiguous memory, then you may need to
	  increase this value.

	  This config option is actually maximum order plus one. For example,
	  a value of 11 means that the largest free memory block is 2^10 pages.

	  We make sure that we can allocate upto a HugePage size for each configuration.
	  Hence we have :
		MAX_ORDER = (PMD_SHIFT - PAGE_SHIFT) + 1 => PAGE_SHIFT - 2

	  However for 4K, we choose a higher default value, 11 as opposed to 10, giving us
	  4M allocations matching the default size used by generic code.

config UNMAP_KERNEL_AT_EL0
	bool "Unmap kernel when running in userspace (aka \"KAISER\")" if EXPERT
	default y
	help
	  Speculation attacks against some high-performance processors can
	  be used to bypass MMU permission checks and leak kernel data to
	  userspace. This can be defended against by unmapping the kernel
	  when running in userspace, mapping it back in on exception entry
	  via a trampoline page in the vector table.

	  If unsure, say Y.

config HARDEN_BRANCH_PREDICTOR
	bool "Harden the branch predictor against aliasing attacks" if EXPERT
	default y
	help
	  Speculation attacks against some high-performance processors rely on
	  being able to manipulate the branch predictor for a victim context by
	  executing aliasing branches in the attacker context.  Such attacks
	  can be partially mitigated against by clearing internal branch
	  predictor state and limiting the prediction logic in some situations.

	  This config option will take CPU-specific actions to harden the
	  branch predictor against aliasing attacks and may rely on specific
	  instruction sequences or control bits being set by the system
	  firmware.

	  If unsure, say Y.

config ARM64_SSBD
	bool "Speculative Store Bypass Disable" if EXPERT
	default y
	help
	  This enables mitigation of the bypassing of previous stores
	  by speculative loads.

	  If unsure, say Y.

config ARM64_TAGGED_ADDR_ABI
	bool "Enable the tagged user addresses syscall ABI"
	default y
	help
	  When this option is enabled, user applications can opt in to a
	  relaxed ABI via prctl() allowing tagged addresses to be passed
	  to system calls as pointer arguments. For details, see
	  Documentation/arm64/tagged-address-abi.rst.

menuconfig ARMV8_DEPRECATED
	bool "Emulate deprecated/obsolete ARMv8 instructions"
	depends on COMPAT
	help
	  Legacy software support may require certain instructions
	  that have been deprecated or obsoleted in the architecture.

	  Enable this config to enable selective emulation of these
	  features.

	  If unsure, say Y

if ARMV8_DEPRECATED

config SWP_EMULATION
	bool "Emulate SWP/SWPB instructions"
	help
	  ARMv8 obsoletes the use of A32 SWP/SWPB instructions such that
	  they are always undefined. Say Y here to enable software
	  emulation of these instructions for userspace using LDXR/STXR.

	  In some older versions of glibc [<=2.8] SWP is used during futex
	  trylock() operations with the assumption that the code will not
	  be preempted. This invalid assumption may be more likely to fail
	  with SWP emulation enabled, leading to deadlock of the user
	  application.

	  NOTE: when accessing uncached shared regions, LDXR/STXR rely
	  on an external transaction monitoring block called a global
	  monitor to maintain update atomicity. If your system does not
	  implement a global monitor, this option can cause programs that
	  perform SWP operations to uncached memory to deadlock.

	  If unsure, say Y

config CP15_BARRIER_EMULATION
	bool "Emulate CP15 Barrier instructions"
	help
	  The CP15 barrier instructions - CP15ISB, CP15DSB, and
	  CP15DMB - are deprecated in ARMv8 (and ARMv7). It is
	  strongly recommended to use the ISB, DSB, and DMB
	  instructions instead.

	  Say Y here to enable software emulation of these
	  instructions for AArch32 userspace code. When this option is
	  enabled, CP15 barrier usage is traced which can help
	  identify software that needs updating.

	  If unsure, say Y

config SETEND_EMULATION
	bool "Emulate SETEND instruction"
	help
	  The SETEND instruction alters the data-endianness of the
	  AArch32 EL0, and is deprecated in ARMv8.

	  Say Y here to enable software emulation of the instruction
	  for AArch32 userspace code.

	  Note: All the cpus on the system must have mixed endian support at EL0
	  for this feature to be enabled. If a new CPU - which doesn't support mixed
	  endian - is hotplugged in after this feature has been enabled, there could
	  be unexpected results in the applications.

	  If unsure, say Y
endif

config ARM64_SW_TTBR0_PAN
	bool "Emulate Privileged Access Never using TTBR0_EL1 switching"
	help
	  Enabling this option prevents the kernel from accessing
	  user-space memory directly by pointing TTBR0_EL1 to a reserved
	  zeroed area and reserved ASID. The user access routines
	  restore the valid TTBR0_EL1 temporarily.

menu "ARMv8.1 architectural features"

config ARM64_HW_AFDBM
	bool "Support for hardware updates of the Access and Dirty page flags"
	default y
	help
	  The ARMv8.1 architecture extensions introduce support for
	  hardware updates of the access and dirty information in page
	  table entries. When enabled in TCR_EL1 (HA and HD bits) on
	  capable processors, accesses to pages with PTE_AF cleared will
	  set this bit instead of raising an access flag fault.
	  Similarly, writes to read-only pages with the DBM bit set will
	  clear the read-only bit (AP[2]) instead of raising a
	  permission fault.

	  Kernels built with this configuration option enabled continue
	  to work on pre-ARMv8.1 hardware and the performance impact is
	  minimal. If unsure, say Y.

config ARM64_PAN
	bool "Enable support for Privileged Access Never (PAN)"
	default y
	help
	 Privileged Access Never (PAN; part of the ARMv8.1 Extensions)
	 prevents the kernel or hypervisor from accessing user-space (EL0)
	 memory directly.

	 Choosing this option will cause any unprotected (not using
	 copy_to_user et al) memory access to fail with a permission fault.

	 The feature is detected at runtime, and will remain as a 'nop'
	 instruction if the cpu does not implement the feature.

config ARM64_LSE_ATOMICS
	bool "Atomic instructions"
	help
	  As part of the Large System Extensions, ARMv8.1 introduces new
	  atomic instructions that are designed specifically to scale in
	  very large systems.

	  Say Y here to make use of these instructions for the in-kernel
	  atomic routines. This incurs a small overhead on CPUs that do
	  not support these instructions and requires the kernel to be
	  built with binutils >= 2.25.

config ARM64_VHE
	bool "Enable support for Virtualization Host Extensions (VHE)"
	default n
	help
	  Virtualization Host Extensions (VHE) allow the kernel to run
	  directly at EL2 (instead of EL1) on processors that support
	  it. This leads to better performance for KVM, as they reduce
	  the cost of the world switch.

	  Selecting this option allows the VHE feature to be detected
	  at runtime, and does not affect processors that do not
	  implement this feature.

endmenu

menu "ARMv8.2 architectural features"

config ARM64_UAO
	bool "Enable support for User Access Override (UAO)"
	default y
	help
	  User Access Override (UAO; part of the ARMv8.2 Extensions)
	  causes the 'unprivileged' variant of the load/store instructions to
	  be overriden to be privileged.

	  This option changes get_user() and friends to use the 'unprivileged'
	  variant of the load/store instructions. This ensures that user-space
	  really did have access to the supplied memory. When addr_limit is
	  set to kernel memory the UAO bit will be set, allowing privileged
	  access to kernel memory.

	  Choosing this option will cause copy_to_user() et al to use user-space
	  memory permissions.

	  The feature is detected at runtime, the kernel will use the
	  regular load/store instructions if the cpu does not implement the
	  feature.

config ARM64_PMEM
	bool "Enable support for persistent memory"
	select ARCH_HAS_PMEM_API
	select ARCH_HAS_UACCESS_FLUSHCACHE
	help
	  Say Y to enable support for the persistent memory API based on the
	  ARMv8.2 DCPoP feature.

	  The feature is detected at runtime, and the kernel will use DC CVAC
	  operations if DC CVAP is not supported (following the behaviour of
	  DC CVAP itself if the system does not define a point of persistence).

endmenu

config ARM64_MODULE_CMODEL_LARGE
	bool

config ARM64_MODULE_PLTS
	bool
	select ARM64_MODULE_CMODEL_LARGE
	select HAVE_MOD_ARCH_SPECIFIC

config RELOCATABLE
	bool
	select ARCH_HAS_RELR
	help
	  This builds the kernel as a Position Independent Executable (PIE),
	  which retains all relocation metadata required to relocate the
	  kernel binary at runtime to a different virtual address than the
	  address it was linked at.
	  Since AArch64 uses the RELA relocation format, this requires a
	  relocation pass at runtime even if the kernel is loaded at the
	  same address it was linked at.

config RANDOMIZE_BASE
	bool "Randomize the address of the kernel image"
	select ARM64_MODULE_PLTS if MODULES
	select RELOCATABLE
	help
	  Randomizes the virtual address at which the kernel image is
	  loaded, as a security feature that deters exploit attempts
	  relying on knowledge of the location of kernel internals.

	  It is the bootloader's job to provide entropy, by passing a
	  random u64 value in /chosen/kaslr-seed at kernel entry.

	  When booting via the UEFI stub, it will invoke the firmware's
	  EFI_RNG_PROTOCOL implementation (if available) to supply entropy
	  to the kernel proper. In addition, it will randomise the physical
	  location of the kernel Image as well.

	  If unsure, say N.

config RANDOMIZE_MODULE_REGION_FULL
	bool "Randomize the module region independently from the core kernel"
	depends on RANDOMIZE_BASE && !LTO_CLANG
	default y
	help
	  Randomizes the location of the module region without considering the
	  location of the core kernel. This way, it is impossible for modules
	  to leak information about the location of core kernel data structures
	  but it does imply that function calls between modules and the core
	  kernel will need to be resolved via veneers in the module PLT.

	  When this option is not set, the module region will be randomized over
	  a limited range that contains the [_stext, _etext] interval of the
	  core kernel, so branch relocations are always in range.

endmenu

menu "Boot options"

config ARM64_ACPI_PARKING_PROTOCOL
	bool "Enable support for the ARM64 ACPI parking protocol"
	depends on ACPI
	help
	  Enable support for the ARM64 ACPI parking protocol. If disabled
	  the kernel will not allow booting through the ARM64 ACPI parking
	  protocol even if the corresponding data is present in the ACPI
	  MADT table.

config CMDLINE
	string "Default kernel command string"
	default ""
	help
	  Provide a set of default command-line options at build time by
	  entering them here. As a minimum, you should specify the the
	  root device (e.g. root=/dev/nfs).

choice
	prompt "Kernel command line type" if CMDLINE != ""
	default CMDLINE_FROM_BOOTLOADER

config CMDLINE_FROM_BOOTLOADER
	bool "Use bootloader kernel arguments if available"
	help
	  Uses the command-line options passed by the boot loader. If
	  the boot loader doesn't provide any, the default kernel command
	  string provided in CMDLINE will be used.

config CMDLINE_EXTEND
	bool "Extend bootloader kernel arguments"
	help
	  The command-line arguments provided by the boot loader will be
	  appended to the default kernel command string.

config CMDLINE_FORCE
	bool "Always use the default kernel command string"
	help
	  Always use the default kernel command string, even if the boot
	  loader passes other arguments to the kernel.
	  This is useful if you cannot or don't want to change the
	  command-line options your boot loader passes to the kernel.
endchoice

config EFI_STUB
	bool

config EFI
	bool "UEFI runtime support"
	depends on OF && !CPU_BIG_ENDIAN
	select LIBFDT
	select UCS2_STRING
	select EFI_PARAMS_FROM_FDT
	select EFI_RUNTIME_WRAPPERS
	select EFI_STUB
	select EFI_ARMSTUB
	default y
	help
	  This option provides support for runtime services provided
	  by UEFI firmware (such as non-volatile variables, realtime
          clock, and platform reset). A UEFI stub is also provided to
	  allow the kernel to be booted as an EFI application. This
	  is only useful on systems that have UEFI firmware.

config DMI
	bool "Enable support for SMBIOS (DMI) tables"
	depends on EFI
	default y
	help
	  This enables SMBIOS/DMI feature for systems.

	  This option is only useful on systems that have UEFI firmware.
	  However, even with this option, the resultant kernel should
	  continue to boot on existing non-UEFI platforms.

config BUILD_ARM64_APPENDED_DTB_IMAGE
	bool "Build a concatenated Image.gz/dtb by default"
	depends on OF
	help
	  Enabling this option will cause a concatenated Image.gz and list of
	  DTBs to be built by default (instead of a standalone Image.gz.)
	  The image will built in arch/arm64/boot/Image.gz-dtb

<<<<<<< HEAD
config BUILD_ARM64_DTB_OVERLAY_IMAGE
	bool "Build a device tree overlay image"
	depends on OF
	help
	  Enabling this option will casue overlay device tree
	  to be built by default.
	  Overlay DT contains device-specific configurations.
	  Please be aware that bootloader supports DT merging.

=======
>>>>>>> 234de928
choice
	prompt "Appended DTB Kernel Image name"
	depends on BUILD_ARM64_APPENDED_DTB_IMAGE
	help
	  Enabling this option will cause a specific kernel image Image or
	  Image.gz to be used for final image creation.
	  The image will built in arch/arm64/boot/IMAGE-NAME-dtb

	config IMG_GZ_DTB
		bool "Image.gz-dtb"
	config IMG_DTB
		bool "Image-dtb"
endchoice

config BUILD_ARM64_APPENDED_KERNEL_IMAGE_NAME
	string
	depends on BUILD_ARM64_APPENDED_DTB_IMAGE
	default "Image.gz-dtb" if IMG_GZ_DTB
	default "Image-dtb" if IMG_DTB

config BUILD_ARM64_APPENDED_DTB_IMAGE_NAMES
	string "Default dtb names"
	depends on BUILD_ARM64_APPENDED_DTB_IMAGE
	help
	  Space separated list of names of dtbs to append when
	  building a concatenated Image.gz-dtb.

<<<<<<< HEAD
config BUILD_ARM64_DTB_OVERLAY_IMAGE_NAMES
	string "Default dtb overlay names"
	depends on BUILD_ARM64_DTB_OVERLAY_IMAGE
	help
	  Space separated list of names of dtbs to append when
	  building a concatenated overlay image

=======
>>>>>>> 234de928
endmenu

menu "Userspace binary formats"

source "fs/Kconfig.binfmt"

config COMPAT
	bool "Kernel support for 32-bit EL0"
	depends on ARM64_4K_PAGES || EXPERT
	select COMPAT_BINFMT_ELF if BINFMT_ELF
	select HAVE_UID16
	select OLD_SIGSUSPEND3
	select COMPAT_OLD_SIGACTION
	help
	  This option enables support for a 32-bit EL0 running under a 64-bit
	  kernel at EL1. AArch32-specific components such as system calls,
	  the user helper functions, VFP support and the ptrace interface are
	  handled appropriately by the kernel.

	  If you use a page size other than 4KB (i.e, 16KB or 64KB), please be aware
	  that you will only be able to execute AArch32 binaries that were compiled
	  with page size aligned segments.

	  If you want to execute 32-bit userspace applications, say Y.

config SYSVIPC_COMPAT
	def_bool y
	depends on COMPAT && SYSVIPC

endmenu

menu "Power management options"

source "kernel/power/Kconfig"

config ARCH_HIBERNATION_POSSIBLE
	def_bool y
	depends on CPU_PM

config ARCH_HIBERNATION_HEADER
	def_bool y
	depends on HIBERNATION

config ARCH_SUSPEND_POSSIBLE
	def_bool y

endmenu

menu "CPU Power Management"

source "drivers/cpuidle/Kconfig"

source "drivers/cpufreq/Kconfig"

endmenu

source "net/Kconfig"

source "drivers/Kconfig"

source "drivers/firmware/Kconfig"

source "drivers/acpi/Kconfig"

source "fs/Kconfig"

source "arch/arm64/kvm/Kconfig"

source "arch/arm64/Kconfig.debug"

source "security/Kconfig"

source "crypto/Kconfig"
if CRYPTO
source "arch/arm64/crypto/Kconfig"
endif

source "lib/Kconfig"<|MERGE_RESOLUTION|>--- conflicted
+++ resolved
@@ -1183,7 +1183,6 @@
 	  DTBs to be built by default (instead of a standalone Image.gz.)
 	  The image will built in arch/arm64/boot/Image.gz-dtb
 
-<<<<<<< HEAD
 config BUILD_ARM64_DTB_OVERLAY_IMAGE
 	bool "Build a device tree overlay image"
 	depends on OF
@@ -1193,8 +1192,6 @@
 	  Overlay DT contains device-specific configurations.
 	  Please be aware that bootloader supports DT merging.
 
-=======
->>>>>>> 234de928
 choice
 	prompt "Appended DTB Kernel Image name"
 	depends on BUILD_ARM64_APPENDED_DTB_IMAGE
@@ -1222,7 +1219,6 @@
 	  Space separated list of names of dtbs to append when
 	  building a concatenated Image.gz-dtb.
 
-<<<<<<< HEAD
 config BUILD_ARM64_DTB_OVERLAY_IMAGE_NAMES
 	string "Default dtb overlay names"
 	depends on BUILD_ARM64_DTB_OVERLAY_IMAGE
@@ -1230,8 +1226,6 @@
 	  Space separated list of names of dtbs to append when
 	  building a concatenated overlay image
 
-=======
->>>>>>> 234de928
 endmenu
 
 menu "Userspace binary formats"
