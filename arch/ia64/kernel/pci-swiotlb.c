--- conflicted
+++ resolved
@@ -16,11 +16,7 @@
 static void *ia64_swiotlb_alloc_coherent(struct device *dev, size_t size,
 					 dma_addr_t *dma_handle, gfp_t gfp)
 {
-<<<<<<< HEAD
-	if (dev->coherent_dma_mask != DMA_64BIT_MASK)
-=======
 	if (dev->coherent_dma_mask != DMA_BIT_MASK(64))
->>>>>>> 6574612f
 		gfp |= GFP_DMA;
 	return swiotlb_alloc_coherent(dev, size, dma_handle, gfp);
 }
