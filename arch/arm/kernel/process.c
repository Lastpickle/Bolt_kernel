--- conflicted
+++ resolved
@@ -94,7 +94,6 @@
 	ledtrig_cpu(CPU_LED_IDLE_END);
 }
 
-<<<<<<< HEAD
 /*
  * dump a block of kernel memory from around the given address
  */
@@ -166,8 +165,6 @@
 	set_fs(fs);
 }
 
-=======
->>>>>>> 4344de2f
 void __show_regs(struct pt_regs *regs)
 {
 	unsigned long flags;
