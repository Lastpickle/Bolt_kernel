--- conflicted
+++ resolved
@@ -230,11 +230,7 @@
 	};
 
 	mtu2: timer@fcff0000 {
-<<<<<<< HEAD
-		compatible = "renesas,mtu2";
-=======
 		compatible = "renesas,mtu2-r7s72100", "renesas,mtu2";
->>>>>>> 48a0d1e0
 		reg = <0xfcff0000 0x400>;
 		interrupts = <0 107 IRQ_TYPE_LEVEL_HIGH>;
 		interrupt-names = "tgi0a";
