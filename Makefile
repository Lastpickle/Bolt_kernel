# SPDX-License-Identifier: GPL-2.0
VERSION = 4
PATCHLEVEL = 14
SUBLEVEL = 324
EXTRAVERSION =
NAME = Petit Gorille

# *DOCUMENTATION*
# To see a list of typical targets execute "make help"
# More info can be located in ./README
# Comments in this file are targeted only to the developer, do not
# expect to learn how to build the kernel reading this file.

# That's our default target when none is given on the command line
PHONY := _all
_all:

# o Do not use make's built-in rules and variables
#   (this increases performance and avoids hard-to-debug behaviour);
# o Look for make include files relative to root of kernel src
MAKEFLAGS += -rR --include-dir=$(CURDIR)

# Avoid funny character set dependencies
unexport LC_ALL
LC_COLLATE=C
LC_NUMERIC=C
export LC_COLLATE LC_NUMERIC

# Avoid interference with shell env settings
unexport GREP_OPTIONS

# We are using a recursive build, so we need to do a little thinking
# to get the ordering right.
#
# Most importantly: sub-Makefiles should only ever modify files in
# their own directory. If in some directory we have a dependency on
# a file in another dir (which doesn't happen often, but it's often
# unavoidable when linking the built-in.o targets which finally
# turn into vmlinux), we will call a sub make in that other dir, and
# after that we are sure that everything which is in that other dir
# is now up to date.
#
# The only cases where we need to modify files which have global
# effects are thus separated out and done before the recursive
# descending is started. They are now explicitly listed as the
# prepare rule.

# Beautify output
# ---------------------------------------------------------------------------
#
# Normally, we echo the whole command before executing it. By making
# that echo $($(quiet)$(cmd)), we now have the possibility to set
# $(quiet) to choose other forms of output instead, e.g.
#
#         quiet_cmd_cc_o_c = Compiling $(RELDIR)/$@
#         cmd_cc_o_c       = $(CC) $(c_flags) -c -o $@ $<
#
# If $(quiet) is empty, the whole command will be printed.
# If it is set to "quiet_", only the short version will be printed.
# If it is set to "silent_", nothing will be printed at all, since
# the variable $(silent_cmd_cc_o_c) doesn't exist.
#
# A simple variant is to prefix commands with $(Q) - that's useful
# for commands that shall be hidden in non-verbose mode.
#
#	$(Q)ln $@ :<
#
# If KBUILD_VERBOSE equals 0 then the above command will be hidden.
# If KBUILD_VERBOSE equals 1 then the above command is displayed.
#
# To put more focus on warnings, be less verbose as default
# Use 'make V=1' to see the full commands

ifeq ("$(origin V)", "command line")
  KBUILD_VERBOSE = $(V)
endif
ifndef KBUILD_VERBOSE
  KBUILD_VERBOSE = 0
endif

ifeq ($(KBUILD_VERBOSE),1)
  quiet =
  Q =
else
  quiet=quiet_
  Q = @
endif

# If the user is running make -s (silent mode), suppress echoing of
# commands
# make-4.0 (and later) keep single letter options in the 1st word of MAKEFLAGS.

ifeq ($(filter 3.%,$(MAKE_VERSION)),)
silence:=$(findstring s,$(firstword -$(MAKEFLAGS)))
else
silence:=$(findstring s,$(filter-out --%,$(MAKEFLAGS)))
endif

ifeq ($(silence),s)
quiet=silent_
tools_silent=s
endif

export quiet Q KBUILD_VERBOSE

# kbuild supports saving output files in a separate directory.
# To locate output files in a separate directory two syntaxes are supported.
# In both cases the working directory must be the root of the kernel src.
# 1) O=
# Use "make O=dir/to/store/output/files/"
#
# 2) Set KBUILD_OUTPUT
# Set the environment variable KBUILD_OUTPUT to point to the directory
# where the output files shall be placed.
# export KBUILD_OUTPUT=dir/to/store/output/files/
# make
#
# The O= assignment takes precedence over the KBUILD_OUTPUT environment
# variable.

# KBUILD_SRC is not intended to be used by the regular user (for now),
# it is set on invocation of make with KBUILD_OUTPUT or O= specified.
ifeq ($(KBUILD_SRC),)

# OK, Make called in directory where kernel src resides
# Do we want to locate output files in a separate directory?
ifeq ("$(origin O)", "command line")
  KBUILD_OUTPUT := $(O)
endif

# Cancel implicit rules on top Makefile
$(CURDIR)/Makefile Makefile: ;

ifneq ($(words $(subst :, ,$(CURDIR))), 1)
  $(error main directory cannot contain spaces nor colons)
endif

ifneq ($(KBUILD_OUTPUT),)
# check that the output directory actually exists
saved-output := $(KBUILD_OUTPUT)
KBUILD_OUTPUT := $(shell mkdir -p $(KBUILD_OUTPUT) && cd $(KBUILD_OUTPUT) \
								&& /bin/pwd)
$(if $(KBUILD_OUTPUT),, \
     $(error failed to create output directory "$(saved-output)"))

PHONY += $(MAKECMDGOALS) sub-make

$(filter-out _all sub-make $(CURDIR)/Makefile, $(MAKECMDGOALS)) _all: sub-make
	@:

# Invoke a second make in the output directory, passing relevant variables
sub-make:
	$(Q)$(MAKE) -C $(KBUILD_OUTPUT) KBUILD_SRC=$(CURDIR) \
	-f $(CURDIR)/Makefile $(filter-out _all sub-make,$(MAKECMDGOALS))

# Leave processing to above invocation of make
skip-makefile := 1
endif # ifneq ($(KBUILD_OUTPUT),)
endif # ifeq ($(KBUILD_SRC),)

# We process the rest of the Makefile if this is the final invocation of make
ifeq ($(skip-makefile),)

# Do not print "Entering directory ...",
# but we want to display it when entering to the output directory
# so that IDEs/editors are able to understand relative filenames.
MAKEFLAGS += --no-print-directory

# Call a source code checker (by default, "sparse") as part of the
# C compilation.
#
# Use 'make C=1' to enable checking of only re-compiled files.
# Use 'make C=2' to enable checking of *all* source files, regardless
# of whether they are re-compiled or not.
#
# See the file "Documentation/dev-tools/sparse.rst" for more details,
# including where to get the "sparse" utility.

ifeq ("$(origin C)", "command line")
  KBUILD_CHECKSRC = $(C)
endif
ifndef KBUILD_CHECKSRC
  KBUILD_CHECKSRC = 0
endif

# Use make M=dir to specify directory of external module to build
# Old syntax make ... SUBDIRS=$PWD is still supported
# Setting the environment variable KBUILD_EXTMOD take precedence
ifdef SUBDIRS
  KBUILD_EXTMOD ?= $(SUBDIRS)
endif

ifeq ("$(origin M)", "command line")
  KBUILD_EXTMOD := $(M)
endif

ifeq ($(KBUILD_SRC),)
        # building in the source tree
        srctree := .
else
        ifeq ($(KBUILD_SRC)/,$(dir $(CURDIR)))
                # building in a subdirectory of the source tree
                srctree := ..
        else
                srctree := $(KBUILD_SRC)
        endif
endif

export KBUILD_CHECKSRC KBUILD_EXTMOD KBUILD_SRC

objtree		:= .
src		:= $(srctree)
obj		:= $(objtree)

VPATH		:= $(srctree)$(if $(KBUILD_EXTMOD),:$(KBUILD_EXTMOD))

export srctree objtree VPATH

# To make sure we do not include .config for any of the *config targets
# catch them early, and hand them over to scripts/kconfig/Makefile
# It is allowed to specify more targets when calling make, including
# mixing *config targets and build targets.
# For example 'make oldconfig all'.
# Detect when mixed targets is specified, and make a second invocation
# of make so .config is not included in this case either (for *config).

version_h := include/generated/uapi/linux/version.h
old_version_h := include/linux/version.h

no-dot-config-targets := clean mrproper distclean \
			 cscope gtags TAGS tags help% %docs check% coccicheck \
			 $(version_h) headers_% archheaders archscripts \
			 kernelversion %src-pkg

config-targets := 0
mixed-targets  := 0
dot-config     := 1

ifneq ($(filter $(no-dot-config-targets), $(MAKECMDGOALS)),)
	ifeq ($(filter-out $(no-dot-config-targets), $(MAKECMDGOALS)),)
		dot-config := 0
	endif
endif

#ifdef OPLUS_ARCH_INJECT
#Sunliang@ANDROID.BUILD, 2020/04/08, export global native features to kernel
-include OplusKernelEnvConfig.mk
#endif /* OPLUS_ARCH_INJECT */

ifeq ($(KBUILD_EXTMOD),)
        ifneq ($(filter config %config,$(MAKECMDGOALS)),)
                config-targets := 1
                ifneq ($(words $(MAKECMDGOALS)),1)
                        mixed-targets := 1
                endif
        endif
endif
# install and modules_install need also be processed one by one
ifneq ($(filter install,$(MAKECMDGOALS)),)
        ifneq ($(filter modules_install,$(MAKECMDGOALS)),)
	        mixed-targets := 1
        endif
endif

ifeq ($(mixed-targets),1)
# ===========================================================================
# We're called with mixed targets (*config and build targets).
# Handle them one by one.

PHONY += $(MAKECMDGOALS) __build_one_by_one

$(filter-out __build_one_by_one, $(MAKECMDGOALS)): __build_one_by_one
	@:

__build_one_by_one:
	$(Q)set -e; \
	for i in $(MAKECMDGOALS); do \
		$(MAKE) -f $(srctree)/Makefile $$i; \
	done

else

# We need some generic definitions (do not try to remake the file).
scripts/Kbuild.include: ;
include scripts/Kbuild.include

# Read KERNELRELEASE from include/config/kernel.release (if it exists)
KERNELRELEASE = $(shell cat include/config/kernel.release 2> /dev/null)
KERNELVERSION = $(VERSION)$(if $(PATCHLEVEL),.$(PATCHLEVEL)$(if $(SUBLEVEL),.$(SUBLEVEL)))$(EXTRAVERSION)
export VERSION PATCHLEVEL SUBLEVEL KERNELRELEASE KERNELVERSION

# SUBARCH tells the usermode build what the underlying arch is.  That is set
# first, and if a usermode build is happening, the "ARCH=um" on the command
# line overrides the setting of ARCH below.  If a native build is happening,
# then ARCH is assigned, getting whatever value it gets normally, and
# SUBARCH is subsequently ignored.

SUBARCH := $(shell uname -m | sed -e s/i.86/x86/ -e s/x86_64/x86/ \
				  -e s/sun4u/sparc64/ \
				  -e s/arm.*/arm/ -e s/sa110/arm/ \
				  -e s/s390x/s390/ -e s/parisc64/parisc/ \
				  -e s/ppc.*/powerpc/ -e s/mips.*/mips/ \
				  -e s/sh[234].*/sh/ -e s/aarch64.*/arm64/ )

# Cross compiling and selecting different set of gcc/bin-utils
# ---------------------------------------------------------------------------
#
# When performing cross compilation for other architectures ARCH shall be set
# to the target architecture. (See arch/* for the possibilities).
# ARCH can be set during invocation of make:
# make ARCH=ia64
# Another way is to have ARCH set in the environment.
# The default ARCH is the host where make is executed.

# CROSS_COMPILE specify the prefix used for all executables used
# during compilation. Only gcc and related bin-utils executables
# are prefixed with $(CROSS_COMPILE).
# CROSS_COMPILE can be set on the command line
# make CROSS_COMPILE=ia64-linux-
# Alternatively CROSS_COMPILE can be set in the environment.
# A third alternative is to store a setting in .config so that plain
# "make" in the configured kernel build directory always uses that.
# Default value for CROSS_COMPILE is not to prefix executables
# Note: Some architectures assign CROSS_COMPILE in their arch/*/Makefile
ARCH		?= $(SUBARCH)
CROSS_COMPILE	?= $(CONFIG_CROSS_COMPILE:"%"=%)

# Architecture as present in compile.h
UTS_MACHINE 	:= $(ARCH)
SRCARCH 	:= $(ARCH)

# Additional ARCH settings for x86
ifeq ($(ARCH),i386)
        SRCARCH := x86
endif
ifeq ($(ARCH),x86_64)
        SRCARCH := x86
endif

# Additional ARCH settings for sparc
ifeq ($(ARCH),sparc32)
       SRCARCH := sparc
endif
ifeq ($(ARCH),sparc64)
       SRCARCH := sparc
endif

# Additional ARCH settings for sh
ifeq ($(ARCH),sh64)
       SRCARCH := sh
endif

# Additional ARCH settings for tile
ifeq ($(ARCH),tilepro)
       SRCARCH := tile
endif
ifeq ($(ARCH),tilegx)
       SRCARCH := tile
endif

# Where to locate arch specific headers
hdr-arch  := $(SRCARCH)

KCONFIG_CONFIG	?= .config
export KCONFIG_CONFIG

# SHELL used by kbuild
CONFIG_SHELL := $(shell if [ -x "$$BASH" ]; then echo $$BASH; \
	  else if [ -x /bin/bash ]; then echo /bin/bash; \
	  else echo sh; fi ; fi)

HOST_LFS_CFLAGS := $(shell getconf LFS_CFLAGS 2>/dev/null)
HOST_LFS_LDFLAGS := $(shell getconf LFS_LDFLAGS 2>/dev/null)
HOST_LFS_LIBS := $(shell getconf LFS_LIBS 2>/dev/null)

ifneq ($(LLVM),)
HOSTCC	= clang
HOSTCXX	= clang++
else
HOSTCC	= gcc
HOSTCXX	= g++
endif
HOSTCFLAGS   := -Wall -Wmissing-prototypes -Wstrict-prototypes -O2 \
		-fomit-frame-pointer -std=gnu89 $(HOST_LFS_CFLAGS)
HOSTCXXFLAGS := -O2 $(HOST_LFS_CFLAGS)
HOSTLDFLAGS  := $(HOST_LFS_LDFLAGS)
HOST_LOADLIBES := $(HOST_LFS_LIBS)

# Make variables (CC, etc...)
<<<<<<< HEAD
=======
AS		= $(CROSS_COMPILE)as
LD		= $(CROSS_COMPILE)ld
LDGOLD		= $(CROSS_COMPILE)ld.gold
CC		= $(CROSS_COMPILE)gcc
>>>>>>> 274c7d23
CPP		= $(CC) -E
ifneq ($(LLVM),)
CC		= clang
LD		= ld.lld
AR		= llvm-ar
NM		= llvm-nm
OBJCOPY		= llvm-objcopy
OBJDUMP		= llvm-objdump
READELF		= llvm-readelf
STRIP		= llvm-strip
else
CC		= $(CROSS_COMPILE)gcc
LD		= $(CROSS_COMPILE)ld
LDGOLD		= $(CROSS_COMPILE)ld.gold
AR		= $(CROSS_COMPILE)ar
NM		= $(CROSS_COMPILE)nm
OBJCOPY		= $(CROSS_COMPILE)objcopy
OBJDUMP		= $(CROSS_COMPILE)objdump
READELF		= $(CROSS_COMPILE)readelf
STRIP		= $(CROSS_COMPILE)strip
endif
AWK		= awk
GENKSYMS	= scripts/genksyms/genksyms
INSTALLKERNEL  := installkernel
DEPMOD		= depmod
PERL		= perl
PYTHON		= python
CHECK		= sparse

CHECKFLAGS     := -D__linux__ -Dlinux -D__STDC__ -Dunix -D__unix__ \
		  -Wbitwise -Wno-return-void $(CF)
NOSTDINC_FLAGS  =
CFLAGS_MODULE   =
AFLAGS_MODULE   =
LDFLAGS_MODULE  =
CFLAGS_KERNEL	=
AFLAGS_KERNEL	=
LDFLAGS_vmlinux =

# Use USERINCLUDE when you must reference the UAPI directories only.
USERINCLUDE    := \
		-I$(srctree)/arch/$(hdr-arch)/include/uapi \
		-I$(objtree)/arch/$(hdr-arch)/include/generated/uapi \
		-I$(srctree)/include/uapi \
		-I$(objtree)/include/generated/uapi \
                -include $(srctree)/include/linux/kconfig.h

# Use LINUXINCLUDE when you must reference the include/ directory.
# Needed to be compatible with the O= option
LINUXINCLUDE    := \
		-I$(srctree)/arch/$(hdr-arch)/include \
		-I$(objtree)/arch/$(hdr-arch)/include/generated \
		$(if $(KBUILD_SRC), -I$(srctree)/include) \
		-I$(srctree)/drivers/misc/mediatek/include \
		-I$(objtree)/include \
		$(USERINCLUDE)

KBUILD_AFLAGS   := -D__ASSEMBLY__
KBUILD_CFLAGS   := -Wall -Wundef -Wstrict-prototypes -Wno-trigraphs \
		   -fno-strict-aliasing -fno-common -fshort-wchar \
		   -Werror-implicit-function-declaration \
		   -Wno-format-security \
		   -std=gnu89
KBUILD_CPPFLAGS := -D__KERNEL__
KBUILD_AFLAGS_KERNEL :=
KBUILD_CFLAGS_KERNEL :=
KBUILD_AFLAGS_MODULE  := -DMODULE
KBUILD_CFLAGS_MODULE  := -DMODULE
KBUILD_LDFLAGS_MODULE := -T $(srctree)/scripts/module-common.lds
LDFLAGS :=
GCC_PLUGINS_CFLAGS :=
CLANG_FLAGS :=
OPPO_F2FS_DEBUG := false

#ifdef VENDOR_EDIT
#LiYue@BSP.CHG.Basic, 2019/09/12, add for 806 high/low temp aging
ifeq ($(OPPO_HIGH_TEMP_VERSION),true)
KBUILD_CFLAGS += -DCONFIG_HIGH_TEMP_VERSION
endif
#endif /* VENDOR_EDIT */

#ifdef  VENDOR_EDIT
#LiPing-m@PSW.MM.Display.LCD.Machine, 2017/11/03, Add for VENDOR_EDIT macro in kernel
KBUILD_CFLAGS +=   -DVENDOR_EDIT
KBUILD_CPPFLAGS += -DVENDOR_EDIT
CFLAGS_KERNEL +=   -DVENDOR_EDIT
CFLAGS_MODULE +=   -DVENDOR_EDIT
#endif /* VENDOR_EDIT */

#ifdef OPLUS_FEATURE_MEMLEAK_DETECT
#Kui.Zhang@Bsp.Kernel.MM, 2020/05/19, Add for memleak test
ifeq ($(AGING_DEBUG_MASK),1)
# enable memleak detect daemon
OPPO_MEMLEAK_DETECT := thread
OPLUS_MEMLEAK_DETECT := thread
endif

ifeq ($(TARGET_MEMLEAK_DETECT_TEST),0)
# disable memleak detect daemon
OPPO_MEMLEAK_DETECT := none
OPLUS_MEMLEAK_DETECT := none
else ifeq ($(TARGET_MEMLEAK_DETECT_TEST),1)
# enable memleak detect daemon
OPPO_MEMLEAK_DETECT := thread
OPLUS_MEMLEAK_DETECT := thread
else ifeq ($(TARGET_MEMLEAK_DETECT_TEST),2)
# enable memleak detect daemon and kasan
OPPO_MEMLEAK_DETECT := all
OPLUS_MEMLEAK_DETECT := all
endif

export OPPO_MEMLEAK_DETECT
export OPLUS_MEMLEAK_DETECT
#endif

export ARCH SRCARCH CONFIG_SHELL HOSTCC HOSTCFLAGS CROSS_COMPILE LD CC
export CPP AR NM STRIP OBJCOPY OBJDUMP READELF HOSTLDFLAGS HOST_LOADLIBES
export MAKE AWK GENKSYMS INSTALLKERNEL PERL PYTHON UTS_MACHINE
export HOSTCXX HOSTCXXFLAGS LDFLAGS_MODULE CHECK CHECKFLAGS

export KBUILD_CPPFLAGS NOSTDINC_FLAGS LINUXINCLUDE OBJCOPYFLAGS LDFLAGS
export KBUILD_CFLAGS CFLAGS_KERNEL CFLAGS_MODULE
export CFLAGS_KASAN CFLAGS_KASAN_NOSANITIZE CFLAGS_UBSAN
export KBUILD_AFLAGS AFLAGS_KERNEL AFLAGS_MODULE
export KBUILD_AFLAGS_MODULE KBUILD_CFLAGS_MODULE KBUILD_LDFLAGS_MODULE
export KBUILD_AFLAGS_KERNEL KBUILD_CFLAGS_KERNEL
export KBUILD_ARFLAGS
export OPPO_F2FS_DEBUG

# When compiling out-of-tree modules, put MODVERDIR in the module
# tree rather than in the kernel tree. The kernel tree might
# even be read-only.
export MODVERDIR := $(if $(KBUILD_EXTMOD),$(firstword $(KBUILD_EXTMOD))/).tmp_versions

# Files to ignore in find ... statements

export RCS_FIND_IGNORE := \( -name SCCS -o -name BitKeeper -o -name .svn -o    \
			  -name CVS -o -name .pc -o -name .hg -o -name .git \) \
			  -prune -o
export RCS_TAR_IGNORE := --exclude SCCS --exclude BitKeeper --exclude .svn \
			 --exclude CVS --exclude .pc --exclude .hg --exclude .git

# ===========================================================================
# Rules shared between *config targets and build targets

# Basic helpers built in scripts/basic/
PHONY += scripts_basic
scripts_basic:
	$(Q)$(MAKE) $(build)=scripts/basic
	$(Q)rm -f .tmp_quiet_recordmcount

# To avoid any implicit rule to kick in, define an empty command.
scripts/basic/%: scripts_basic ;

PHONY += outputmakefile
# outputmakefile generates a Makefile in the output directory, if using a
# separate output directory. This allows convenient use of make in the
# output directory.
outputmakefile:
ifneq ($(KBUILD_SRC),)
	$(Q)ln -fsn $(srctree) source
	$(Q)$(CONFIG_SHELL) $(srctree)/scripts/mkmakefile \
	    $(srctree) $(objtree) $(VERSION) $(PATCHLEVEL)
endif

ifeq ($(cc-name),clang)
ifneq ($(CROSS_COMPILE),)
CLANG_TRIPLE	?= $(CROSS_COMPILE)
CLANG_FLAGS	+= --target=$(notdir $(CLANG_TRIPLE:%-=%))
ifeq ($(shell $(srctree)/scripts/clang-android.sh $(CC) $(CLANG_FLAGS)), y)
$(error "Clang with Android --target detected. Did you specify CLANG_TRIPLE?")
endif
GCC_TOOLCHAIN_DIR := $(dir $(shell which $(CROSS_COMPILE)elfedit))
CLANG_FLAGS	+= --prefix=$(GCC_TOOLCHAIN_DIR)$(notdir $(CROSS_COMPILE))
GCC_TOOLCHAIN	:= $(realpath $(GCC_TOOLCHAIN_DIR)/..)
endif
ifneq ($(GCC_TOOLCHAIN),)
CLANG_FLAGS	+= --gcc-toolchain=$(GCC_TOOLCHAIN)
endif
ifneq ($(LLVM_IAS),1)
CLANG_FLAGS	+= -no-integrated-as
endif
CLANG_FLAGS	+= -Werror=unknown-warning-option
KBUILD_CFLAGS	+= $(CLANG_FLAGS)
KBUILD_AFLAGS	+= $(CLANG_FLAGS)
export CLANG_FLAGS
ifeq ($(ld-name),lld)
KBUILD_CFLAGS += -fuse-ld=lld
endif
KBUILD_CPPFLAGS += -Qunused-arguments
endif

RETPOLINE_CFLAGS_GCC := -mindirect-branch=thunk-extern -mindirect-branch-register
RETPOLINE_VDSO_CFLAGS_GCC := -mindirect-branch=thunk-inline -mindirect-branch-register
RETPOLINE_CFLAGS_CLANG := -mretpoline-external-thunk
RETPOLINE_VDSO_CFLAGS_CLANG := -mretpoline
RETPOLINE_CFLAGS := $(call cc-option,$(RETPOLINE_CFLAGS_GCC),$(call cc-option,$(RETPOLINE_CFLAGS_CLANG)))
RETPOLINE_VDSO_CFLAGS := $(call cc-option,$(RETPOLINE_VDSO_CFLAGS_GCC),$(call cc-option,$(RETPOLINE_VDSO_CFLAGS_CLANG)))
export RETPOLINE_CFLAGS
export RETPOLINE_VDSO_CFLAGS

ifeq ($(config-targets),1)
# ===========================================================================
# *config targets only - make sure prerequisites are updated, and descend
# in scripts/kconfig to make the *config target

# Read arch specific Makefile to set KBUILD_DEFCONFIG as needed.
# KBUILD_DEFCONFIG may point out an alternative default configuration
# used for 'make defconfig'
include arch/$(SRCARCH)/Makefile
export KBUILD_DEFCONFIG KBUILD_KCONFIG

config: scripts_basic outputmakefile FORCE
	$(Q)$(MAKE) $(build)=scripts/kconfig $@

%config: scripts_basic outputmakefile FORCE
	$(Q)$(MAKE) $(build)=scripts/kconfig $@

else
# ===========================================================================
# Build targets only - this includes vmlinux, arch specific targets, clean
# targets and others. In general all targets except *config targets.

# If building an external module we do not care about the all: rule
# but instead _all depend on modules
PHONY += all
ifeq ($(KBUILD_EXTMOD),)
_all: all
else
_all: modules
endif

# Decide whether to build built-in, modular, or both.
# Normally, just do built-in.

KBUILD_MODULES :=
KBUILD_BUILTIN := 1

# If we have only "make modules", don't compile built-in objects.
ifeq ($(MAKECMDGOALS),modules)
  KBUILD_BUILTIN :=
endif

# If we have "make <whatever> modules", compile modules
# in addition to whatever we do anyway.
# Just "make" or "make all" shall build modules as well

ifneq ($(filter all _all modules,$(MAKECMDGOALS)),)
  KBUILD_MODULES := 1
endif

ifeq ($(MAKECMDGOALS),)
  KBUILD_MODULES := 1
endif

export KBUILD_MODULES KBUILD_BUILTIN

#ifdef  VENDOR_EDIT
#ye.zhang@BSP.Bootloader.Bootflow, 2020-7-24, Add for VENDOR_EDIT macro in kernel
KBUILD_CFLAGS +=   -DVENDOR_EDIT
KBUILD_CPPFLAGS += -DVENDOR_EDIT
CFLAGS_KERNEL +=   -DVENDOR_EDIT
CFLAGS_MODULE +=   -DVENDOR_EDIT
#endif /* VENDOR_EDIT */

#ifdef OPLUS_ARCH_INJECT
#Sunliang@ANDROID.BUILD, 2020/04/08, export global native features to kernel
-include OplusKernelEnvConfig.mk
#endif /* OPLUS_ARCH_INJECT */


ifeq ($(KBUILD_EXTMOD),)
# Additional helpers built in scripts/
# Carefully list dependencies so we do not try to build scripts twice
# in parallel
PHONY += scripts
scripts: scripts_basic include/config/auto.conf include/config/tristate.conf \
	 asm-generic gcc-plugins
	$(Q)$(MAKE) $(build)=$(@)

# Objects we will link into vmlinux / subdirs we need to visit
init-y		:= init/
drivers-y	:= drivers/ sound/ firmware/
net-y		:= net/
libs-y		:= lib/
core-y		:= usr/
virt-y		:= virt/
endif # KBUILD_EXTMOD

ifeq ($(dot-config),1)
# Read in config
-include include/config/auto.conf

ifeq ($(KBUILD_EXTMOD),)
include/config/auto.conf.cmd: check-clang-specific-options

# Read in dependencies to all Kconfig* files, make sure to run
# oldconfig if changes are detected.
-include include/config/auto.conf.cmd

# To avoid any implicit rule to kick in, define an empty command
$(KCONFIG_CONFIG) include/config/auto.conf.cmd: ;

# If .config is newer than include/config/auto.conf, someone tinkered
# with it and forgot to run make oldconfig.
# if auto.conf.cmd is missing then we are probably in a cleaned tree so
# we execute the config step to be sure to catch updated Kconfig files
include/config/%.conf: $(KCONFIG_CONFIG) include/config/auto.conf.cmd
	$(Q)$(MAKE) -f $(srctree)/Makefile silentoldconfig
else
# external modules needs include/generated/autoconf.h and include/config/auto.conf
# but do not care if they are up-to-date. Use auto.conf to trigger the test
PHONY += include/config/auto.conf

include/config/auto.conf:
	$(Q)test -e include/generated/autoconf.h -a -e $@ || (		\
	echo >&2;							\
	echo >&2 "  ERROR: Kernel configuration is invalid.";		\
	echo >&2 "         include/generated/autoconf.h or $@ are missing.";\
	echo >&2 "         Run 'make oldconfig && make prepare' on kernel src to fix it.";	\
	echo >&2 ;							\
	/bin/false)

endif # KBUILD_EXTMOD

else
# Dummy target needed, because used as prerequisite
include/config/auto.conf: ;
endif # $(dot-config)

# For the kernel to actually contain only the needed exported symbols,
# we have to build modules as well to determine what those symbols are.
# (this can be evaluated only once include/config/auto.conf has been included)
ifdef CONFIG_TRIM_UNUSED_KSYMS
  KBUILD_MODULES := 1
endif

# The all: target is the default when no target is given on the
# command line.
# This allow a user to issue only 'make' to build a kernel including modules
# Defaults to vmlinux, but the arch makefile usually adds further targets
all: vmlinux

KBUILD_CFLAGS	+= $(call cc-option,-fno-PIE)
KBUILD_AFLAGS	+= $(call cc-option,-fno-PIE)
CFLAGS_GCOV	:= -fprofile-arcs -ftest-coverage \
	$(call cc-option,-fno-tree-loop-im) \
	$(call cc-disable-warning,maybe-uninitialized,)
export CFLAGS_GCOV

# Make toolchain changes before including arch/$(SRCARCH)/Makefile to ensure
# ar/cc/ld-* macros return correct values.
ifdef CONFIG_LTO_CLANG
ifneq ($(ld-name),lld)
# use GNU gold with LLVMgold for LTO linking, and LD for vmlinux_link
LDFINAL_vmlinux := $(LD)
LD		:= $(LDGOLD)
LDFLAGS		+= -plugin LLVMgold.so
endif
# use llvm-ar for building symbol tables from IR files, and llvm-dis instead
# of objdump for processing symbol versions and exports
LLVM_AR		:= llvm-ar
LLVM_NM		:= llvm-nm
export LLVM_AR LLVM_NM
endif

# The arch Makefile can set ARCH_{CPP,A,C}FLAGS to override the default
# values of the respective KBUILD_* variables
ARCH_CPPFLAGS :=
ARCH_AFLAGS :=
ARCH_CFLAGS :=
include arch/$(SRCARCH)/Makefile

KBUILD_CFLAGS	+= $(call cc-option,-fno-delete-null-pointer-checks,)
KBUILD_CFLAGS	+= $(call cc-disable-warning,frame-address,)
KBUILD_CFLAGS	+= $(call cc-disable-warning, format-truncation)
KBUILD_CFLAGS	+= $(call cc-disable-warning, format-overflow)
KBUILD_CFLAGS	+= $(call cc-disable-warning, int-in-bool-context)
KBUILD_CFLAGS	+= $(call cc-disable-warning, address-of-packed-member)
KBUILD_CFLAGS	+= $(call cc-disable-warning, attribute-alias)
KBUILD_CFLAGS	+= $(call cc-disable-warning, tautological-compare)
KBUILD_CFLAGS	+= $(call cc-disable-warning, stringop-overread)
KBUILD_CFLAGS	+= $(call cc-disable-warning, array-compare)
KBUILD_CFLAGS	+= $(call cc-disable-warning, fortify-source)

ifdef CONFIG_CC_OPTIMIZE_FOR_SIZE
KBUILD_CFLAGS   += -Os
else
KBUILD_CFLAGS   += -O2
endif

# Tell gcc to never replace conditional load with a non-conditional one
KBUILD_CFLAGS	+= $(call cc-option,--param=allow-store-data-races=0)
KBUILD_CFLAGS	+= $(call cc-option,-fno-allow-store-data-races)

# check for 'asm goto'
ifeq ($(shell $(CONFIG_SHELL) $(srctree)/scripts/gcc-goto.sh $(CC) $(KBUILD_CFLAGS)), y)
	KBUILD_CFLAGS += -DCC_HAVE_ASM_GOTO
	KBUILD_AFLAGS += -DCC_HAVE_ASM_GOTO
endif

include scripts/Makefile.kcov
include scripts/Makefile.gcc-plugins

ifdef CONFIG_READABLE_ASM
# Disable optimizations that make assembler listings hard to read.
# reorder blocks reorders the control in the function
# ipa clone creates specialized cloned functions
# partial inlining inlines only parts of functions
KBUILD_CFLAGS += $(call cc-option,-fno-reorder-blocks,) \
                 $(call cc-option,-fno-ipa-cp-clone,) \
                 $(call cc-option,-fno-partial-inlining)
endif

ifneq ($(CONFIG_FRAME_WARN),0)
KBUILD_CFLAGS += $(call cc-option,-Wframe-larger-than=${CONFIG_FRAME_WARN})
endif

# This selects the stack protector compiler flag. Testing it is delayed
# until after .config has been reprocessed, in the prepare-compiler-check
# target.
ifdef CONFIG_CC_STACKPROTECTOR_REGULAR
  stackp-flag := -fstack-protector
  stackp-name := REGULAR
else
ifdef CONFIG_CC_STACKPROTECTOR_STRONG
  stackp-flag := -fstack-protector-strong
  stackp-name := STRONG
else
  # Force off for distro compilers that enable stack protector by default.
  stackp-flag := $(call cc-option, -fno-stack-protector)
endif
endif
# Find arch-specific stack protector compiler sanity-checking script.
ifdef CONFIG_CC_STACKPROTECTOR
  stackp-path := $(srctree)/scripts/gcc-$(SRCARCH)_$(BITS)-has-stack-protector.sh
  stackp-check := $(wildcard $(stackp-path))
endif
KBUILD_CFLAGS += $(stackp-flag)

ifeq ($(cc-name),clang)
KBUILD_CFLAGS += $(call cc-disable-warning, format-invalid-specifier)
KBUILD_CFLAGS += $(call cc-disable-warning, gnu)
KBUILD_CFLAGS += $(call cc-disable-warning, duplicate-decl-specifier)
# Quiet clang warning: comparison of unsigned expression < 0 is always false
KBUILD_CFLAGS += $(call cc-disable-warning, tautological-compare)
# CLANG uses a _MergedGlobals as optimization, but this breaks modpost, as the
# source of a reference will be _MergedGlobals and not on of the whitelisted names.
# See modpost pattern 2
KBUILD_CFLAGS += $(call cc-option, -mno-global-merge,)
KBUILD_CFLAGS += $(call cc-option, -fcatch-undefined-behavior)
endif

# These warnings generated too much noise in a regular build.
# Use make W=1 to enable them (see scripts/Makefile.extrawarn)
KBUILD_CFLAGS += $(call cc-disable-warning, unused-but-set-variable)

ifeq ($(ld-name),lld)
<<<<<<< HEAD
LDFLAGS += -z norelro
=======
LDFLAGS += -O2
>>>>>>> 274c7d23
endif

KBUILD_CFLAGS += $(call cc-disable-warning, unused-const-variable)

# These result in bogus false positives
KBUILD_CFLAGS += $(call cc-disable-warning, dangling-pointer)

ifdef CONFIG_FRAME_POINTER
KBUILD_CFLAGS	+= -fno-omit-frame-pointer -fno-optimize-sibling-calls
else
# Some targets (ARM with Thumb2, for example), can't be built with frame
# pointers.  For those, we don't have FUNCTION_TRACER automatically
# select FRAME_POINTER.  However, FUNCTION_TRACER adds -pg, and this is
# incompatible with -fomit-frame-pointer with current GCC, so we don't use
# -fomit-frame-pointer with FUNCTION_TRACER.
ifndef CONFIG_FUNCTION_TRACER
KBUILD_CFLAGS	+= -fomit-frame-pointer
endif
endif
# Initialize all stack variables with a 0xAA pattern.
ifdef CONFIG_INIT_STACK_ALL_PATTERN
KBUILD_CFLAGS	+= -ftrivial-auto-var-init=pattern
endif

# Initialize all stack variables with a zero value.
ifdef CONFIG_INIT_STACK_ALL_ZERO
# Future support for zero initialization is still being debated, see
# https://bugs.llvm.org/show_bug.cgi?id=45497. These flags are subject to being
# renamed or dropped.
KBUILD_CFLAGS  += -ftrivial-auto-var-init=zero
KBUILD_CFLAGS  += $(call cc-option, -enable-trivial-auto-var-init-zero-knowing-it-will-be-removed-from-clang)
endif

KBUILD_CFLAGS   += $(call cc-option, -fno-var-tracking-assignments)

ifdef CONFIG_DEBUG_INFO
ifdef CONFIG_DEBUG_INFO_SPLIT
KBUILD_CFLAGS   += $(call cc-option, -gsplit-dwarf, -g)
else
KBUILD_CFLAGS	+= -g
endif
ifneq ($(LLVM_IAS),1)
KBUILD_AFLAGS	+= -Wa,-gdwarf-2
endif
endif

ifdef CONFIG_DEBUG_INFO_DWARF4
KBUILD_CFLAGS	+= $(call cc-option, -gdwarf-4,)
endif

ifdef CONFIG_DEBUG_INFO_REDUCED
KBUILD_CFLAGS 	+= $(call cc-option, -femit-struct-debug-baseonly) \
		   $(call cc-option,-fno-var-tracking)
endif

ifdef CONFIG_FUNCTION_TRACER
ifndef CC_FLAGS_FTRACE
CC_FLAGS_FTRACE := -pg
endif
ifdef CONFIG_FTRACE_MCOUNT_RECORD
  # gcc 5 supports generating the mcount tables directly
  ifeq ($(call cc-option-yn,-mrecord-mcount),y)
    CC_FLAGS_FTRACE	+= -mrecord-mcount
    export CC_USING_RECORD_MCOUNT := 1
  endif
endif
export CC_FLAGS_FTRACE
ifdef CONFIG_HAVE_FENTRY
CC_USING_FENTRY	:= $(call cc-option, -mfentry -DCC_USING_FENTRY)
endif
KBUILD_CFLAGS	+= $(CC_FLAGS_FTRACE) $(CC_USING_FENTRY)
KBUILD_AFLAGS	+= $(CC_USING_FENTRY)
ifdef CONFIG_DYNAMIC_FTRACE
	ifdef CONFIG_HAVE_C_RECORDMCOUNT
		BUILD_C_RECORDMCOUNT := y
		export BUILD_C_RECORDMCOUNT
	endif
endif
endif

# We trigger additional mismatches with less inlining
ifdef CONFIG_DEBUG_SECTION_MISMATCH
KBUILD_CFLAGS += $(call cc-option, -fno-inline-functions-called-once)
endif

ifdef CONFIG_LD_DEAD_CODE_DATA_ELIMINATION
KBUILD_CFLAGS	+= $(call cc-option,-ffunction-sections,)
KBUILD_CFLAGS	+= $(call cc-option,-fdata-sections,)
endif

ifdef CONFIG_LTO_CLANG
ifdef CONFIG_THINLTO
lto-clang-flags	:= -flto=thin
LDFLAGS		+= --thinlto-cache-dir=.thinlto-cache
else
lto-clang-flags	:= -flto
endif
lto-clang-flags += -fvisibility=default $(call cc-option, -fsplit-lto-unit)

# Limit inlining across translation units to reduce binary size
LD_FLAGS_LTO_CLANG := -mllvm -import-instr-limit=5

KBUILD_LDFLAGS += $(LD_FLAGS_LTO_CLANG)
KBUILD_LDFLAGS_MODULE += $(LD_FLAGS_LTO_CLANG)

KBUILD_LDFLAGS_MODULE += -T scripts/module-lto.lds

# allow disabling only clang LTO where needed
DISABLE_LTO_CLANG := -fno-lto
export DISABLE_LTO_CLANG
endif

ifdef CONFIG_LTO
LTO_CFLAGS	:= $(lto-clang-flags)
KBUILD_CFLAGS	+= $(LTO_CFLAGS)

DISABLE_LTO	:= $(DISABLE_LTO_CLANG)
export LTO_CFLAGS DISABLE_LTO

# LDFINAL_vmlinux and LDFLAGS_FINAL_vmlinux can be set to override
# the linker and flags for vmlinux_link.
export LDFINAL_vmlinux LDFLAGS_FINAL_vmlinux
endif

ifdef CONFIG_CFI_CLANG
cfi-clang-flags	+= -fsanitize=cfi -fno-sanitize-cfi-canonical-jump-tables
DISABLE_CFI_CLANG := -fno-sanitize=cfi
ifdef CONFIG_MODULES
cfi-clang-flags	+= -fsanitize-cfi-cross-dso
DISABLE_CFI_CLANG += -fno-sanitize-cfi-cross-dso
endif
ifdef CONFIG_CFI_PERMISSIVE
cfi-clang-flags	+= -fsanitize-recover=cfi -fno-sanitize-trap=cfi
endif

# also disable CFI when LTO is disabled
DISABLE_LTO_CLANG += $(DISABLE_CFI_CLANG)
# allow disabling only clang CFI where needed
export DISABLE_CFI_CLANG
endif

ifdef CONFIG_CFI
# cfi-flags are re-tested in prepare-compiler-check
CFI_CFLAGS	:= $(cfi-clang-flags)
KBUILD_CFLAGS	+= $(CFI_CFLAGS)

DISABLE_CFI	:= $(DISABLE_CFI_CLANG)
DISABLE_LTO	+= $(DISABLE_CFI)
export CFI_CFLAGS DISABLE_CFI
endif

ifdef CONFIG_SHADOW_CALL_STACK
CC_FLAGS_SCS	:= -fsanitize=shadow-call-stack
KBUILD_CFLAGS	+= $(CC_FLAGS_SCS)
export CC_FLAGS_SCS
endif

# arch Makefile may override CC so keep this after arch Makefile is included
NOSTDINC_FLAGS += -nostdinc -isystem $(shell $(CC) -print-file-name=include)
CHECKFLAGS     += $(NOSTDINC_FLAGS)

# warn about C99 declaration after statement
KBUILD_CFLAGS += $(call cc-option,-Wdeclaration-after-statement,)

# disable pointer signed / unsigned warnings in gcc 4.0
KBUILD_CFLAGS += $(call cc-disable-warning, pointer-sign)

# disable stringop warnings in gcc 8+
KBUILD_CFLAGS += $(call cc-disable-warning, stringop-truncation)

# We'll want to enable this eventually, but it's not going away for 5.7 at least
KBUILD_CFLAGS += $(call cc-disable-warning, zero-length-bounds)
KBUILD_CFLAGS += $(call cc-disable-warning, array-bounds)
KBUILD_CFLAGS += $(call cc-disable-warning, stringop-overflow)

# Another good warning that we'll want to enable eventually
KBUILD_CFLAGS += $(call cc-disable-warning, restrict)

# Enabled with W=2, disabled by default as noisy
KBUILD_CFLAGS += $(call cc-disable-warning, maybe-uninitialized)

# disable invalid "can't wrap" optimizations for signed / pointers
KBUILD_CFLAGS	+= $(call cc-option,-fno-strict-overflow)

# clang sets -fmerge-all-constants by default as optimization, but this
# is non-conforming behavior for C and in fact breaks the kernel, so we
# need to disable it here generally.
KBUILD_CFLAGS	+= $(call cc-option,-fno-merge-all-constants)

# for gcc -fno-merge-all-constants disables everything, but it is fine
# to have actual conforming behavior enabled.
KBUILD_CFLAGS	+= $(call cc-option,-fmerge-constants)

# Make sure -fstack-check isn't enabled (like gentoo apparently did)
KBUILD_CFLAGS  += $(call cc-option,-fno-stack-check,)

# conserve stack if available
KBUILD_CFLAGS   += $(call cc-option,-fconserve-stack)

# disallow errors like 'EXPORT_GPL(foo);' with missing header
KBUILD_CFLAGS   += $(call cc-option,-Werror=implicit-int)

# require functions to have arguments in prototypes, not empty 'int foo()'
KBUILD_CFLAGS   += $(call cc-option,-Werror=strict-prototypes)

# Prohibit date/time macros, which would make the build non-deterministic
KBUILD_CFLAGS   += $(call cc-option,-Werror=date-time)

# enforce correct pointer usage
KBUILD_CFLAGS   += $(call cc-option,-Werror=incompatible-pointer-types)

# Require designated initializers for all marked structures
KBUILD_CFLAGS   += $(call cc-option,-Werror=designated-init)

# change __FILE__ to the relative path from the srctree
KBUILD_CFLAGS	+= $(call cc-option,-fmacro-prefix-map=$(srctree)/=)

# use the deterministic mode of AR if available
KBUILD_ARFLAGS := $(call ar-option,D)

include scripts/Makefile.kasan
include scripts/Makefile.extrawarn
include scripts/Makefile.ubsan

# Add any arch overrides and user supplied CPPFLAGS, AFLAGS and CFLAGS as the
# last assignments
KBUILD_CPPFLAGS += $(ARCH_CPPFLAGS) $(KCPPFLAGS)
KBUILD_AFLAGS   += $(ARCH_AFLAGS)   $(KAFLAGS)
KBUILD_CFLAGS   += $(ARCH_CFLAGS)   $(KCFLAGS)

# Use --build-id when available.
LDFLAGS_BUILD_ID := $(call ld-option, --build-id)
KBUILD_LDFLAGS_MODULE += $(LDFLAGS_BUILD_ID)
LDFLAGS_vmlinux += $(LDFLAGS_BUILD_ID)

ifdef CONFIG_LD_DEAD_CODE_DATA_ELIMINATION
LDFLAGS_vmlinux	+= $(call ld-option, --gc-sections,)
endif

LDFLAGS	+= -z noexecstack
LDFLAGS	+= $(call ld-option,--no-warn-rwx-segments)

ifeq ($(CONFIG_STRIP_ASM_SYMS),y)
LDFLAGS_vmlinux	+= $(call ld-option, -X,)
endif

ifeq ($(CONFIG_RELR),y)
LDFLAGS_vmlinux	+= --pack-dyn-relocs=relr
endif

# Default kernel image to build when no specific target is given.
# KBUILD_IMAGE may be overruled on the command line or
# set in the environment
# Also any assignments in arch/$(ARCH)/Makefile take precedence over
# this default value
export KBUILD_IMAGE ?= vmlinux

#
# INSTALL_PATH specifies where to place the updated kernel and system map
# images. Default is /boot, but you can set it to other values
export	INSTALL_PATH ?= /boot

#
# INSTALL_DTBS_PATH specifies a prefix for relocations required by build roots.
# Like INSTALL_MOD_PATH, it isn't defined in the Makefile, but can be passed as
# an argument if needed. Otherwise it defaults to the kernel install path
#
export INSTALL_DTBS_PATH ?= $(INSTALL_PATH)/dtbs/$(KERNELRELEASE)

#
# INSTALL_MOD_PATH specifies a prefix to MODLIB for module directory
# relocations required by build roots.  This is not defined in the
# makefile but the argument can be passed to make if needed.
#

MODLIB	= $(INSTALL_MOD_PATH)/lib/modules/$(KERNELRELEASE)
export MODLIB

#
# INSTALL_MOD_STRIP, if defined, will cause modules to be
# stripped after they are installed.  If INSTALL_MOD_STRIP is '1', then
# the default option --strip-debug will be used.  Otherwise,
# INSTALL_MOD_STRIP value will be used as the options to the strip command.

ifdef INSTALL_MOD_STRIP
ifeq ($(INSTALL_MOD_STRIP),1)
mod_strip_cmd = $(STRIP) --strip-debug
else
mod_strip_cmd = $(STRIP) $(INSTALL_MOD_STRIP)
endif # INSTALL_MOD_STRIP=1
else
mod_strip_cmd = true
endif # INSTALL_MOD_STRIP
export mod_strip_cmd

# CONFIG_MODULE_COMPRESS, if defined, will cause module to be compressed
# after they are installed in agreement with CONFIG_MODULE_COMPRESS_GZIP
# or CONFIG_MODULE_COMPRESS_XZ.

mod_compress_cmd = true
ifdef CONFIG_MODULE_COMPRESS
  ifdef CONFIG_MODULE_COMPRESS_GZIP
    mod_compress_cmd = gzip -n -f
  endif # CONFIG_MODULE_COMPRESS_GZIP
  ifdef CONFIG_MODULE_COMPRESS_XZ
    mod_compress_cmd = xz -f
  endif # CONFIG_MODULE_COMPRESS_XZ
endif # CONFIG_MODULE_COMPRESS
export mod_compress_cmd

# Select initial ramdisk compression format, default is gzip(1).
# This shall be used by the dracut(8) tool while creating an initramfs image.
#
INITRD_COMPRESS-y                  := gzip
INITRD_COMPRESS-$(CONFIG_RD_BZIP2) := bzip2
INITRD_COMPRESS-$(CONFIG_RD_LZMA)  := lzma
INITRD_COMPRESS-$(CONFIG_RD_XZ)    := xz
INITRD_COMPRESS-$(CONFIG_RD_LZO)   := lzo
INITRD_COMPRESS-$(CONFIG_RD_LZ4)   := lz4
# do not export INITRD_COMPRESS, since we didn't actually
# choose a sane default compression above.
# export INITRD_COMPRESS := $(INITRD_COMPRESS-y)

ifdef CONFIG_MODULE_SIG_ALL
$(eval $(call config_filename,MODULE_SIG_KEY))

mod_sign_cmd = scripts/sign-file $(CONFIG_MODULE_SIG_HASH) $(MODULE_SIG_KEY_SRCPREFIX)$(CONFIG_MODULE_SIG_KEY) certs/signing_key.x509
else
mod_sign_cmd = true
endif
export mod_sign_cmd

HOST_LIBELF_LIBS = $(shell pkg-config libelf --libs 2>/dev/null || echo -lelf)

ifdef CONFIG_STACK_VALIDATION
  has_libelf := $(call try-run,\
		echo "int main() {}" | $(HOSTCC) -xc -o /dev/null $(HOST_LIBELF_LIBS) -,1,0)
  ifeq ($(has_libelf),1)
    objtool_target := tools/objtool FORCE
  else
    SKIP_STACK_VALIDATION := 1
    export SKIP_STACK_VALIDATION
  endif
endif

PHONY += prepare0

ifeq ($(KBUILD_EXTMOD),)
core-y		+= kernel/ certs/ mm/ fs/ ipc/ security/ crypto/ block/

vmlinux-dirs	:= $(patsubst %/,%,$(filter %/, $(init-y) $(init-m) \
		     $(core-y) $(core-m) $(drivers-y) $(drivers-m) \
		     $(net-y) $(net-m) $(libs-y) $(libs-m) $(virt-y)))

vmlinux-alldirs	:= $(sort $(vmlinux-dirs) $(patsubst %/,%,$(filter %/, \
		     $(init-) $(core-) $(drivers-) $(net-) $(libs-) $(virt-))))

init-y		:= $(patsubst %/, %/built-in.o, $(init-y))
core-y		:= $(patsubst %/, %/built-in.o, $(core-y))
drivers-y	:= $(patsubst %/, %/built-in.o, $(drivers-y))
net-y		:= $(patsubst %/, %/built-in.o, $(net-y))
libs-y1		:= $(patsubst %/, %/lib.a, $(libs-y))
libs-y2		:= $(filter-out %.a, $(patsubst %/, %/built-in.o, $(libs-y)))
virt-y		:= $(patsubst %/, %/built-in.o, $(virt-y))

# Externally visible symbols (used by link-vmlinux.sh)
export KBUILD_VMLINUX_INIT := $(head-y) $(init-y)
export KBUILD_VMLINUX_MAIN := $(core-y) $(libs-y2) $(drivers-y) $(net-y) $(virt-y)
export KBUILD_VMLINUX_LIBS := $(libs-y1)
export KBUILD_LDS          := arch/$(SRCARCH)/kernel/vmlinux.lds
export LDFLAGS_vmlinux
# used by scripts/package/Makefile
export KBUILD_ALLDIRS := $(sort $(filter-out arch/%,$(vmlinux-alldirs)) arch Documentation include samples scripts tools)

vmlinux-deps := $(KBUILD_LDS) $(KBUILD_VMLINUX_INIT) $(KBUILD_VMLINUX_MAIN) $(KBUILD_VMLINUX_LIBS)

# Include targets which we want to execute sequentially if the rest of the
# kernel build went well. If CONFIG_TRIM_UNUSED_KSYMS is set, this might be
# evaluated more than once.
PHONY += vmlinux_prereq
vmlinux_prereq: $(vmlinux-deps) FORCE
ifdef CONFIG_HEADERS_CHECK
	$(Q)$(MAKE) -f $(srctree)/Makefile headers_check
endif
ifdef CONFIG_GDB_SCRIPTS
	$(Q)ln -fsn $(abspath $(srctree)/scripts/gdb/vmlinux-gdb.py)
endif
ifdef CONFIG_TRIM_UNUSED_KSYMS
	$(Q)$(CONFIG_SHELL) $(srctree)/scripts/adjust_autoksyms.sh \
	  "$(MAKE) -f $(srctree)/Makefile vmlinux"
endif

# standalone target for easier testing
include/generated/autoksyms.h: FORCE
	$(Q)$(CONFIG_SHELL) $(srctree)/scripts/adjust_autoksyms.sh true

ARCH_POSTLINK := $(wildcard $(srctree)/arch/$(SRCARCH)/Makefile.postlink)

# Final link of vmlinux with optional arch pass after final link
cmd_link-vmlinux =                                                 \
	$(CONFIG_SHELL) $< $(LD) $(LDFLAGS) $(LDFLAGS_vmlinux) ;    \
	$(if $(ARCH_POSTLINK), $(MAKE) -f $(ARCH_POSTLINK) $@, true)

vmlinux: scripts/link-vmlinux.sh vmlinux_prereq $(vmlinux-deps) FORCE
	+$(call if_changed,link-vmlinux)

# Build samples along the rest of the kernel
ifdef CONFIG_SAMPLES
vmlinux-dirs += samples
endif

# The actual objects are generated when descending,
# make sure no implicit rule kicks in
$(sort $(vmlinux-deps)): $(vmlinux-dirs) ;

# Handle descending into subdirectories listed in $(vmlinux-dirs)
# Preset locale variables to speed up the build process. Limit locale
# tweaks to this spot to avoid wrong language settings when running
# make menuconfig etc.
# Error messages still appears in the original language

PHONY += $(vmlinux-dirs)
$(vmlinux-dirs): prepare scripts
	$(Q)$(MAKE) $(build)=$@

define filechk_kernel.release
	echo "$(KERNELVERSION)$$($(CONFIG_SHELL) $(srctree)/scripts/setlocalversion $(srctree))"
endef

# Store (new) KERNELRELEASE string in include/config/kernel.release
include/config/kernel.release: include/config/auto.conf FORCE
	$(call filechk,kernel.release)


# Things we need to do before we recursively start building the kernel
# or the modules are listed in "prepare".
# A multi level approach is used. prepareN is processed before prepareN-1.
# archprepare is used in arch Makefiles and when processed asm symlink,
# version.h and scripts_basic is processed / created.

PHONY += prepare archprepare prepare1 prepare2 prepare3

# prepare3 is used to check if we are building in a separate output directory,
# and if so do:
# 1) Check that make has not been executed in the kernel src $(srctree)
prepare3: include/config/kernel.release
ifneq ($(KBUILD_SRC),)
	@$(kecho) '  Using $(srctree) as source for kernel'
	$(Q)if [ -f $(srctree)/.config -o -d $(srctree)/include/config ]; then \
		echo >&2 "  $(srctree) is not clean, please run 'make mrproper'"; \
		echo >&2 "  in the '$(srctree)' directory.";\
		/bin/false; \
	fi;
endif

# prepare2 creates a makefile if using a separate output directory.
# From this point forward, .config has been reprocessed, so any rules
# that need to depend on updated CONFIG_* values can be checked here.
prepare2: prepare3 prepare-compiler-check outputmakefile asm-generic

prepare1: prepare2 $(version_h) include/generated/utsrelease.h \
                   include/config/auto.conf
	$(cmd_crmodverdir)

archprepare: archheaders archscripts prepare1 scripts_basic

prepare0: archprepare gcc-plugins
	$(Q)$(MAKE) $(build)=.

# All the preparing..
prepare: prepare0 prepare-objtool

# Support for using generic headers in asm-generic
PHONY += asm-generic uapi-asm-generic
asm-generic: uapi-asm-generic
	$(Q)$(MAKE) -f $(srctree)/scripts/Makefile.asm-generic \
	            src=asm obj=arch/$(SRCARCH)/include/generated/asm
uapi-asm-generic:
	$(Q)$(MAKE) -f $(srctree)/scripts/Makefile.asm-generic \
	            src=uapi/asm obj=arch/$(SRCARCH)/include/generated/uapi/asm

PHONY += prepare-objtool
prepare-objtool: $(objtool_target)
ifeq ($(SKIP_STACK_VALIDATION),1)
ifdef CONFIG_UNWINDER_ORC
	@echo "error: Cannot generate ORC metadata for CONFIG_UNWINDER_ORC=y, please install libelf-dev, libelf-devel or elfutils-libelf-devel" >&2
	@false
else
	@echo "warning: Cannot use CONFIG_STACK_VALIDATION=y, please install libelf-dev, libelf-devel or elfutils-libelf-devel" >&2
endif
endif

# Disable clang-specific config options when using a different compiler
clang-specific-configs := LTO_CLANG CFI_CLANG SHADOW_CALL_STACK INIT_STACK_ALL_ZERO

PHONY += check-clang-specific-options
check-clang-specific-options: $(KCONFIG_CONFIG) FORCE
ifneq ($(cc-name),clang)
ifneq ($(findstring y,$(shell $(CONFIG_SHELL) \
	$(srctree)/scripts/config --file $(KCONFIG_CONFIG) \
		$(foreach c,$(clang-specific-configs),-s $(c)))),)
	@echo WARNING: Disabling clang-specific options with $(cc-name) >&2
	$(Q)$(srctree)/scripts/config --file $(KCONFIG_CONFIG) \
		$(foreach c,$(clang-specific-configs),-d $(c)) && \
	$(MAKE) -f $(srctree)/Makefile olddefconfig
endif
endif

# Check for CONFIG flags that require compiler support. Abort the build
# after .config has been processed, but before the kernel build starts.
#
# For security-sensitive CONFIG options, we don't want to fallback and/or
# silently change which compiler flags will be used, since that leads to
# producing kernels with different security feature characteristics
# depending on the compiler used. (For example, "But I selected
# CC_STACKPROTECTOR_STRONG! Why did it build with _REGULAR?!")
PHONY += prepare-compiler-check
prepare-compiler-check: FORCE
# Make sure we're using a supported toolchain with LTO_CLANG
ifdef CONFIG_LTO_CLANG
  ifneq ($(call clang-ifversion, -ge, 0500, y), y)
	@echo Cannot use CONFIG_LTO_CLANG: requires clang 5.0 or later >&2 && exit 1
  endif
  ifneq ($(ld-name),lld)
    ifneq ($(call gold-ifversion, -ge, 112000000, y), y)
         @echo Cannot use CONFIG_LTO_CLANG: requires GNU gold 1.12 or later >&2 && exit 1
    endif
  endif
endif
# Make sure compiler supports LTO flags
ifdef lto-flags
  ifeq ($(call cc-option, $(lto-flags)),)
	@echo Cannot use CONFIG_LTO: $(lto-flags) not supported by compiler \
		>&2 && exit 1
  endif
endif
# Make sure compiler supports requested stack protector flag.
ifdef stackp-name
  ifeq ($(call cc-option, $(stackp-flag)),)
	@echo Cannot use CONFIG_CC_STACKPROTECTOR_$(stackp-name): \
		  $(stackp-flag) not supported by compiler >&2 && exit 1
  endif
endif
# Make sure compiler does not have buggy stack-protector support.
ifdef stackp-check
  ifneq ($(shell $(CONFIG_SHELL) $(stackp-check) $(CC) $(KBUILD_CPPFLAGS) $(biarch)),y)
	@echo Cannot use CONFIG_CC_STACKPROTECTOR_$(stackp-name): \
                  $(stackp-flag) available but compiler is broken >&2 && exit 1
  endif
endif
ifdef cfi-flags
  ifeq ($(call cc-option, $(cfi-flags)),)
	@echo Cannot use CONFIG_CFI: $(cfi-flags) not supported by compiler >&2 && exit 1
  endif
endif
	@:

# Generate some files
# ---------------------------------------------------------------------------

# KERNELRELEASE can change from a few different places, meaning version.h
# needs to be updated, so this check is forced on all builds

uts_len := 64
ifneq (,$(BUILD_NUMBER))
	UTS_RELEASE=$(KERNELRELEASE)-ab$(BUILD_NUMBER)
else
	UTS_RELEASE=$(KERNELRELEASE)
endif
define filechk_utsrelease.h
	if [ `echo -n "$(UTS_RELEASE)" | wc -c ` -gt $(uts_len) ]; then \
		echo '"$(UTS_RELEASE)" exceeds $(uts_len) characters' >&2;    \
		exit 1;                                                       \
	fi;                                                             \
	(echo \#define UTS_RELEASE \"$(UTS_RELEASE)\";)
endef

define filechk_version.h
	(echo \#define LINUX_VERSION_CODE $(shell                         \
	expr $(VERSION) \* 65536 + 0$(PATCHLEVEL) \* 256 + 255); \
	echo '#define KERNEL_VERSION(a,b,c) (((a) << 16) + ((b) << 8) + (c))';)
endef

$(version_h): $(srctree)/Makefile FORCE
	$(call filechk,version.h)
	$(Q)rm -f $(old_version_h)

include/generated/utsrelease.h: include/config/kernel.release FORCE
	$(call filechk,utsrelease.h)

PHONY += headerdep
headerdep:
	$(Q)find $(srctree)/include/ -name '*.h' | xargs --max-args 1 \
	$(srctree)/scripts/headerdep.pl -I$(srctree)/include

# ---------------------------------------------------------------------------
# Kernel headers

#Default location for installed headers
export INSTALL_HDR_PATH = $(objtree)/usr

# If we do an all arch process set dst to include/arch-$(hdr-arch)
hdr-dst = $(if $(KBUILD_HEADERS), dst=include/arch-$(hdr-arch), dst=include)

PHONY += archheaders
archheaders:

PHONY += archscripts
archscripts:

PHONY += __headers
__headers: $(version_h) scripts_basic uapi-asm-generic archheaders archscripts
	$(Q)$(MAKE) $(build)=scripts build_unifdef

PHONY += headers_install_all
headers_install_all:
	$(Q)$(CONFIG_SHELL) $(srctree)/scripts/headers.sh install

PHONY += headers_install
headers_install: __headers
	$(if $(wildcard $(srctree)/arch/$(hdr-arch)/include/uapi/asm/Kbuild),, \
	  $(error Headers not exportable for the $(SRCARCH) architecture))
	$(Q)$(MAKE) $(hdr-inst)=include/uapi dst=include
	$(Q)$(MAKE) $(hdr-inst)=arch/$(hdr-arch)/include/uapi $(hdr-dst)

PHONY += headers_check_all
headers_check_all: headers_install_all
	$(Q)$(CONFIG_SHELL) $(srctree)/scripts/headers.sh check

PHONY += headers_check
headers_check: headers_install
	$(Q)$(MAKE) $(hdr-inst)=include/uapi dst=include HDRCHECK=1
	$(Q)$(MAKE) $(hdr-inst)=arch/$(hdr-arch)/include/uapi $(hdr-dst) HDRCHECK=1

# ---------------------------------------------------------------------------
# Kernel selftest

PHONY += kselftest
kselftest:
	$(Q)$(MAKE) -C $(srctree)/tools/testing/selftests run_tests

PHONY += kselftest-clean
kselftest-clean:
	$(Q)$(MAKE) -C $(srctree)/tools/testing/selftests clean

PHONY += kselftest-merge
kselftest-merge:
	$(if $(wildcard $(objtree)/.config),, $(error No .config exists, config your kernel first!))
	$(Q)$(CONFIG_SHELL) $(srctree)/scripts/kconfig/merge_config.sh \
		-m $(objtree)/.config \
		$(srctree)/tools/testing/selftests/*/config
	+$(Q)$(MAKE) -f $(srctree)/Makefile olddefconfig

# ---------------------------------------------------------------------------
# Modules

ifdef CONFIG_MODULES

# By default, build modules as well

all: modules

# When we're building modules with modversions, we need to consider
# the built-in objects during the descend as well, in order to
# make sure the checksums are up to date before we record them.
ifdef CONFIG_MODVERSIONS
  KBUILD_BUILTIN := 1
endif

# Build modules
#
# A module can be listed more than once in obj-m resulting in
# duplicate lines in modules.order files.  Those are removed
# using awk while concatenating to the final file.

PHONY += modules
modules: $(vmlinux-dirs) $(if $(KBUILD_BUILTIN),vmlinux) modules.builtin
	$(Q)$(AWK) '!x[$$0]++' $(vmlinux-dirs:%=$(objtree)/%/modules.order) > $(objtree)/modules.order
	@$(kecho) '  Building modules, stage 2.';
	$(Q)$(MAKE) -f $(srctree)/scripts/Makefile.modpost
ifeq ($(CONFIG_MODULE_SIG), y)
	$(Q)$(MAKE) -f $(srctree)/scripts/Makefile.modsign
endif

modules.builtin: $(vmlinux-dirs:%=%/modules.builtin)
	$(Q)$(AWK) '!x[$$0]++' $^ > $(objtree)/modules.builtin

%/modules.builtin: include/config/auto.conf
	$(Q)$(MAKE) $(modbuiltin)=$*


# Target to prepare building external modules
PHONY += modules_prepare
modules_prepare: prepare scripts

# Target to install modules
PHONY += modules_install
modules_install: _modinst_ _modinst_post

PHONY += _modinst_
_modinst_:
	@rm -rf $(MODLIB)/kernel
	@rm -f $(MODLIB)/source
	@mkdir -p $(MODLIB)/kernel
	@ln -s $(abspath $(srctree)) $(MODLIB)/source
	@if [ ! $(objtree) -ef  $(MODLIB)/build ]; then \
		rm -f $(MODLIB)/build ; \
		ln -s $(CURDIR) $(MODLIB)/build ; \
	fi
	@cp -f $(objtree)/modules.order $(MODLIB)/
	@cp -f $(objtree)/modules.builtin $(MODLIB)/
	$(Q)$(MAKE) -f $(srctree)/scripts/Makefile.modinst

# This depmod is only for convenience to give the initial
# boot a modules.dep even before / is mounted read-write.  However the
# boot script depmod is the master version.
PHONY += _modinst_post
_modinst_post: _modinst_
	$(call cmd,depmod)

ifeq ($(CONFIG_MODULE_SIG), y)
PHONY += modules_sign
modules_sign:
	$(Q)$(MAKE) -f $(srctree)/scripts/Makefile.modsign
endif

else # CONFIG_MODULES

# Modules not configured
# ---------------------------------------------------------------------------

PHONY += modules modules_install
modules modules_install:
	@echo >&2
	@echo >&2 "The present kernel configuration has modules disabled."
	@echo >&2 "Type 'make config' and enable loadable module support."
	@echo >&2 "Then build a kernel with module support enabled."
	@echo >&2
	@exit 1

endif # CONFIG_MODULES

###
# Cleaning is done on three levels.
# make clean     Delete most generated files
#                Leave enough to build external modules
# make mrproper  Delete the current configuration, and all generated files
# make distclean Remove editor backup files, patch leftover files and the like

# Directories & files removed with 'make clean'
CLEAN_DIRS  += $(MODVERDIR)

# Directories & files removed with 'make mrproper'
MRPROPER_DIRS  += include/config usr/include include/generated          \
		  arch/*/include/generated .tmp_objdiff
MRPROPER_FILES += .config .config.old .version .old_version \
		  Module.symvers tags TAGS cscope* GPATH GTAGS GRTAGS GSYMS \
		  signing_key.pem signing_key.priv signing_key.x509	\
		  x509.genkey extra_certificates signing_key.x509.keyid	\
		  signing_key.x509.signer vmlinux-gdb.py

# clean - Delete most, but leave enough to build external modules
#
clean: rm-dirs  := $(CLEAN_DIRS)
clean: rm-files := $(CLEAN_FILES)
clean-dirs      := $(addprefix _clean_, . $(vmlinux-alldirs) Documentation samples)

PHONY += $(clean-dirs) clean archclean vmlinuxclean
$(clean-dirs):
	$(Q)$(MAKE) $(clean)=$(patsubst _clean_%,%,$@)

vmlinuxclean:
	$(Q)$(CONFIG_SHELL) $(srctree)/scripts/link-vmlinux.sh clean
	$(Q)$(if $(ARCH_POSTLINK), $(MAKE) -f $(ARCH_POSTLINK) clean)

clean: archclean vmlinuxclean

# mrproper - Delete all generated files, including .config
#
mrproper: rm-dirs  := $(wildcard $(MRPROPER_DIRS))
mrproper: rm-files := $(wildcard $(MRPROPER_FILES))
mrproper-dirs      := $(addprefix _mrproper_,scripts)

PHONY += $(mrproper-dirs) mrproper archmrproper
$(mrproper-dirs):
	$(Q)$(MAKE) $(clean)=$(patsubst _mrproper_%,%,$@)

mrproper: clean archmrproper $(mrproper-dirs)
	$(call cmd,rmdirs)
	$(call cmd,rmfiles)

# distclean
#
PHONY += distclean

distclean: mrproper
	@find $(srctree) $(RCS_FIND_IGNORE) \
		\( -name '*.orig' -o -name '*.rej' -o -name '*~' \
		-o -name '*.bak' -o -name '#*#' -o -name '*%' \
		-o -name 'core' \) \
		-type f -print | xargs rm -f


# Packaging of the kernel to various formats
# ---------------------------------------------------------------------------
# rpm target kept for backward compatibility
package-dir	:= scripts/package

%src-pkg: FORCE
	$(Q)$(MAKE) $(build)=$(package-dir) $@
%pkg: include/config/kernel.release FORCE
	$(Q)$(MAKE) $(build)=$(package-dir) $@
rpm: include/config/kernel.release FORCE
	$(Q)$(MAKE) $(build)=$(package-dir) $@


# Brief documentation of the typical targets used
# ---------------------------------------------------------------------------

boards := $(wildcard $(srctree)/arch/$(SRCARCH)/configs/*_defconfig)
boards := $(sort $(notdir $(boards)))
board-dirs := $(dir $(wildcard $(srctree)/arch/$(SRCARCH)/configs/*/*_defconfig))
board-dirs := $(sort $(notdir $(board-dirs:/=)))

PHONY += help
help:
	@echo  'Cleaning targets:'
	@echo  '  clean		  - Remove most generated files but keep the config and'
	@echo  '                    enough build support to build external modules'
	@echo  '  mrproper	  - Remove all generated files + config + various backup files'
	@echo  '  distclean	  - mrproper + remove editor backup and patch files'
	@echo  ''
	@echo  'Configuration targets:'
	@$(MAKE) -f $(srctree)/scripts/kconfig/Makefile help
	@echo  ''
	@echo  'Other generic targets:'
	@echo  '  all		  - Build all targets marked with [*]'
	@echo  '* vmlinux	  - Build the bare kernel'
	@echo  '* modules	  - Build all modules'
	@echo  '  modules_install - Install all modules to INSTALL_MOD_PATH (default: /)'
	@echo  '  dir/            - Build all files in dir and below'
	@echo  '  dir/file.[ois]  - Build specified target only'
	@echo  '  dir/file.ll     - Build the LLVM assembly file'
	@echo  '                    (requires compiler support for LLVM assembly generation)'
	@echo  '  dir/file.lst    - Build specified mixed source/assembly target only'
	@echo  '                    (requires a recent binutils and recent build (System.map))'
	@echo  '  dir/file.ko     - Build module including final link'
	@echo  '  modules_prepare - Set up for building external modules'
	@echo  '  tags/TAGS	  - Generate tags file for editors'
	@echo  '  cscope	  - Generate cscope index'
	@echo  '  gtags           - Generate GNU GLOBAL index'
	@echo  '  kernelrelease	  - Output the release version string (use with make -s)'
	@echo  '  kernelversion	  - Output the version stored in Makefile (use with make -s)'
	@echo  '  image_name	  - Output the image name (use with make -s)'
	@echo  '  headers_install - Install sanitised kernel headers to INSTALL_HDR_PATH'; \
	 echo  '                    (default: $(INSTALL_HDR_PATH))'; \
	 echo  ''
	@echo  'Static analysers:'
	@echo  '  checkstack      - Generate a list of stack hogs'
	@echo  '  namespacecheck  - Name space analysis on compiled kernel'
	@echo  '  versioncheck    - Sanity check on version.h usage'
	@echo  '  includecheck    - Check for duplicate included header files'
	@echo  '  export_report   - List the usages of all exported symbols'
	@echo  '  headers_check   - Sanity check on exported headers'
	@echo  '  headerdep       - Detect inclusion cycles in headers'
	@$(MAKE) -f $(srctree)/scripts/Makefile.help checker-help
	@echo  ''
	@echo  'Kernel selftest:'
	@echo  '  kselftest       - Build and run kernel selftest (run as root)'
	@echo  '                    Build, install, and boot kernel before'
	@echo  '                    running kselftest on it'
	@echo  '  kselftest-clean - Remove all generated kselftest files'
	@echo  '  kselftest-merge - Merge all the config dependencies of kselftest to existing'
	@echo  '                    .config.'
	@echo  ''
	@echo 'Userspace tools targets:'
	@echo '  use "make tools/help"'
	@echo '  or  "cd tools; make help"'
	@echo  ''
	@echo  'Kernel packaging:'
	@$(MAKE) $(build)=$(package-dir) help
	@echo  ''
	@echo  'Documentation targets:'
	@$(MAKE) -f $(srctree)/Documentation/Makefile dochelp
	@echo  ''
	@echo  'Architecture specific targets ($(SRCARCH)):'
	@$(if $(archhelp),$(archhelp),\
		echo '  No architecture specific help defined for $(SRCARCH)')
	@echo  ''
	@$(if $(boards), \
		$(foreach b, $(boards), \
		printf "  %-24s - Build for %s\\n" $(b) $(subst _defconfig,,$(b));) \
		echo '')
	@$(if $(board-dirs), \
		$(foreach b, $(board-dirs), \
		printf "  %-16s - Show %s-specific targets\\n" help-$(b) $(b);) \
		printf "  %-16s - Show all of the above\\n" help-boards; \
		echo '')

	@echo  '  make V=0|1 [targets] 0 => quiet build (default), 1 => verbose build'
	@echo  '  make V=2   [targets] 2 => give reason for rebuild of target'
	@echo  '  make O=dir [targets] Locate all output files in "dir", including .config'
	@echo  '  make C=1   [targets] Check re-compiled c source with $$CHECK (sparse by default)'
	@echo  '  make C=2   [targets] Force check of all c source with $$CHECK'
	@echo  '  make RECORDMCOUNT_WARN=1 [targets] Warn about ignored mcount sections'
	@echo  '  make W=n   [targets] Enable extra gcc checks, n=1,2,3 where'
	@echo  '		1: warnings which may be relevant and do not occur too often'
	@echo  '		2: warnings which occur quite often but may still be relevant'
	@echo  '		3: more obscure warnings, can most likely be ignored'
	@echo  '		Multiple levels can be combined with W=12 or W=123'
	@echo  ''
	@echo  'Execute "make" or "make all" to build all targets marked with [*] '
	@echo  'For further info see the ./README file'


help-board-dirs := $(addprefix help-,$(board-dirs))

help-boards: $(help-board-dirs)

boards-per-dir = $(sort $(notdir $(wildcard $(srctree)/arch/$(SRCARCH)/configs/$*/*_defconfig)))

$(help-board-dirs): help-%:
	@echo  'Architecture specific targets ($(SRCARCH) $*):'
	@$(if $(boards-per-dir), \
		$(foreach b, $(boards-per-dir), \
		printf "  %-24s - Build for %s\\n" $*/$(b) $(subst _defconfig,,$(b));) \
		echo '')


# Documentation targets
# ---------------------------------------------------------------------------
DOC_TARGETS := xmldocs latexdocs pdfdocs htmldocs epubdocs cleandocs linkcheckdocs
PHONY += $(DOC_TARGETS)
$(DOC_TARGETS): scripts_basic FORCE
	$(Q)$(MAKE) $(build)=Documentation $@

else # KBUILD_EXTMOD

###
# External module support.
# When building external modules the kernel used as basis is considered
# read-only, and no consistency checks are made and the make
# system is not used on the basis kernel. If updates are required
# in the basis kernel ordinary make commands (without M=...) must
# be used.
#
# The following are the only valid targets when building external
# modules.
# make M=dir clean     Delete all automatically generated files
# make M=dir modules   Make all modules in specified dir
# make M=dir	       Same as 'make M=dir modules'
# make M=dir modules_install
#                      Install the modules built in the module directory
#                      Assumes install directory is already created

# We are always building modules
KBUILD_MODULES := 1

PHONY += $(objtree)/Module.symvers
$(objtree)/Module.symvers:
	@test -e $(objtree)/Module.symvers || ( \
	echo; \
	echo "  WARNING: Symbol version dump $(objtree)/Module.symvers"; \
	echo "           is missing; modules will have no dependencies and modversions."; \
	echo )

module-dirs := $(addprefix _module_,$(KBUILD_EXTMOD))
PHONY += $(module-dirs) modules
$(module-dirs): prepare $(objtree)/Module.symvers
	$(Q)$(MAKE) $(build)=$(patsubst _module_%,%,$@)

modules: $(module-dirs)
	@$(kecho) '  Building modules, stage 2.';
	$(Q)$(MAKE) -f $(srctree)/scripts/Makefile.modpost

PHONY += modules_install
modules_install: _emodinst_ _emodinst_post

install-dir := $(if $(INSTALL_MOD_DIR),$(INSTALL_MOD_DIR),extra)
PHONY += _emodinst_
_emodinst_:
	$(Q)mkdir -p $(MODLIB)/$(install-dir)
	$(Q)$(MAKE) -f $(srctree)/scripts/Makefile.modinst

PHONY += _emodinst_post
_emodinst_post: _emodinst_
	$(call cmd,depmod)

clean-dirs := $(addprefix _clean_,$(KBUILD_EXTMOD))

PHONY += $(clean-dirs) clean
$(clean-dirs):
	$(Q)$(MAKE) $(clean)=$(patsubst _clean_%,%,$@)

clean:	rm-dirs := $(MODVERDIR)
clean: rm-files := $(KBUILD_EXTMOD)/Module.symvers

PHONY += help
help:
	@echo  '  Building external modules.'
	@echo  '  Syntax: make -C path/to/kernel/src M=$$PWD target'
	@echo  ''
	@echo  '  modules         - default target, build the module(s)'
	@echo  '  modules_install - install the module'
	@echo  '  clean           - remove generated files in module directory only'
	@echo  ''

# Dummies...
PHONY += prepare scripts
prepare:
	$(cmd_crmodverdir)
scripts: ;
endif # KBUILD_EXTMOD

clean: $(clean-dirs)
	$(call cmd,rmdirs)
	$(call cmd,rmfiles)
	@find $(if $(KBUILD_EXTMOD), $(KBUILD_EXTMOD), .) $(RCS_FIND_IGNORE) \
		\( -name '*.[oas]' -o -name '*.ko' -o -name '.*.cmd' \
		-o -name '*.ko.*' \
		-o -name '*.dwo'  \
		-o -name '*.su'  \
		-o -name '.*.d' -o -name '.*.tmp' -o -name '*.mod.c' \
		-o -name '*.symtypes' -o -name 'modules.order' \
		-o -name modules.builtin -o -name '.tmp_*.o.*' \
		-o -name '*.c.[012]*.*' \
		-o -name '*.ll' \
		-o -name '*.gcno' \
		-o -name '*.*.symversions' \) -type f -print | xargs rm -f

# Generate tags for editors
# ---------------------------------------------------------------------------
quiet_cmd_tags = GEN     $@
      cmd_tags = $(CONFIG_SHELL) $(srctree)/scripts/tags.sh $@

tags TAGS cscope gtags: FORCE
	$(call cmd,tags)

# Scripts to check various things for consistency
# ---------------------------------------------------------------------------

PHONY += includecheck versioncheck coccicheck namespacecheck export_report

includecheck:
	find $(srctree)/* $(RCS_FIND_IGNORE) \
		-name '*.[hcS]' -type f -print | sort \
		| xargs $(PERL) -w $(srctree)/scripts/checkincludes.pl

versioncheck:
	find $(srctree)/* $(RCS_FIND_IGNORE) \
		-name '*.[hcS]' -type f -print | sort \
		| xargs $(PERL) -w $(srctree)/scripts/checkversion.pl

coccicheck:
	$(Q)$(CONFIG_SHELL) $(srctree)/scripts/$@

namespacecheck:
	$(PERL) $(srctree)/scripts/namespace.pl

export_report:
	$(PERL) $(srctree)/scripts/export_report.pl

endif #ifeq ($(config-targets),1)
endif #ifeq ($(mixed-targets),1)

PHONY += checkstack kernelrelease kernelversion image_name

# UML needs a little special treatment here.  It wants to use the host
# toolchain, so needs $(SUBARCH) passed to checkstack.pl.  Everyone
# else wants $(ARCH), including people doing cross-builds, which means
# that $(SUBARCH) doesn't work here.
ifeq ($(ARCH), um)
CHECKSTACK_ARCH := $(SUBARCH)
else
CHECKSTACK_ARCH := $(ARCH)
endif
checkstack:
	$(OBJDUMP) -d vmlinux $$(find . -name '*.ko') | \
	$(PERL) $(src)/scripts/checkstack.pl $(CHECKSTACK_ARCH)

kernelrelease:
	@echo "$(KERNELVERSION)$$($(CONFIG_SHELL) $(srctree)/scripts/setlocalversion $(srctree))"

kernelversion:
	@echo $(KERNELVERSION)

image_name:
	@echo $(KBUILD_IMAGE)

# Clear a bunch of variables before executing the submake
tools/: FORCE
	$(Q)mkdir -p $(objtree)/tools
	$(Q)$(MAKE) LDFLAGS= MAKEFLAGS="$(tools_silent) $(filter --j% -j,$(MAKEFLAGS))" O=$(abspath $(objtree)) subdir=tools -C $(src)/tools/

tools/%: FORCE
	$(Q)mkdir -p $(objtree)/tools
	$(Q)$(MAKE) LDFLAGS= MAKEFLAGS="$(tools_silent) $(filter --j% -j,$(MAKEFLAGS))" O=$(abspath $(objtree)) subdir=tools -C $(src)/tools/ $*

# Single targets
# ---------------------------------------------------------------------------
# Single targets are compatible with:
# - build with mixed source and output
# - build with separate output dir 'make O=...'
# - external modules
#
#  target-dir => where to store outputfile
#  build-dir  => directory in kernel source tree to use

ifeq ($(KBUILD_EXTMOD),)
        build-dir  = $(patsubst %/,%,$(dir $@))
        target-dir = $(dir $@)
else
        zap-slash=$(filter-out .,$(patsubst %/,%,$(dir $@)))
        build-dir  = $(KBUILD_EXTMOD)$(if $(zap-slash),/$(zap-slash))
        target-dir = $(if $(KBUILD_EXTMOD),$(dir $<),$(dir $@))
endif

%.s: %.c prepare scripts FORCE
	$(Q)$(MAKE) $(build)=$(build-dir) $(target-dir)$(notdir $@)
%.i: %.c prepare scripts FORCE
	$(Q)$(MAKE) $(build)=$(build-dir) $(target-dir)$(notdir $@)
%.o: %.c prepare scripts FORCE
	$(Q)$(MAKE) $(build)=$(build-dir) $(target-dir)$(notdir $@)
%.lst: %.c prepare scripts FORCE
	$(Q)$(MAKE) $(build)=$(build-dir) $(target-dir)$(notdir $@)
%.s: %.S prepare scripts FORCE
	$(Q)$(MAKE) $(build)=$(build-dir) $(target-dir)$(notdir $@)
%.o: %.S prepare scripts FORCE
	$(Q)$(MAKE) $(build)=$(build-dir) $(target-dir)$(notdir $@)
%.symtypes: %.c prepare scripts FORCE
	$(Q)$(MAKE) $(build)=$(build-dir) $(target-dir)$(notdir $@)
%.ll: %.c prepare scripts FORCE
	$(Q)$(MAKE) $(build)=$(build-dir) $(target-dir)$(notdir $@)

# Modules
/: prepare scripts FORCE
	$(Q)$(MAKE) KBUILD_MODULES=$(if $(CONFIG_MODULES),1) \
	$(build)=$(build-dir)
# Make sure the latest headers are built for Documentation
Documentation/ samples/: headers_install
%/: prepare scripts FORCE
	$(Q)$(MAKE) KBUILD_MODULES=$(if $(CONFIG_MODULES),1) \
	$(build)=$(build-dir)
%.ko: prepare scripts FORCE
	$(Q)$(MAKE) KBUILD_MODULES=$(if $(CONFIG_MODULES),1)   \
	$(build)=$(build-dir) $(@:.ko=.o)
	$(Q)$(MAKE) -f $(srctree)/scripts/Makefile.modpost

# FIXME Should go into a make.lib or something
# ===========================================================================

quiet_cmd_rmdirs = $(if $(wildcard $(rm-dirs)),CLEAN   $(wildcard $(rm-dirs)))
      cmd_rmdirs = rm -rf $(rm-dirs)

quiet_cmd_rmfiles = $(if $(wildcard $(rm-files)),CLEAN   $(wildcard $(rm-files)))
      cmd_rmfiles = rm -f $(rm-files)

# Run depmod only if we have System.map and depmod is executable
quiet_cmd_depmod = DEPMOD  $(KERNELRELEASE)
      cmd_depmod = $(CONFIG_SHELL) $(srctree)/scripts/depmod.sh $(DEPMOD) \
                   $(KERNELRELEASE) "$(patsubst y,_,$(CONFIG_HAVE_UNDERSCORE_SYMBOL_PREFIX))"

# Create temporary dir for module support files
# clean it up only when building all modules
cmd_crmodverdir = $(Q)mkdir -p $(MODVERDIR) \
                  $(if $(KBUILD_MODULES),; rm -f $(MODVERDIR)/*)

# read all saved command lines

targets := $(wildcard $(sort $(targets)))
cmd_files := $(wildcard .*.cmd $(foreach f,$(targets),$(dir $(f)).$(notdir $(f)).cmd))

ifneq ($(cmd_files),)
  $(cmd_files): ;	# Do not try to update included dependency files
  include $(cmd_files)
endif

endif	# skip-makefile

PHONY += FORCE
FORCE:

# Declare the contents of the .PHONY variable as phony.  We keep that
# information in a variable so we can use it in if_changed and friends.
.PHONY: $(PHONY)<|MERGE_RESOLUTION|>--- conflicted
+++ resolved
@@ -387,13 +387,6 @@
 HOST_LOADLIBES := $(HOST_LFS_LIBS)
 
 # Make variables (CC, etc...)
-<<<<<<< HEAD
-=======
-AS		= $(CROSS_COMPILE)as
-LD		= $(CROSS_COMPILE)ld
-LDGOLD		= $(CROSS_COMPILE)ld.gold
-CC		= $(CROSS_COMPILE)gcc
->>>>>>> 274c7d23
 CPP		= $(CC) -E
 ifneq ($(LLVM),)
 CC		= clang
@@ -852,11 +845,7 @@
 KBUILD_CFLAGS += $(call cc-disable-warning, unused-but-set-variable)
 
 ifeq ($(ld-name),lld)
-<<<<<<< HEAD
 LDFLAGS += -z norelro
-=======
-LDFLAGS += -O2
->>>>>>> 274c7d23
 endif
 
 KBUILD_CFLAGS += $(call cc-disable-warning, unused-const-variable)
