# SPDX-License-Identifier: GPL-2.0
VERSION = 4
PATCHLEVEL = 14
SUBLEVEL = 296
EXTRAVERSION =
NAME = Petit Gorille

# *DOCUMENTATION*
# To see a list of typical targets execute "make help"
# More info can be located in ./README
# Comments in this file are targeted only to the developer, do not
# expect to learn how to build the kernel reading this file.

# That's our default target when none is given on the command line
PHONY := _all
_all:

# o Do not use make's built-in rules and variables
#   (this increases performance and avoids hard-to-debug behaviour);
# o Look for make include files relative to root of kernel src
MAKEFLAGS += -rR --include-dir=$(CURDIR)

# Avoid funny character set dependencies
unexport LC_ALL
LC_COLLATE=C
LC_NUMERIC=C
export LC_COLLATE LC_NUMERIC

# Avoid interference with shell env settings
unexport GREP_OPTIONS

# We are using a recursive build, so we need to do a little thinking
# to get the ordering right.
#
# Most importantly: sub-Makefiles should only ever modify files in
# their own directory. If in some directory we have a dependency on
# a file in another dir (which doesn't happen often, but it's often
# unavoidable when linking the built-in.o targets which finally
# turn into vmlinux), we will call a sub make in that other dir, and
# after that we are sure that everything which is in that other dir
# is now up to date.
#
# The only cases where we need to modify files which have global
# effects are thus separated out and done before the recursive
# descending is started. They are now explicitly listed as the
# prepare rule.

# Beautify output
# ---------------------------------------------------------------------------
#
# Normally, we echo the whole command before executing it. By making
# that echo $($(quiet)$(cmd)), we now have the possibility to set
# $(quiet) to choose other forms of output instead, e.g.
#
#         quiet_cmd_cc_o_c = Compiling $(RELDIR)/$@
#         cmd_cc_o_c       = $(CC) $(c_flags) -c -o $@ $<
#
# If $(quiet) is empty, the whole command will be printed.
# If it is set to "quiet_", only the short version will be printed.
# If it is set to "silent_", nothing will be printed at all, since
# the variable $(silent_cmd_cc_o_c) doesn't exist.
#
# A simple variant is to prefix commands with $(Q) - that's useful
# for commands that shall be hidden in non-verbose mode.
#
#	$(Q)ln $@ :<
#
# If KBUILD_VERBOSE equals 0 then the above command will be hidden.
# If KBUILD_VERBOSE equals 1 then the above command is displayed.
#
# To put more focus on warnings, be less verbose as default
# Use 'make V=1' to see the full commands

ifeq ("$(origin V)", "command line")
  KBUILD_VERBOSE = $(V)
endif
ifndef KBUILD_VERBOSE
  KBUILD_VERBOSE = 0
endif

ifeq ($(KBUILD_VERBOSE),1)
  quiet =
  Q =
else
  quiet=quiet_
  Q = @
endif

# If the user is running make -s (silent mode), suppress echoing of
# commands

ifneq ($(findstring s,$(filter-out --%,$(MAKEFLAGS))),)
  quiet=silent_
  tools_silent=s
endif

export quiet Q KBUILD_VERBOSE

# kbuild supports saving output files in a separate directory.
# To locate output files in a separate directory two syntaxes are supported.
# In both cases the working directory must be the root of the kernel src.
# 1) O=
# Use "make O=dir/to/store/output/files/"
#
# 2) Set KBUILD_OUTPUT
# Set the environment variable KBUILD_OUTPUT to point to the directory
# where the output files shall be placed.
# export KBUILD_OUTPUT=dir/to/store/output/files/
# make
#
# The O= assignment takes precedence over the KBUILD_OUTPUT environment
# variable.

# KBUILD_SRC is not intended to be used by the regular user (for now),
# it is set on invocation of make with KBUILD_OUTPUT or O= specified.
ifeq ($(KBUILD_SRC),)

# OK, Make called in directory where kernel src resides
# Do we want to locate output files in a separate directory?
ifeq ("$(origin O)", "command line")
  KBUILD_OUTPUT := $(O)
endif

# Cancel implicit rules on top Makefile
$(CURDIR)/Makefile Makefile: ;

ifneq ($(words $(subst :, ,$(CURDIR))), 1)
  $(error main directory cannot contain spaces nor colons)
endif

ifneq ($(KBUILD_OUTPUT),)
# check that the output directory actually exists
saved-output := $(KBUILD_OUTPUT)
KBUILD_OUTPUT := $(shell mkdir -p $(KBUILD_OUTPUT) && cd $(KBUILD_OUTPUT) \
								&& /bin/pwd)
$(if $(KBUILD_OUTPUT),, \
     $(error failed to create output directory "$(saved-output)"))

PHONY += $(MAKECMDGOALS) sub-make

$(filter-out _all sub-make $(CURDIR)/Makefile, $(MAKECMDGOALS)) _all: sub-make
	@:

# Invoke a second make in the output directory, passing relevant variables
sub-make:
	$(Q)$(MAKE) -C $(KBUILD_OUTPUT) KBUILD_SRC=$(CURDIR) \
	-f $(CURDIR)/Makefile $(filter-out _all sub-make,$(MAKECMDGOALS))

# Leave processing to above invocation of make
skip-makefile := 1
endif # ifneq ($(KBUILD_OUTPUT),)
endif # ifeq ($(KBUILD_SRC),)

# We process the rest of the Makefile if this is the final invocation of make
ifeq ($(skip-makefile),)

# Do not print "Entering directory ...",
# but we want to display it when entering to the output directory
# so that IDEs/editors are able to understand relative filenames.
MAKEFLAGS += --no-print-directory

# Call a source code checker (by default, "sparse") as part of the
# C compilation.
#
# Use 'make C=1' to enable checking of only re-compiled files.
# Use 'make C=2' to enable checking of *all* source files, regardless
# of whether they are re-compiled or not.
#
# See the file "Documentation/dev-tools/sparse.rst" for more details,
# including where to get the "sparse" utility.

ifeq ("$(origin C)", "command line")
  KBUILD_CHECKSRC = $(C)
endif
ifndef KBUILD_CHECKSRC
  KBUILD_CHECKSRC = 0
endif

# Use make M=dir to specify directory of external module to build
# Old syntax make ... SUBDIRS=$PWD is still supported
# Setting the environment variable KBUILD_EXTMOD take precedence
ifdef SUBDIRS
  KBUILD_EXTMOD ?= $(SUBDIRS)
endif

ifeq ("$(origin M)", "command line")
  KBUILD_EXTMOD := $(M)
endif

ifeq ($(KBUILD_SRC),)
        # building in the source tree
        srctree := .
else
        ifeq ($(KBUILD_SRC)/,$(dir $(CURDIR)))
                # building in a subdirectory of the source tree
                srctree := ..
        else
                srctree := $(KBUILD_SRC)
        endif
endif

export KBUILD_CHECKSRC KBUILD_EXTMOD KBUILD_SRC

objtree		:= .
src		:= $(srctree)
obj		:= $(objtree)

VPATH		:= $(srctree)$(if $(KBUILD_EXTMOD),:$(KBUILD_EXTMOD))

export srctree objtree VPATH

# To make sure we do not include .config for any of the *config targets
# catch them early, and hand them over to scripts/kconfig/Makefile
# It is allowed to specify more targets when calling make, including
# mixing *config targets and build targets.
# For example 'make oldconfig all'.
# Detect when mixed targets is specified, and make a second invocation
# of make so .config is not included in this case either (for *config).

version_h := include/generated/uapi/linux/version.h
old_version_h := include/linux/version.h

no-dot-config-targets := clean mrproper distclean \
			 cscope gtags TAGS tags help% %docs check% coccicheck \
			 $(version_h) headers_% archheaders archscripts \
			 kernelversion %src-pkg

config-targets := 0
mixed-targets  := 0
dot-config     := 1

ifneq ($(filter $(no-dot-config-targets), $(MAKECMDGOALS)),)
	ifeq ($(filter-out $(no-dot-config-targets), $(MAKECMDGOALS)),)
		dot-config := 0
	endif
endif

#ifdef OPLUS_ARCH_INJECT
#Sunliang@ANDROID.BUILD, 2020/04/08, export global native features to kernel
-include OplusKernelEnvConfig.mk
#endif /* OPLUS_ARCH_INJECT */

ifeq ($(KBUILD_EXTMOD),)
        ifneq ($(filter config %config,$(MAKECMDGOALS)),)
                config-targets := 1
                ifneq ($(words $(MAKECMDGOALS)),1)
                        mixed-targets := 1
                endif
        endif
endif
# install and modules_install need also be processed one by one
ifneq ($(filter install,$(MAKECMDGOALS)),)
        ifneq ($(filter modules_install,$(MAKECMDGOALS)),)
	        mixed-targets := 1
        endif
endif

ifeq ($(mixed-targets),1)
# ===========================================================================
# We're called with mixed targets (*config and build targets).
# Handle them one by one.

PHONY += $(MAKECMDGOALS) __build_one_by_one

$(filter-out __build_one_by_one, $(MAKECMDGOALS)): __build_one_by_one
	@:

__build_one_by_one:
	$(Q)set -e; \
	for i in $(MAKECMDGOALS); do \
		$(MAKE) -f $(srctree)/Makefile $$i; \
	done

else

# We need some generic definitions (do not try to remake the file).
scripts/Kbuild.include: ;
include scripts/Kbuild.include

# Read KERNELRELEASE from include/config/kernel.release (if it exists)
KERNELRELEASE = $(shell cat include/config/kernel.release 2> /dev/null)
KERNELVERSION = $(VERSION)$(if $(PATCHLEVEL),.$(PATCHLEVEL)$(if $(SUBLEVEL),.$(SUBLEVEL)))$(EXTRAVERSION)
export VERSION PATCHLEVEL SUBLEVEL KERNELRELEASE KERNELVERSION

# SUBARCH tells the usermode build what the underlying arch is.  That is set
# first, and if a usermode build is happening, the "ARCH=um" on the command
# line overrides the setting of ARCH below.  If a native build is happening,
# then ARCH is assigned, getting whatever value it gets normally, and
# SUBARCH is subsequently ignored.

SUBARCH := $(shell uname -m | sed -e s/i.86/x86/ -e s/x86_64/x86/ \
				  -e s/sun4u/sparc64/ \
				  -e s/arm.*/arm/ -e s/sa110/arm/ \
				  -e s/s390x/s390/ -e s/parisc64/parisc/ \
				  -e s/ppc.*/powerpc/ -e s/mips.*/mips/ \
				  -e s/sh[234].*/sh/ -e s/aarch64.*/arm64/ )

# Cross compiling and selecting different set of gcc/bin-utils
# ---------------------------------------------------------------------------
#
# When performing cross compilation for other architectures ARCH shall be set
# to the target architecture. (See arch/* for the possibilities).
# ARCH can be set during invocation of make:
# make ARCH=ia64
# Another way is to have ARCH set in the environment.
# The default ARCH is the host where make is executed.

# CROSS_COMPILE specify the prefix used for all executables used
# during compilation. Only gcc and related bin-utils executables
# are prefixed with $(CROSS_COMPILE).
# CROSS_COMPILE can be set on the command line
# make CROSS_COMPILE=ia64-linux-
# Alternatively CROSS_COMPILE can be set in the environment.
# A third alternative is to store a setting in .config so that plain
# "make" in the configured kernel build directory always uses that.
# Default value for CROSS_COMPILE is not to prefix executables
# Note: Some architectures assign CROSS_COMPILE in their arch/*/Makefile
ARCH		?= $(SUBARCH)
CROSS_COMPILE	?= $(CONFIG_CROSS_COMPILE:"%"=%)

# Architecture as present in compile.h
UTS_MACHINE 	:= $(ARCH)
SRCARCH 	:= $(ARCH)

# Additional ARCH settings for x86
ifeq ($(ARCH),i386)
        SRCARCH := x86
endif
ifeq ($(ARCH),x86_64)
        SRCARCH := x86
endif

# Additional ARCH settings for sparc
ifeq ($(ARCH),sparc32)
       SRCARCH := sparc
endif
ifeq ($(ARCH),sparc64)
       SRCARCH := sparc
endif

# Additional ARCH settings for sh
ifeq ($(ARCH),sh64)
       SRCARCH := sh
endif

# Additional ARCH settings for tile
ifeq ($(ARCH),tilepro)
       SRCARCH := tile
endif
ifeq ($(ARCH),tilegx)
       SRCARCH := tile
endif

# Where to locate arch specific headers
hdr-arch  := $(SRCARCH)

KCONFIG_CONFIG	?= .config
export KCONFIG_CONFIG

# SHELL used by kbuild
CONFIG_SHELL := $(shell if [ -x "$$BASH" ]; then echo $$BASH; \
	  else if [ -x /bin/bash ]; then echo /bin/bash; \
	  else echo sh; fi ; fi)

HOST_LFS_CFLAGS := $(shell getconf LFS_CFLAGS 2>/dev/null)
HOST_LFS_LDFLAGS := $(shell getconf LFS_LDFLAGS 2>/dev/null)
HOST_LFS_LIBS := $(shell getconf LFS_LIBS 2>/dev/null)

ifneq ($(LLVM),)
HOSTCC	= clang
HOSTCXX	= clang++
else
HOSTCC	= gcc
HOSTCXX	= g++
endif
HOSTCFLAGS   := -Wall -Wmissing-prototypes -Wstrict-prototypes -O2 \
		-fomit-frame-pointer -std=gnu89 $(HOST_LFS_CFLAGS)
HOSTCXXFLAGS := -O2 $(HOST_LFS_CFLAGS)
HOSTLDFLAGS  := $(HOST_LFS_LDFLAGS)
HOST_LOADLIBES := $(HOST_LFS_LIBS)

# Make variables (CC, etc...)
<<<<<<< HEAD
=======
AS		= $(CROSS_COMPILE)as
LD		= $(CROSS_COMPILE)ld
LDGOLD		= $(CROSS_COMPILE)ld.gold
CC		= $(CROSS_COMPILE)gcc
>>>>>>> c8ea89af
CPP		= $(CC) -E
ifneq ($(LLVM),)
CC		= clang
LD		= ld.lld
AR		= llvm-ar
NM		= llvm-nm
OBJCOPY		= llvm-objcopy
OBJDUMP		= llvm-objdump
READELF		= llvm-readelf
STRIP		= llvm-strip
else
CC		= $(CROSS_COMPILE)gcc
LD		= $(CROSS_COMPILE)ld
LDGOLD		= $(CROSS_COMPILE)ld.gold
AR		= $(CROSS_COMPILE)ar
NM		= $(CROSS_COMPILE)nm
OBJCOPY		= $(CROSS_COMPILE)objcopy
OBJDUMP		= $(CROSS_COMPILE)objdump
READELF		= $(CROSS_COMPILE)readelf
STRIP		= $(CROSS_COMPILE)strip
endif
AWK		= awk
GENKSYMS	= scripts/genksyms/genksyms
INSTALLKERNEL  := installkernel
DEPMOD		= depmod
PERL		= perl
PYTHON		= python
CHECK		= sparse

CHECKFLAGS     := -D__linux__ -Dlinux -D__STDC__ -Dunix -D__unix__ \
		  -Wbitwise -Wno-return-void $(CF)
NOSTDINC_FLAGS  =
CFLAGS_MODULE   =
AFLAGS_MODULE   =
LDFLAGS_MODULE  =
CFLAGS_KERNEL	=
AFLAGS_KERNEL	=
LDFLAGS_vmlinux =

# Use USERINCLUDE when you must reference the UAPI directories only.
USERINCLUDE    := \
		-I$(srctree)/arch/$(hdr-arch)/include/uapi \
		-I$(objtree)/arch/$(hdr-arch)/include/generated/uapi \
		-I$(srctree)/include/uapi \
		-I$(objtree)/include/generated/uapi \
                -include $(srctree)/include/linux/kconfig.h

# Use LINUXINCLUDE when you must reference the include/ directory.
# Needed to be compatible with the O= option
LINUXINCLUDE    := \
		-I$(srctree)/arch/$(hdr-arch)/include \
		-I$(objtree)/arch/$(hdr-arch)/include/generated \
		$(if $(KBUILD_SRC), -I$(srctree)/include) \
		-I$(srctree)/drivers/misc/mediatek/include \
		-I$(objtree)/include \
		$(USERINCLUDE)

KBUILD_AFLAGS   := -D__ASSEMBLY__
KBUILD_CFLAGS   := -Wall -Wundef -Wstrict-prototypes -Wno-trigraphs \
		   -fno-strict-aliasing -fno-common -fshort-wchar \
		   -Werror-implicit-function-declaration \
		   -Wno-format-security \
		   -std=gnu89
KBUILD_CPPFLAGS := -D__KERNEL__
KBUILD_AFLAGS_KERNEL :=
KBUILD_CFLAGS_KERNEL :=
KBUILD_AFLAGS_MODULE  := -DMODULE
KBUILD_CFLAGS_MODULE  := -DMODULE
KBUILD_LDFLAGS_MODULE := -T $(srctree)/scripts/module-common.lds
LDFLAGS :=
GCC_PLUGINS_CFLAGS :=
CLANG_FLAGS :=
OPPO_F2FS_DEBUG := false

#ifdef VENDOR_EDIT
#LiYue@BSP.CHG.Basic, 2019/09/12, add for 806 high/low temp aging
ifeq ($(OPPO_HIGH_TEMP_VERSION),true)
KBUILD_CFLAGS += -DCONFIG_HIGH_TEMP_VERSION
endif
#endif /* VENDOR_EDIT */

#ifdef  VENDOR_EDIT
#LiPing-m@PSW.MM.Display.LCD.Machine, 2017/11/03, Add for VENDOR_EDIT macro in kernel
KBUILD_CFLAGS +=   -DVENDOR_EDIT
KBUILD_CPPFLAGS += -DVENDOR_EDIT
CFLAGS_KERNEL +=   -DVENDOR_EDIT
CFLAGS_MODULE +=   -DVENDOR_EDIT
#endif /* VENDOR_EDIT */

#ifdef OPLUS_FEATURE_MEMLEAK_DETECT
#Kui.Zhang@Bsp.Kernel.MM, 2020/05/19, Add for memleak test
ifeq ($(AGING_DEBUG_MASK),1)
# enable memleak detect daemon
OPPO_MEMLEAK_DETECT := thread
OPLUS_MEMLEAK_DETECT := thread
endif

ifeq ($(TARGET_MEMLEAK_DETECT_TEST),0)
# disable memleak detect daemon
OPPO_MEMLEAK_DETECT := none
OPLUS_MEMLEAK_DETECT := none
else ifeq ($(TARGET_MEMLEAK_DETECT_TEST),1)
# enable memleak detect daemon
OPPO_MEMLEAK_DETECT := thread
OPLUS_MEMLEAK_DETECT := thread
else ifeq ($(TARGET_MEMLEAK_DETECT_TEST),2)
# enable memleak detect daemon and kasan
OPPO_MEMLEAK_DETECT := all
OPLUS_MEMLEAK_DETECT := all
endif

export OPPO_MEMLEAK_DETECT
export OPLUS_MEMLEAK_DETECT
#endif

export ARCH SRCARCH CONFIG_SHELL HOSTCC HOSTCFLAGS CROSS_COMPILE LD CC
export CPP AR NM STRIP OBJCOPY OBJDUMP READELF HOSTLDFLAGS HOST_LOADLIBES
export MAKE AWK GENKSYMS INSTALLKERNEL PERL PYTHON UTS_MACHINE
export HOSTCXX HOSTCXXFLAGS LDFLAGS_MODULE CHECK CHECKFLAGS

export KBUILD_CPPFLAGS NOSTDINC_FLAGS LINUXINCLUDE OBJCOPYFLAGS LDFLAGS
export KBUILD_CFLAGS CFLAGS_KERNEL CFLAGS_MODULE
export CFLAGS_KASAN CFLAGS_KASAN_NOSANITIZE CFLAGS_UBSAN
export KBUILD_AFLAGS AFLAGS_KERNEL AFLAGS_MODULE
export KBUILD_AFLAGS_MODULE KBUILD_CFLAGS_MODULE KBUILD_LDFLAGS_MODULE
export KBUILD_AFLAGS_KERNEL KBUILD_CFLAGS_KERNEL
export KBUILD_ARFLAGS
export OPPO_F2FS_DEBUG

# When compiling out-of-tree modules, put MODVERDIR in the module
# tree rather than in the kernel tree. The kernel tree might
# even be read-only.
export MODVERDIR := $(if $(KBUILD_EXTMOD),$(firstword $(KBUILD_EXTMOD))/).tmp_versions

# Files to ignore in find ... statements

export RCS_FIND_IGNORE := \( -name SCCS -o -name BitKeeper -o -name .svn -o    \
			  -name CVS -o -name .pc -o -name .hg -o -name .git \) \
			  -prune -o
export RCS_TAR_IGNORE := --exclude SCCS --exclude BitKeeper --exclude .svn \
			 --exclude CVS --exclude .pc --exclude .hg --exclude .git

# ===========================================================================
# Rules shared between *config targets and build targets

# Basic helpers built in scripts/basic/
PHONY += scripts_basic
scripts_basic:
	$(Q)$(MAKE) $(build)=scripts/basic
	$(Q)rm -f .tmp_quiet_recordmcount

# To avoid any implicit rule to kick in, define an empty command.
scripts/basic/%: scripts_basic ;

PHONY += outputmakefile
# outputmakefile generates a Makefile in the output directory, if using a
# separate output directory. This allows convenient use of make in the
# output directory.
outputmakefile:
ifneq ($(KBUILD_SRC),)
	$(Q)ln -fsn $(srctree) source
	$(Q)$(CONFIG_SHELL) $(srctree)/scripts/mkmakefile \
	    $(srctree) $(objtree) $(VERSION) $(PATCHLEVEL)
endif

ifeq ($(cc-name),clang)
ifneq ($(CROSS_COMPILE),)
CLANG_TRIPLE	?= $(CROSS_COMPILE)
CLANG_FLAGS	+= --target=$(notdir $(CLANG_TRIPLE:%-=%))
ifeq ($(shell $(srctree)/scripts/clang-android.sh $(CC) $(CLANG_FLAGS)), y)
$(error "Clang with Android --target detected. Did you specify CLANG_TRIPLE?")
endif
GCC_TOOLCHAIN_DIR := $(dir $(shell which $(CROSS_COMPILE)elfedit))
CLANG_FLAGS	+= --prefix=$(GCC_TOOLCHAIN_DIR)$(notdir $(CROSS_COMPILE))
GCC_TOOLCHAIN	:= $(realpath $(GCC_TOOLCHAIN_DIR)/..)
endif
ifneq ($(GCC_TOOLCHAIN),)
CLANG_FLAGS	+= --gcc-toolchain=$(GCC_TOOLCHAIN)
endif
ifneq ($(LLVM_IAS),1)
CLANG_FLAGS	+= -no-integrated-as
endif
CLANG_FLAGS	+= -Werror=unknown-warning-option
KBUILD_CFLAGS	+= $(CLANG_FLAGS)
KBUILD_AFLAGS	+= $(CLANG_FLAGS)
export CLANG_FLAGS
ifeq ($(ld-name),lld)
KBUILD_CFLAGS += -fuse-ld=lld
endif
KBUILD_CPPFLAGS += -Qunused-arguments
endif

RETPOLINE_CFLAGS_GCC := -mindirect-branch=thunk-extern -mindirect-branch-register
RETPOLINE_VDSO_CFLAGS_GCC := -mindirect-branch=thunk-inline -mindirect-branch-register
RETPOLINE_CFLAGS_CLANG := -mretpoline-external-thunk
RETPOLINE_VDSO_CFLAGS_CLANG := -mretpoline
RETPOLINE_CFLAGS := $(call cc-option,$(RETPOLINE_CFLAGS_GCC),$(call cc-option,$(RETPOLINE_CFLAGS_CLANG)))
RETPOLINE_VDSO_CFLAGS := $(call cc-option,$(RETPOLINE_VDSO_CFLAGS_GCC),$(call cc-option,$(RETPOLINE_VDSO_CFLAGS_CLANG)))
export RETPOLINE_CFLAGS
export RETPOLINE_VDSO_CFLAGS

ifeq ($(config-targets),1)
# ===========================================================================
# *config targets only - make sure prerequisites are updated, and descend
# in scripts/kconfig to make the *config target

# Read arch specific Makefile to set KBUILD_DEFCONFIG as needed.
# KBUILD_DEFCONFIG may point out an alternative default configuration
# used for 'make defconfig'
include arch/$(SRCARCH)/Makefile
export KBUILD_DEFCONFIG KBUILD_KCONFIG

config: scripts_basic outputmakefile FORCE
	$(Q)$(MAKE) $(build)=scripts/kconfig $@

%config: scripts_basic outputmakefile FORCE
	$(Q)$(MAKE) $(build)=scripts/kconfig $@

else
# ===========================================================================
# Build targets only - this includes vmlinux, arch specific targets, clean
# targets and others. In general all targets except *config targets.

# If building an external module we do not care about the all: rule
# but instead _all depend on modules
PHONY += all
ifeq ($(KBUILD_EXTMOD),)
_all: all
else
_all: modules
endif

# Decide whether to build built-in, modular, or both.
# Normally, just do built-in.

KBUILD_MODULES :=
KBUILD_BUILTIN := 1

# If we have only "make modules", don't compile built-in objects.
ifeq ($(MAKECMDGOALS),modules)
  KBUILD_BUILTIN :=
endif

# If we have "make <whatever> modules", compile modules
# in addition to whatever we do anyway.
# Just "make" or "make all" shall build modules as well

ifneq ($(filter all _all modules,$(MAKECMDGOALS)),)
  KBUILD_MODULES := 1
endif

ifeq ($(MAKECMDGOALS),)
  KBUILD_MODULES := 1
endif

export KBUILD_MODULES KBUILD_BUILTIN

#ifdef  VENDOR_EDIT
#ye.zhang@BSP.Bootloader.Bootflow, 2020-7-24, Add for VENDOR_EDIT macro in kernel
KBUILD_CFLAGS +=   -DVENDOR_EDIT
KBUILD_CPPFLAGS += -DVENDOR_EDIT
CFLAGS_KERNEL +=   -DVENDOR_EDIT
CFLAGS_MODULE +=   -DVENDOR_EDIT
#endif /* VENDOR_EDIT */

#ifdef OPLUS_ARCH_INJECT
#Sunliang@ANDROID.BUILD, 2020/04/08, export global native features to kernel
-include OplusKernelEnvConfig.mk
#endif /* OPLUS_ARCH_INJECT */


ifeq ($(KBUILD_EXTMOD),)
# Additional helpers built in scripts/
# Carefully list dependencies so we do not try to build scripts twice
# in parallel
PHONY += scripts
scripts: scripts_basic include/config/auto.conf include/config/tristate.conf \
	 asm-generic gcc-plugins
	$(Q)$(MAKE) $(build)=$(@)

# Objects we will link into vmlinux / subdirs we need to visit
init-y		:= init/
drivers-y	:= drivers/ sound/ firmware/
net-y		:= net/
libs-y		:= lib/
core-y		:= usr/
virt-y		:= virt/
endif # KBUILD_EXTMOD

ifeq ($(dot-config),1)
# Read in config
-include include/config/auto.conf

ifeq ($(KBUILD_EXTMOD),)
include/config/auto.conf.cmd: check-clang-specific-options

# Read in dependencies to all Kconfig* files, make sure to run
# oldconfig if changes are detected.
-include include/config/auto.conf.cmd

# To avoid any implicit rule to kick in, define an empty command
$(KCONFIG_CONFIG) include/config/auto.conf.cmd: ;

# If .config is newer than include/config/auto.conf, someone tinkered
# with it and forgot to run make oldconfig.
# if auto.conf.cmd is missing then we are probably in a cleaned tree so
# we execute the config step to be sure to catch updated Kconfig files
include/config/%.conf: $(KCONFIG_CONFIG) include/config/auto.conf.cmd
	$(Q)$(MAKE) -f $(srctree)/Makefile silentoldconfig
else
# external modules needs include/generated/autoconf.h and include/config/auto.conf
# but do not care if they are up-to-date. Use auto.conf to trigger the test
PHONY += include/config/auto.conf

include/config/auto.conf:
	$(Q)test -e include/generated/autoconf.h -a -e $@ || (		\
	echo >&2;							\
	echo >&2 "  ERROR: Kernel configuration is invalid.";		\
	echo >&2 "         include/generated/autoconf.h or $@ are missing.";\
	echo >&2 "         Run 'make oldconfig && make prepare' on kernel src to fix it.";	\
	echo >&2 ;							\
	/bin/false)

endif # KBUILD_EXTMOD

else
# Dummy target needed, because used as prerequisite
include/config/auto.conf: ;
endif # $(dot-config)

# For the kernel to actually contain only the needed exported symbols,
# we have to build modules as well to determine what those symbols are.
# (this can be evaluated only once include/config/auto.conf has been included)
ifdef CONFIG_TRIM_UNUSED_KSYMS
  KBUILD_MODULES := 1
endif

# The all: target is the default when no target is given on the
# command line.
# This allow a user to issue only 'make' to build a kernel including modules
# Defaults to vmlinux, but the arch makefile usually adds further targets
all: vmlinux

KBUILD_CFLAGS	+= $(call cc-option,-fno-PIE)
KBUILD_AFLAGS	+= $(call cc-option,-fno-PIE)
CFLAGS_GCOV	:= -fprofile-arcs -ftest-coverage \
	$(call cc-option,-fno-tree-loop-im) \
	$(call cc-disable-warning,maybe-uninitialized,)
export CFLAGS_GCOV

# Make toolchain changes before including arch/$(SRCARCH)/Makefile to ensure
# ar/cc/ld-* macros return correct values.
ifdef CONFIG_LTO_CLANG
ifneq ($(ld-name),lld)
# use GNU gold with LLVMgold for LTO linking, and LD for vmlinux_link
LDFINAL_vmlinux := $(LD)
LD		:= $(LDGOLD)
LDFLAGS		+= -plugin LLVMgold.so
endif
# use llvm-ar for building symbol tables from IR files, and llvm-dis instead
# of objdump for processing symbol versions and exports
LLVM_AR		:= llvm-ar
LLVM_NM		:= llvm-nm
export LLVM_AR LLVM_NM
endif

# The arch Makefile can set ARCH_{CPP,A,C}FLAGS to override the default
# values of the respective KBUILD_* variables
ARCH_CPPFLAGS :=
ARCH_AFLAGS :=
ARCH_CFLAGS :=
include arch/$(SRCARCH)/Makefile

KBUILD_CFLAGS	+= $(call cc-option,-fno-delete-null-pointer-checks,)
KBUILD_CFLAGS	+= $(call cc-disable-warning,frame-address,)
KBUILD_CFLAGS	+= $(call cc-disable-warning, format-truncation)
KBUILD_CFLAGS	+= $(call cc-disable-warning, format-overflow)
KBUILD_CFLAGS	+= $(call cc-disable-warning, int-in-bool-context)
KBUILD_CFLAGS	+= $(call cc-disable-warning, address-of-packed-member)
KBUILD_CFLAGS	+= $(call cc-disable-warning, attribute-alias)
KBUILD_CFLAGS	+= $(call cc-disable-warning, tautological-compare)
KBUILD_CFLAGS	+= $(call cc-disable-warning, stringop-overread)
KBUILD_CFLAGS	+= $(call cc-disable-warning, array-compare)
KBUILD_CFLAGS	+= $(call cc-disable-warning, fortify-source)

ifdef CONFIG_CC_OPTIMIZE_FOR_SIZE
KBUILD_CFLAGS   += -Os
else
KBUILD_CFLAGS   += -O2
endif

# Tell gcc to never replace conditional load with a non-conditional one
KBUILD_CFLAGS	+= $(call cc-option,--param=allow-store-data-races=0)
KBUILD_CFLAGS	+= $(call cc-option,-fno-allow-store-data-races)

# check for 'asm goto'
ifeq ($(shell $(CONFIG_SHELL) $(srctree)/scripts/gcc-goto.sh $(CC) $(KBUILD_CFLAGS)), y)
	KBUILD_CFLAGS += -DCC_HAVE_ASM_GOTO
	KBUILD_AFLAGS += -DCC_HAVE_ASM_GOTO
endif

include scripts/Makefile.kcov
include scripts/Makefile.gcc-plugins

ifdef CONFIG_READABLE_ASM
# Disable optimizations that make assembler listings hard to read.
# reorder blocks reorders the control in the function
# ipa clone creates specialized cloned functions
# partial inlining inlines only parts of functions
KBUILD_CFLAGS += $(call cc-option,-fno-reorder-blocks,) \
                 $(call cc-option,-fno-ipa-cp-clone,) \
                 $(call cc-option,-fno-partial-inlining)
endif

ifneq ($(CONFIG_FRAME_WARN),0)
KBUILD_CFLAGS += $(call cc-option,-Wframe-larger-than=${CONFIG_FRAME_WARN})
endif

# This selects the stack protector compiler flag. Testing it is delayed
# until after .config has been reprocessed, in the prepare-compiler-check
# target.
ifdef CONFIG_CC_STACKPROTECTOR_REGULAR
  stackp-flag := -fstack-protector
  stackp-name := REGULAR
else
ifdef CONFIG_CC_STACKPROTECTOR_STRONG
  stackp-flag := -fstack-protector-strong
  stackp-name := STRONG
else
  # Force off for distro compilers that enable stack protector by default.
  stackp-flag := $(call cc-option, -fno-stack-protector)
endif
endif
# Find arch-specific stack protector compiler sanity-checking script.
ifdef CONFIG_CC_STACKPROTECTOR
  stackp-path := $(srctree)/scripts/gcc-$(SRCARCH)_$(BITS)-has-stack-protector.sh
  stackp-check := $(wildcard $(stackp-path))
endif
KBUILD_CFLAGS += $(stackp-flag)

ifeq ($(cc-name),clang)
KBUILD_CFLAGS += $(call cc-disable-warning, format-invalid-specifier)
KBUILD_CFLAGS += $(call cc-disable-warning, gnu)
KBUILD_CFLAGS += $(call cc-disable-warning, duplicate-decl-specifier)
# Quiet clang warning: comparison of unsigned expression < 0 is always false
KBUILD_CFLAGS += $(call cc-disable-warning, tautological-compare)
# CLANG uses a _MergedGlobals as optimization, but this breaks modpost, as the
# source of a reference will be _MergedGlobals and not on of the whitelisted names.
# See modpost pattern 2
KBUILD_CFLAGS += $(call cc-option, -mno-global-merge,)
KBUILD_CFLAGS += $(call cc-option, -fcatch-undefined-behavior)
endif

# These warnings generated too much noise in a regular build.
# Use make W=1 to enable them (see scripts/Makefile.extrawarn)
KBUILD_CFLAGS += $(call cc-disable-warning, unused-but-set-variable)

ifeq ($(ld-name),lld)
<<<<<<< HEAD
LDFLAGS += -z norelro
=======
LDFLAGS += -O2
>>>>>>> c8ea89af
endif

KBUILD_CFLAGS += $(call cc-disable-warning, unused-const-variable)
ifdef CONFIG_FRAME_POINTER
KBUILD_CFLAGS	+= -fno-omit-frame-pointer -fno-optimize-sibling-calls
else
# Some targets (ARM with Thumb2, for example), can't be built with frame
# pointers.  For those, we don't have FUNCTION_TRACER automatically
# select FRAME_POINTER.  However, FUNCTION_TRACER adds -pg, and this is
# incompatible with -fomit-frame-pointer with current GCC, so we don't use
# -fomit-frame-pointer with FUNCTION_TRACER.
ifndef CONFIG_FUNCTION_TRACER
KBUILD_CFLAGS	+= -fomit-frame-pointer
endif
endif
# Initialize all stack variables with a 0xAA pattern.
ifdef CONFIG_INIT_STACK_ALL_PATTERN
KBUILD_CFLAGS	+= -ftrivial-auto-var-init=pattern
endif

# Initialize all stack variables with a zero value.
ifdef CONFIG_INIT_STACK_ALL_ZERO
# Future support for zero initialization is still being debated, see
# https://bugs.llvm.org/show_bug.cgi?id=45497. These flags are subject to being
# renamed or dropped.
KBUILD_CFLAGS  += -ftrivial-auto-var-init=zero
<<<<<<< HEAD
KBUILD_CFLAGS  += -enable-trivial-auto-var-init-zero-knowing-it-will-be-removed-from-clang
=======
KBUILD_CFLAGS  += $(call cc-option, -enable-trivial-auto-var-init-zero-knowing-it-will-be-removed-from-clang)
>>>>>>> c8ea89af
endif

KBUILD_CFLAGS   += $(call cc-option, -fno-var-tracking-assignments)

ifdef CONFIG_DEBUG_INFO
ifdef CONFIG_DEBUG_INFO_SPLIT
KBUILD_CFLAGS   += $(call cc-option, -gsplit-dwarf, -g)
else
KBUILD_CFLAGS	+= -g
endif
ifneq ($(LLVM_IAS),1)
KBUILD_AFLAGS	+= -Wa,-gdwarf-2
endif
endif

ifdef CONFIG_DEBUG_INFO_DWARF4
KBUILD_CFLAGS	+= $(call cc-option, -gdwarf-4,)
endif

ifdef CONFIG_DEBUG_INFO_REDUCED
KBUILD_CFLAGS 	+= $(call cc-option, -femit-struct-debug-baseonly) \
		   $(call cc-option,-fno-var-tracking)
endif

ifdef CONFIG_FUNCTION_TRACER
ifndef CC_FLAGS_FTRACE
CC_FLAGS_FTRACE := -pg
endif
ifdef CONFIG_FTRACE_MCOUNT_RECORD
  # gcc 5 supports generating the mcount tables directly
  ifeq ($(call cc-option-yn,-mrecord-mcount),y)
    CC_FLAGS_FTRACE	+= -mrecord-mcount
    export CC_USING_RECORD_MCOUNT := 1
  endif
endif
export CC_FLAGS_FTRACE
ifdef CONFIG_HAVE_FENTRY
CC_USING_FENTRY	:= $(call cc-option, -mfentry -DCC_USING_FENTRY)
endif
KBUILD_CFLAGS	+= $(CC_FLAGS_FTRACE) $(CC_USING_FENTRY)
KBUILD_AFLAGS	+= $(CC_USING_FENTRY)
ifdef CONFIG_DYNAMIC_FTRACE
	ifdef CONFIG_HAVE_C_RECORDMCOUNT
		BUILD_C_RECORDMCOUNT := y
		export BUILD_C_RECORDMCOUNT
	endif
endif
endif

# We trigger additional mismatches with less inlining
ifdef CONFIG_DEBUG_SECTION_MISMATCH
KBUILD_CFLAGS += $(call cc-option, -fno-inline-functions-called-once)
endif

ifdef CONFIG_LD_DEAD_CODE_DATA_ELIMINATION
KBUILD_CFLAGS	+= $(call cc-option,-ffunction-sections,)
KBUILD_CFLAGS	+= $(call cc-option,-fdata-sections,)
endif

ifdef CONFIG_LTO_CLANG
ifdef CONFIG_THINLTO
lto-clang-flags	:= -flto=thin
LDFLAGS		+= --thinlto-cache-dir=.thinlto-cache
else
lto-clang-flags	:= -flto
endif
lto-clang-flags += -fvisibility=default $(call cc-option, -fsplit-lto-unit)

# Limit inlining across translation units to reduce binary size
LD_FLAGS_LTO_CLANG := -mllvm -import-instr-limit=5

KBUILD_LDFLAGS += $(LD_FLAGS_LTO_CLANG)
KBUILD_LDFLAGS_MODULE += $(LD_FLAGS_LTO_CLANG)

KBUILD_LDFLAGS_MODULE += -T scripts/module-lto.lds

# allow disabling only clang LTO where needed
DISABLE_LTO_CLANG := -fno-lto
export DISABLE_LTO_CLANG
endif

ifdef CONFIG_LTO
LTO_CFLAGS	:= $(lto-clang-flags)
KBUILD_CFLAGS	+= $(LTO_CFLAGS)

DISABLE_LTO	:= $(DISABLE_LTO_CLANG)
export LTO_CFLAGS DISABLE_LTO

# LDFINAL_vmlinux and LDFLAGS_FINAL_vmlinux can be set to override
# the linker and flags for vmlinux_link.
export LDFINAL_vmlinux LDFLAGS_FINAL_vmlinux
endif

ifdef CONFIG_CFI_CLANG
cfi-clang-flags	+= -fsanitize=cfi -fno-sanitize-cfi-canonical-jump-tables
DISABLE_CFI_CLANG := -fno-sanitize=cfi
ifdef CONFIG_MODULES
cfi-clang-flags	+= -fsanitize-cfi-cross-dso
DISABLE_CFI_CLANG += -fno-sanitize-cfi-cross-dso
endif
ifdef CONFIG_CFI_PERMISSIVE
cfi-clang-flags	+= -fsanitize-recover=cfi -fno-sanitize-trap=cfi
endif

# also disable CFI when LTO is disabled
DISABLE_LTO_CLANG += $(DISABLE_CFI_CLANG)
# allow disabling only clang CFI where needed
export DISABLE_CFI_CLANG
endif

ifdef CONFIG_CFI
# cfi-flags are re-tested in prepare-compiler-check
CFI_CFLAGS	:= $(cfi-clang-flags)
KBUILD_CFLAGS	+= $(CFI_CFLAGS)

DISABLE_CFI	:= $(DISABLE_CFI_CLANG)
DISABLE_LTO	+= $(DISABLE_CFI)
export CFI_CFLAGS DISABLE_CFI
endif

ifdef CONFIG_SHADOW_CALL_STACK
CC_FLAGS_SCS	:= -fsanitize=shadow-call-stack
KBUILD_CFLAGS	+= $(CC_FLAGS_SCS)
export CC_FLAGS_SCS
endif

# arch Makefile may override CC so keep this after arch Makefile is included
NOSTDINC_FLAGS += -nostdinc -isystem $(shell $(CC) -print-file-name=include)
CHECKFLAGS     += $(NOSTDINC_FLAGS)

# warn about C99 declaration after statement
KBUILD_CFLAGS += $(call cc-option,-Wdeclaration-after-statement,)

# disable pointer signed / unsigned warnings in gcc 4.0
KBUILD_CFLAGS += $(call cc-disable-warning, pointer-sign)

# disable stringop warnings in gcc 8+
KBUILD_CFLAGS += $(call cc-disable-warning, stringop-truncation)

# We'll want to enable this eventually, but it's not going away for 5.7 at least
KBUILD_CFLAGS += $(call cc-disable-warning, zero-length-bounds)
KBUILD_CFLAGS += $(call cc-disable-warning, array-bounds)
KBUILD_CFLAGS += $(call cc-disable-warning, stringop-overflow)

# Another good warning that we'll want to enable eventually
KBUILD_CFLAGS += $(call cc-disable-warning, restrict)

# Enabled with W=2, disabled by default as noisy
KBUILD_CFLAGS += $(call cc-disable-warning, maybe-uninitialized)

# disable invalid "can't wrap" optimizations for signed / pointers
KBUILD_CFLAGS	+= $(call cc-option,-fno-strict-overflow)

# clang sets -fmerge-all-constants by default as optimization, but this
# is non-conforming behavior for C and in fact breaks the kernel, so we
# need to disable it here generally.
KBUILD_CFLAGS	+= $(call cc-option,-fno-merge-all-constants)

# for gcc -fno-merge-all-constants disables everything, but it is fine
# to have actual conforming behavior enabled.
KBUILD_CFLAGS	+= $(call cc-option,-fmerge-constants)

# Make sure -fstack-check isn't enabled (like gentoo apparently did)
KBUILD_CFLAGS  += $(call cc-option,-fno-stack-check,)

# conserve stack if available
KBUILD_CFLAGS   += $(call cc-option,-fconserve-stack)

# disallow errors like 'EXPORT_GPL(foo);' with missing header
KBUILD_CFLAGS   += $(call cc-option,-Werror=implicit-int)

# require functions to have arguments in prototypes, not empty 'int foo()'
KBUILD_CFLAGS   += $(call cc-option,-Werror=strict-prototypes)

# Prohibit date/time macros, which would make the build non-deterministic
KBUILD_CFLAGS   += $(call cc-option,-Werror=date-time)

# enforce correct pointer usage
KBUILD_CFLAGS   += $(call cc-option,-Werror=incompatible-pointer-types)

# Require designated initializers for all marked structures
KBUILD_CFLAGS   += $(call cc-option,-Werror=designated-init)

# change __FILE__ to the relative path from the srctree
KBUILD_CFLAGS	+= $(call cc-option,-fmacro-prefix-map=$(srctree)/=)

# use the deterministic mode of AR if available
KBUILD_ARFLAGS := $(call ar-option,D)

include scripts/Makefile.kasan
include scripts/Makefile.extrawarn
include scripts/Makefile.ubsan

# Add any arch overrides and user supplied CPPFLAGS, AFLAGS and CFLAGS as the
# last assignments
KBUILD_CPPFLAGS += $(ARCH_CPPFLAGS) $(KCPPFLAGS)
KBUILD_AFLAGS   += $(ARCH_AFLAGS)   $(KAFLAGS)
KBUILD_CFLAGS   += $(ARCH_CFLAGS)   $(KCFLAGS)

# Use --build-id when available.
LDFLAGS_BUILD_ID := $(call ld-option, --build-id)
KBUILD_LDFLAGS_MODULE += $(LDFLAGS_BUILD_ID)
LDFLAGS_vmlinux += $(LDFLAGS_BUILD_ID)

ifdef CONFIG_LD_DEAD_CODE_DATA_ELIMINATION
LDFLAGS_vmlinux	+= $(call ld-option, --gc-sections,)
endif

LDFLAGS	+= -z noexecstack
LDFLAGS	+= $(call ld-option,--no-warn-rwx-segments)

ifeq ($(CONFIG_STRIP_ASM_SYMS),y)
LDFLAGS_vmlinux	+= $(call ld-option, -X,)
endif

ifeq ($(CONFIG_RELR),y)
LDFLAGS_vmlinux	+= --pack-dyn-relocs=relr
endif

# Default kernel image to build when no specific target is given.
# KBUILD_IMAGE may be overruled on the command line or
# set in the environment
# Also any assignments in arch/$(ARCH)/Makefile take precedence over
# this default value
export KBUILD_IMAGE ?= vmlinux

#
# INSTALL_PATH specifies where to place the updated kernel and system map
# images. Default is /boot, but you can set it to other values
export	INSTALL_PATH ?= /boot

#
# INSTALL_DTBS_PATH specifies a prefix for relocations required by build roots.
# Like INSTALL_MOD_PATH, it isn't defined in the Makefile, but can be passed as
# an argument if needed. Otherwise it defaults to the kernel install path
#
export INSTALL_DTBS_PATH ?= $(INSTALL_PATH)/dtbs/$(KERNELRELEASE)

#
# INSTALL_MOD_PATH specifies a prefix to MODLIB for module directory
# relocations required by build roots.  This is not defined in the
# makefile but the argument can be passed to make if needed.
#

MODLIB	= $(INSTALL_MOD_PATH)/lib/modules/$(KERNELRELEASE)
export MODLIB

#
# INSTALL_MOD_STRIP, if defined, will cause modules to be
# stripped after they are installed.  If INSTALL_MOD_STRIP is '1', then
# the default option --strip-debug will be used.  Otherwise,
# INSTALL_MOD_STRIP value will be used as the options to the strip command.

ifdef INSTALL_MOD_STRIP
ifeq ($(INSTALL_MOD_STRIP),1)
mod_strip_cmd = $(STRIP) --strip-debug
else
mod_strip_cmd = $(STRIP) $(INSTALL_MOD_STRIP)
endif # INSTALL_MOD_STRIP=1
else
mod_strip_cmd = true
endif # INSTALL_MOD_STRIP
export mod_strip_cmd

# CONFIG_MODULE_COMPRESS, if defined, will cause module to be compressed
# after they are installed in agreement with CONFIG_MODULE_COMPRESS_GZIP
# or CONFIG_MODULE_COMPRESS_XZ.

mod_compress_cmd = true
ifdef CONFIG_MODULE_COMPRESS
  ifdef CONFIG_MODULE_COMPRESS_GZIP
    mod_compress_cmd = gzip -n -f
  endif # CONFIG_MODULE_COMPRESS_GZIP
  ifdef CONFIG_MODULE_COMPRESS_XZ
    mod_compress_cmd = xz -f
  endif # CONFIG_MODULE_COMPRESS_XZ
endif # CONFIG_MODULE_COMPRESS
export mod_compress_cmd

# Select initial ramdisk compression format, default is gzip(1).
# This shall be used by the dracut(8) tool while creating an initramfs image.
#
INITRD_COMPRESS-y                  := gzip
INITRD_COMPRESS-$(CONFIG_RD_BZIP2) := bzip2
INITRD_COMPRESS-$(CONFIG_RD_LZMA)  := lzma
INITRD_COMPRESS-$(CONFIG_RD_XZ)    := xz
INITRD_COMPRESS-$(CONFIG_RD_LZO)   := lzo
INITRD_COMPRESS-$(CONFIG_RD_LZ4)   := lz4
# do not export INITRD_COMPRESS, since we didn't actually
# choose a sane default compression above.
# export INITRD_COMPRESS := $(INITRD_COMPRESS-y)

ifdef CONFIG_MODULE_SIG_ALL
$(eval $(call config_filename,MODULE_SIG_KEY))

mod_sign_cmd = scripts/sign-file $(CONFIG_MODULE_SIG_HASH) $(MODULE_SIG_KEY_SRCPREFIX)$(CONFIG_MODULE_SIG_KEY) certs/signing_key.x509
else
mod_sign_cmd = true
endif
export mod_sign_cmd

HOST_LIBELF_LIBS = $(shell pkg-config libelf --libs 2>/dev/null || echo -lelf)

ifdef CONFIG_STACK_VALIDATION
  has_libelf := $(call try-run,\
		echo "int main() {}" | $(HOSTCC) -xc -o /dev/null $(HOST_LIBELF_LIBS) -,1,0)
  ifeq ($(has_libelf),1)
    objtool_target := tools/objtool FORCE
  else
    SKIP_STACK_VALIDATION := 1
    export SKIP_STACK_VALIDATION
  endif
endif

PHONY += prepare0

ifeq ($(KBUILD_EXTMOD),)
core-y		+= kernel/ certs/ mm/ fs/ ipc/ security/ crypto/ block/

vmlinux-dirs	:= $(patsubst %/,%,$(filter %/, $(init-y) $(init-m) \
		     $(core-y) $(core-m) $(drivers-y) $(drivers-m) \
		     $(net-y) $(net-m) $(libs-y) $(libs-m) $(virt-y)))

vmlinux-alldirs	:= $(sort $(vmlinux-dirs) $(patsubst %/,%,$(filter %/, \
		     $(init-) $(core-) $(drivers-) $(net-) $(libs-) $(virt-))))

init-y		:= $(patsubst %/, %/built-in.o, $(init-y))
core-y		:= $(patsubst %/, %/built-in.o, $(core-y))
drivers-y	:= $(patsubst %/, %/built-in.o, $(drivers-y))
net-y		:= $(patsubst %/, %/built-in.o, $(net-y))
libs-y1		:= $(patsubst %/, %/lib.a, $(libs-y))
libs-y2		:= $(filter-out %.a, $(patsubst %/, %/built-in.o, $(libs-y)))
virt-y		:= $(patsubst %/, %/built-in.o, $(virt-y))

# Externally visible symbols (used by link-vmlinux.sh)
export KBUILD_VMLINUX_INIT := $(head-y) $(init-y)
export KBUILD_VMLINUX_MAIN := $(core-y) $(libs-y2) $(drivers-y) $(net-y) $(virt-y)
export KBUILD_VMLINUX_LIBS := $(libs-y1)
export KBUILD_LDS          := arch/$(SRCARCH)/kernel/vmlinux.lds
export LDFLAGS_vmlinux
# used by scripts/package/Makefile
export KBUILD_ALLDIRS := $(sort $(filter-out arch/%,$(vmlinux-alldirs)) arch Documentation include samples scripts tools)

vmlinux-deps := $(KBUILD_LDS) $(KBUILD_VMLINUX_INIT) $(KBUILD_VMLINUX_MAIN) $(KBUILD_VMLINUX_LIBS)

# Include targets which we want to execute sequentially if the rest of the
# kernel build went well. If CONFIG_TRIM_UNUSED_KSYMS is set, this might be
# evaluated more than once.
PHONY += vmlinux_prereq
vmlinux_prereq: $(vmlinux-deps) FORCE
ifdef CONFIG_HEADERS_CHECK
	$(Q)$(MAKE) -f $(srctree)/Makefile headers_check
endif
ifdef CONFIG_GDB_SCRIPTS
	$(Q)ln -fsn $(abspath $(srctree)/scripts/gdb/vmlinux-gdb.py)
endif
ifdef CONFIG_TRIM_UNUSED_KSYMS
	$(Q)$(CONFIG_SHELL) $(srctree)/scripts/adjust_autoksyms.sh \
	  "$(MAKE) -f $(srctree)/Makefile vmlinux"
endif

# standalone target for easier testing
include/generated/autoksyms.h: FORCE
	$(Q)$(CONFIG_SHELL) $(srctree)/scripts/adjust_autoksyms.sh true

ARCH_POSTLINK := $(wildcard $(srctree)/arch/$(SRCARCH)/Makefile.postlink)

# Final link of vmlinux with optional arch pass after final link
cmd_link-vmlinux =                                                 \
	$(CONFIG_SHELL) $< $(LD) $(LDFLAGS) $(LDFLAGS_vmlinux) ;    \
	$(if $(ARCH_POSTLINK), $(MAKE) -f $(ARCH_POSTLINK) $@, true)

vmlinux: scripts/link-vmlinux.sh vmlinux_prereq $(vmlinux-deps) FORCE
	+$(call if_changed,link-vmlinux)

# Build samples along the rest of the kernel
ifdef CONFIG_SAMPLES
vmlinux-dirs += samples
endif

# The actual objects are generated when descending,
# make sure no implicit rule kicks in
$(sort $(vmlinux-deps)): $(vmlinux-dirs) ;

# Handle descending into subdirectories listed in $(vmlinux-dirs)
# Preset locale variables to speed up the build process. Limit locale
# tweaks to this spot to avoid wrong language settings when running
# make menuconfig etc.
# Error messages still appears in the original language

PHONY += $(vmlinux-dirs)
$(vmlinux-dirs): prepare scripts
	$(Q)$(MAKE) $(build)=$@

define filechk_kernel.release
	echo "$(KERNELVERSION)$$($(CONFIG_SHELL) $(srctree)/scripts/setlocalversion $(srctree))"
endef

# Store (new) KERNELRELEASE string in include/config/kernel.release
include/config/kernel.release: include/config/auto.conf FORCE
	$(call filechk,kernel.release)


# Things we need to do before we recursively start building the kernel
# or the modules are listed in "prepare".
# A multi level approach is used. prepareN is processed before prepareN-1.
# archprepare is used in arch Makefiles and when processed asm symlink,
# version.h and scripts_basic is processed / created.

PHONY += prepare archprepare prepare1 prepare2 prepare3

# prepare3 is used to check if we are building in a separate output directory,
# and if so do:
# 1) Check that make has not been executed in the kernel src $(srctree)
prepare3: include/config/kernel.release
ifneq ($(KBUILD_SRC),)
	@$(kecho) '  Using $(srctree) as source for kernel'
	$(Q)if [ -f $(srctree)/.config -o -d $(srctree)/include/config ]; then \
		echo >&2 "  $(srctree) is not clean, please run 'make mrproper'"; \
		echo >&2 "  in the '$(srctree)' directory.";\
		/bin/false; \
	fi;
endif

# prepare2 creates a makefile if using a separate output directory.
# From this point forward, .config has been reprocessed, so any rules
# that need to depend on updated CONFIG_* values can be checked here.
prepare2: prepare3 prepare-compiler-check outputmakefile asm-generic

prepare1: prepare2 $(version_h) include/generated/utsrelease.h \
                   include/config/auto.conf
	$(cmd_crmodverdir)

archprepare: archheaders archscripts prepare1 scripts_basic

prepare0: archprepare gcc-plugins
	$(Q)$(MAKE) $(build)=.

# All the preparing..
prepare: prepare0 prepare-objtool

# Support for using generic headers in asm-generic
PHONY += asm-generic uapi-asm-generic
asm-generic: uapi-asm-generic
	$(Q)$(MAKE) -f $(srctree)/scripts/Makefile.asm-generic \
	            src=asm obj=arch/$(SRCARCH)/include/generated/asm
uapi-asm-generic:
	$(Q)$(MAKE) -f $(srctree)/scripts/Makefile.asm-generic \
	            src=uapi/asm obj=arch/$(SRCARCH)/include/generated/uapi/asm

PHONY += prepare-objtool
prepare-objtool: $(objtool_target)
ifeq ($(SKIP_STACK_VALIDATION),1)
ifdef CONFIG_UNWINDER_ORC
	@echo "error: Cannot generate ORC metadata for CONFIG_UNWINDER_ORC=y, please install libelf-dev, libelf-devel or elfutils-libelf-devel" >&2
	@false
else
	@echo "warning: Cannot use CONFIG_STACK_VALIDATION=y, please install libelf-dev, libelf-devel or elfutils-libelf-devel" >&2
endif
endif

# Disable clang-specific config options when using a different compiler
clang-specific-configs := LTO_CLANG CFI_CLANG SHADOW_CALL_STACK INIT_STACK_ALL_ZERO

PHONY += check-clang-specific-options
check-clang-specific-options: $(KCONFIG_CONFIG) FORCE
ifneq ($(cc-name),clang)
ifneq ($(findstring y,$(shell $(CONFIG_SHELL) \
	$(srctree)/scripts/config --file $(KCONFIG_CONFIG) \
		$(foreach c,$(clang-specific-configs),-s $(c)))),)
	@echo WARNING: Disabling clang-specific options with $(cc-name) >&2
	$(Q)$(srctree)/scripts/config --file $(KCONFIG_CONFIG) \
		$(foreach c,$(clang-specific-configs),-d $(c)) && \
	$(MAKE) -f $(srctree)/Makefile olddefconfig
endif
endif

# Check for CONFIG flags that require compiler support. Abort the build
# after .config has been processed, but before the kernel build starts.
#
# For security-sensitive CONFIG options, we don't want to fallback and/or
# silently change which compiler flags will be used, since that leads to
# producing kernels with different security feature characteristics
# depending on the compiler used. (For example, "But I selected
# CC_STACKPROTECTOR_STRONG! Why did it build with _REGULAR?!")
PHONY += prepare-compiler-check
prepare-compiler-check: FORCE
# Make sure we're using a supported toolchain with LTO_CLANG
ifdef CONFIG_LTO_CLANG
  ifneq ($(call clang-ifversion, -ge, 0500, y), y)
	@echo Cannot use CONFIG_LTO_CLANG: requires clang 5.0 or later >&2 && exit 1
  endif
  ifneq ($(ld-name),lld)
    ifneq ($(call gold-ifversion, -ge, 112000000, y), y)
         @echo Cannot use CONFIG_LTO_CLANG: requires GNU gold 1.12 or later >&2 && exit 1
    endif
  endif
endif
# Make sure compiler supports LTO flags
ifdef lto-flags
  ifeq ($(call cc-option, $(lto-flags)),)
	@echo Cannot use CONFIG_LTO: $(lto-flags) not supported by compiler \
		>&2 && exit 1
  endif
endif
# Make sure compiler supports requested stack protector flag.
ifdef stackp-name
  ifeq ($(call cc-option, $(stackp-flag)),)
	@echo Cannot use CONFIG_CC_STACKPROTECTOR_$(stackp-name): \
		  $(stackp-flag) not supported by compiler >&2 && exit 1
  endif
endif
# Make sure compiler does not have buggy stack-protector support.
ifdef stackp-check
  ifneq ($(shell $(CONFIG_SHELL) $(stackp-check) $(CC) $(KBUILD_CPPFLAGS) $(biarch)),y)
	@echo Cannot use CONFIG_CC_STACKPROTECTOR_$(stackp-name): \
                  $(stackp-flag) available but compiler is broken >&2 && exit 1
  endif
endif
ifdef cfi-flags
  ifeq ($(call cc-option, $(cfi-flags)),)
	@echo Cannot use CONFIG_CFI: $(cfi-flags) not supported by compiler >&2 && exit 1
  endif
endif
	@:

# Generate some files
# ---------------------------------------------------------------------------

# KERNELRELEASE can change from a few different places, meaning version.h
# needs to be updated, so this check is forced on all builds

uts_len := 64
ifneq (,$(BUILD_NUMBER))
	UTS_RELEASE=$(KERNELRELEASE)-ab$(BUILD_NUMBER)
else
	UTS_RELEASE=$(KERNELRELEASE)
endif
define filechk_utsrelease.h
	if [ `echo -n "$(UTS_RELEASE)" | wc -c ` -gt $(uts_len) ]; then \
		echo '"$(UTS_RELEASE)" exceeds $(uts_len) characters' >&2;    \
		exit 1;                                                       \
	fi;                                                             \
	(echo \#define UTS_RELEASE \"$(UTS_RELEASE)\";)
endef

define filechk_version.h
	(echo \#define LINUX_VERSION_CODE $(shell                         \
	expr $(VERSION) \* 65536 + 0$(PATCHLEVEL) \* 256 + 255); \
	echo '#define KERNEL_VERSION(a,b,c) (((a) << 16) + ((b) << 8) + (c))';)
endef

$(version_h): $(srctree)/Makefile FORCE
	$(call filechk,version.h)
	$(Q)rm -f $(old_version_h)

include/generated/utsrelease.h: include/config/kernel.release FORCE
	$(call filechk,utsrelease.h)

PHONY += headerdep
headerdep:
	$(Q)find $(srctree)/include/ -name '*.h' | xargs --max-args 1 \
	$(srctree)/scripts/headerdep.pl -I$(srctree)/include

# ---------------------------------------------------------------------------
# Kernel headers

#Default location for installed headers
export INSTALL_HDR_PATH = $(objtree)/usr

# If we do an all arch process set dst to include/arch-$(hdr-arch)
hdr-dst = $(if $(KBUILD_HEADERS), dst=include/arch-$(hdr-arch), dst=include)

PHONY += archheaders
archheaders:

PHONY += archscripts
archscripts:

PHONY += __headers
__headers: $(version_h) scripts_basic uapi-asm-generic archheaders archscripts
	$(Q)$(MAKE) $(build)=scripts build_unifdef

PHONY += headers_install_all
headers_install_all:
	$(Q)$(CONFIG_SHELL) $(srctree)/scripts/headers.sh install

PHONY += headers_install
headers_install: __headers
	$(if $(wildcard $(srctree)/arch/$(hdr-arch)/include/uapi/asm/Kbuild),, \
	  $(error Headers not exportable for the $(SRCARCH) architecture))
	$(Q)$(MAKE) $(hdr-inst)=include/uapi dst=include
	$(Q)$(MAKE) $(hdr-inst)=arch/$(hdr-arch)/include/uapi $(hdr-dst)

PHONY += headers_check_all
headers_check_all: headers_install_all
	$(Q)$(CONFIG_SHELL) $(srctree)/scripts/headers.sh check

PHONY += headers_check
headers_check: headers_install
	$(Q)$(MAKE) $(hdr-inst)=include/uapi dst=include HDRCHECK=1
	$(Q)$(MAKE) $(hdr-inst)=arch/$(hdr-arch)/include/uapi $(hdr-dst) HDRCHECK=1

# ---------------------------------------------------------------------------
# Kernel selftest

PHONY += kselftest
kselftest:
	$(Q)$(MAKE) -C $(srctree)/tools/testing/selftests run_tests

PHONY += kselftest-clean
kselftest-clean:
	$(Q)$(MAKE) -C $(srctree)/tools/testing/selftests clean

PHONY += kselftest-merge
kselftest-merge:
	$(if $(wildcard $(objtree)/.config),, $(error No .config exists, config your kernel first!))
	$(Q)$(CONFIG_SHELL) $(srctree)/scripts/kconfig/merge_config.sh \
		-m $(objtree)/.config \
		$(srctree)/tools/testing/selftests/*/config
	+$(Q)$(MAKE) -f $(srctree)/Makefile olddefconfig

# ---------------------------------------------------------------------------
# Modules

ifdef CONFIG_MODULES

# By default, build modules as well

all: modules

# When we're building modules with modversions, we need to consider
# the built-in objects during the descend as well, in order to
# make sure the checksums are up to date before we record them.
ifdef CONFIG_MODVERSIONS
  KBUILD_BUILTIN := 1
endif

# Build modules
#
# A module can be listed more than once in obj-m resulting in
# duplicate lines in modules.order files.  Those are removed
# using awk while concatenating to the final file.

PHONY += modules
modules: $(vmlinux-dirs) $(if $(KBUILD_BUILTIN),vmlinux) modules.builtin
	$(Q)$(AWK) '!x[$$0]++' $(vmlinux-dirs:%=$(objtree)/%/modules.order) > $(objtree)/modules.order
	@$(kecho) '  Building modules, stage 2.';
	$(Q)$(MAKE) -f $(srctree)/scripts/Makefile.modpost
ifeq ($(CONFIG_MODULE_SIG), y)
	$(Q)$(MAKE) -f $(srctree)/scripts/Makefile.modsign
endif

modules.builtin: $(vmlinux-dirs:%=%/modules.builtin)
	$(Q)$(AWK) '!x[$$0]++' $^ > $(objtree)/modules.builtin

%/modules.builtin: include/config/auto.conf
	$(Q)$(MAKE) $(modbuiltin)=$*


# Target to prepare building external modules
PHONY += modules_prepare
modules_prepare: prepare scripts

# Target to install modules
PHONY += modules_install
modules_install: _modinst_ _modinst_post

PHONY += _modinst_
_modinst_:
	@rm -rf $(MODLIB)/kernel
	@rm -f $(MODLIB)/source
	@mkdir -p $(MODLIB)/kernel
	@ln -s $(abspath $(srctree)) $(MODLIB)/source
	@if [ ! $(objtree) -ef  $(MODLIB)/build ]; then \
		rm -f $(MODLIB)/build ; \
		ln -s $(CURDIR) $(MODLIB)/build ; \
	fi
	@cp -f $(objtree)/modules.order $(MODLIB)/
	@cp -f $(objtree)/modules.builtin $(MODLIB)/
	$(Q)$(MAKE) -f $(srctree)/scripts/Makefile.modinst

# This depmod is only for convenience to give the initial
# boot a modules.dep even before / is mounted read-write.  However the
# boot script depmod is the master version.
PHONY += _modinst_post
_modinst_post: _modinst_
	$(call cmd,depmod)

ifeq ($(CONFIG_MODULE_SIG), y)
PHONY += modules_sign
modules_sign:
	$(Q)$(MAKE) -f $(srctree)/scripts/Makefile.modsign
endif

else # CONFIG_MODULES

# Modules not configured
# ---------------------------------------------------------------------------

PHONY += modules modules_install
modules modules_install:
	@echo >&2
	@echo >&2 "The present kernel configuration has modules disabled."
	@echo >&2 "Type 'make config' and enable loadable module support."
	@echo >&2 "Then build a kernel with module support enabled."
	@echo >&2
	@exit 1

endif # CONFIG_MODULES

###
# Cleaning is done on three levels.
# make clean     Delete most generated files
#                Leave enough to build external modules
# make mrproper  Delete the current configuration, and all generated files
# make distclean Remove editor backup files, patch leftover files and the like

# Directories & files removed with 'make clean'
CLEAN_DIRS  += $(MODVERDIR)

# Directories & files removed with 'make mrproper'
MRPROPER_DIRS  += include/config usr/include include/generated          \
		  arch/*/include/generated .tmp_objdiff
MRPROPER_FILES += .config .config.old .version .old_version \
		  Module.symvers tags TAGS cscope* GPATH GTAGS GRTAGS GSYMS \
		  signing_key.pem signing_key.priv signing_key.x509	\
		  x509.genkey extra_certificates signing_key.x509.keyid	\
		  signing_key.x509.signer vmlinux-gdb.py

# clean - Delete most, but leave enough to build external modules
#
clean: rm-dirs  := $(CLEAN_DIRS)
clean: rm-files := $(CLEAN_FILES)
clean-dirs      := $(addprefix _clean_, . $(vmlinux-alldirs) Documentation samples)

PHONY += $(clean-dirs) clean archclean vmlinuxclean
$(clean-dirs):
	$(Q)$(MAKE) $(clean)=$(patsubst _clean_%,%,$@)

vmlinuxclean:
	$(Q)$(CONFIG_SHELL) $(srctree)/scripts/link-vmlinux.sh clean
	$(Q)$(if $(ARCH_POSTLINK), $(MAKE) -f $(ARCH_POSTLINK) clean)

clean: archclean vmlinuxclean

# mrproper - Delete all generated files, including .config
#
mrproper: rm-dirs  := $(wildcard $(MRPROPER_DIRS))
mrproper: rm-files := $(wildcard $(MRPROPER_FILES))
mrproper-dirs      := $(addprefix _mrproper_,scripts)

PHONY += $(mrproper-dirs) mrproper archmrproper
$(mrproper-dirs):
	$(Q)$(MAKE) $(clean)=$(patsubst _mrproper_%,%,$@)

mrproper: clean archmrproper $(mrproper-dirs)
	$(call cmd,rmdirs)
	$(call cmd,rmfiles)

# distclean
#
PHONY += distclean

distclean: mrproper
	@find $(srctree) $(RCS_FIND_IGNORE) \
		\( -name '*.orig' -o -name '*.rej' -o -name '*~' \
		-o -name '*.bak' -o -name '#*#' -o -name '*%' \
		-o -name 'core' \) \
		-type f -print | xargs rm -f


# Packaging of the kernel to various formats
# ---------------------------------------------------------------------------
# rpm target kept for backward compatibility
package-dir	:= scripts/package

%src-pkg: FORCE
	$(Q)$(MAKE) $(build)=$(package-dir) $@
%pkg: include/config/kernel.release FORCE
	$(Q)$(MAKE) $(build)=$(package-dir) $@
rpm: include/config/kernel.release FORCE
	$(Q)$(MAKE) $(build)=$(package-dir) $@


# Brief documentation of the typical targets used
# ---------------------------------------------------------------------------

boards := $(wildcard $(srctree)/arch/$(SRCARCH)/configs/*_defconfig)
boards := $(sort $(notdir $(boards)))
board-dirs := $(dir $(wildcard $(srctree)/arch/$(SRCARCH)/configs/*/*_defconfig))
board-dirs := $(sort $(notdir $(board-dirs:/=)))

PHONY += help
help:
	@echo  'Cleaning targets:'
	@echo  '  clean		  - Remove most generated files but keep the config and'
	@echo  '                    enough build support to build external modules'
	@echo  '  mrproper	  - Remove all generated files + config + various backup files'
	@echo  '  distclean	  - mrproper + remove editor backup and patch files'
	@echo  ''
	@echo  'Configuration targets:'
	@$(MAKE) -f $(srctree)/scripts/kconfig/Makefile help
	@echo  ''
	@echo  'Other generic targets:'
	@echo  '  all		  - Build all targets marked with [*]'
	@echo  '* vmlinux	  - Build the bare kernel'
	@echo  '* modules	  - Build all modules'
	@echo  '  modules_install - Install all modules to INSTALL_MOD_PATH (default: /)'
	@echo  '  dir/            - Build all files in dir and below'
	@echo  '  dir/file.[ois]  - Build specified target only'
	@echo  '  dir/file.ll     - Build the LLVM assembly file'
	@echo  '                    (requires compiler support for LLVM assembly generation)'
	@echo  '  dir/file.lst    - Build specified mixed source/assembly target only'
	@echo  '                    (requires a recent binutils and recent build (System.map))'
	@echo  '  dir/file.ko     - Build module including final link'
	@echo  '  modules_prepare - Set up for building external modules'
	@echo  '  tags/TAGS	  - Generate tags file for editors'
	@echo  '  cscope	  - Generate cscope index'
	@echo  '  gtags           - Generate GNU GLOBAL index'
	@echo  '  kernelrelease	  - Output the release version string (use with make -s)'
	@echo  '  kernelversion	  - Output the version stored in Makefile (use with make -s)'
	@echo  '  image_name	  - Output the image name (use with make -s)'
	@echo  '  headers_install - Install sanitised kernel headers to INSTALL_HDR_PATH'; \
	 echo  '                    (default: $(INSTALL_HDR_PATH))'; \
	 echo  ''
	@echo  'Static analysers:'
	@echo  '  checkstack      - Generate a list of stack hogs'
	@echo  '  namespacecheck  - Name space analysis on compiled kernel'
	@echo  '  versioncheck    - Sanity check on version.h usage'
	@echo  '  includecheck    - Check for duplicate included header files'
	@echo  '  export_report   - List the usages of all exported symbols'
	@echo  '  headers_check   - Sanity check on exported headers'
	@echo  '  headerdep       - Detect inclusion cycles in headers'
	@$(MAKE) -f $(srctree)/scripts/Makefile.help checker-help
	@echo  ''
	@echo  'Kernel selftest:'
	@echo  '  kselftest       - Build and run kernel selftest (run as root)'
	@echo  '                    Build, install, and boot kernel before'
	@echo  '                    running kselftest on it'
	@echo  '  kselftest-clean - Remove all generated kselftest files'
	@echo  '  kselftest-merge - Merge all the config dependencies of kselftest to existing'
	@echo  '                    .config.'
	@echo  ''
	@echo 'Userspace tools targets:'
	@echo '  use "make tools/help"'
	@echo '  or  "cd tools; make help"'
	@echo  ''
	@echo  'Kernel packaging:'
	@$(MAKE) $(build)=$(package-dir) help
	@echo  ''
	@echo  'Documentation targets:'
	@$(MAKE) -f $(srctree)/Documentation/Makefile dochelp
	@echo  ''
	@echo  'Architecture specific targets ($(SRCARCH)):'
	@$(if $(archhelp),$(archhelp),\
		echo '  No architecture specific help defined for $(SRCARCH)')
	@echo  ''
	@$(if $(boards), \
		$(foreach b, $(boards), \
		printf "  %-24s - Build for %s\\n" $(b) $(subst _defconfig,,$(b));) \
		echo '')
	@$(if $(board-dirs), \
		$(foreach b, $(board-dirs), \
		printf "  %-16s - Show %s-specific targets\\n" help-$(b) $(b);) \
		printf "  %-16s - Show all of the above\\n" help-boards; \
		echo '')

	@echo  '  make V=0|1 [targets] 0 => quiet build (default), 1 => verbose build'
	@echo  '  make V=2   [targets] 2 => give reason for rebuild of target'
	@echo  '  make O=dir [targets] Locate all output files in "dir", including .config'
	@echo  '  make C=1   [targets] Check re-compiled c source with $$CHECK (sparse by default)'
	@echo  '  make C=2   [targets] Force check of all c source with $$CHECK'
	@echo  '  make RECORDMCOUNT_WARN=1 [targets] Warn about ignored mcount sections'
	@echo  '  make W=n   [targets] Enable extra gcc checks, n=1,2,3 where'
	@echo  '		1: warnings which may be relevant and do not occur too often'
	@echo  '		2: warnings which occur quite often but may still be relevant'
	@echo  '		3: more obscure warnings, can most likely be ignored'
	@echo  '		Multiple levels can be combined with W=12 or W=123'
	@echo  ''
	@echo  'Execute "make" or "make all" to build all targets marked with [*] '
	@echo  'For further info see the ./README file'


help-board-dirs := $(addprefix help-,$(board-dirs))

help-boards: $(help-board-dirs)

boards-per-dir = $(sort $(notdir $(wildcard $(srctree)/arch/$(SRCARCH)/configs/$*/*_defconfig)))

$(help-board-dirs): help-%:
	@echo  'Architecture specific targets ($(SRCARCH) $*):'
	@$(if $(boards-per-dir), \
		$(foreach b, $(boards-per-dir), \
		printf "  %-24s - Build for %s\\n" $*/$(b) $(subst _defconfig,,$(b));) \
		echo '')


# Documentation targets
# ---------------------------------------------------------------------------
DOC_TARGETS := xmldocs latexdocs pdfdocs htmldocs epubdocs cleandocs linkcheckdocs
PHONY += $(DOC_TARGETS)
$(DOC_TARGETS): scripts_basic FORCE
	$(Q)$(MAKE) $(build)=Documentation $@

else # KBUILD_EXTMOD

###
# External module support.
# When building external modules the kernel used as basis is considered
# read-only, and no consistency checks are made and the make
# system is not used on the basis kernel. If updates are required
# in the basis kernel ordinary make commands (without M=...) must
# be used.
#
# The following are the only valid targets when building external
# modules.
# make M=dir clean     Delete all automatically generated files
# make M=dir modules   Make all modules in specified dir
# make M=dir	       Same as 'make M=dir modules'
# make M=dir modules_install
#                      Install the modules built in the module directory
#                      Assumes install directory is already created

# We are always building modules
KBUILD_MODULES := 1

PHONY += $(objtree)/Module.symvers
$(objtree)/Module.symvers:
	@test -e $(objtree)/Module.symvers || ( \
	echo; \
	echo "  WARNING: Symbol version dump $(objtree)/Module.symvers"; \
	echo "           is missing; modules will have no dependencies and modversions."; \
	echo )

module-dirs := $(addprefix _module_,$(KBUILD_EXTMOD))
PHONY += $(module-dirs) modules
$(module-dirs): prepare $(objtree)/Module.symvers
	$(Q)$(MAKE) $(build)=$(patsubst _module_%,%,$@)

modules: $(module-dirs)
	@$(kecho) '  Building modules, stage 2.';
	$(Q)$(MAKE) -f $(srctree)/scripts/Makefile.modpost

PHONY += modules_install
modules_install: _emodinst_ _emodinst_post

install-dir := $(if $(INSTALL_MOD_DIR),$(INSTALL_MOD_DIR),extra)
PHONY += _emodinst_
_emodinst_:
	$(Q)mkdir -p $(MODLIB)/$(install-dir)
	$(Q)$(MAKE) -f $(srctree)/scripts/Makefile.modinst

PHONY += _emodinst_post
_emodinst_post: _emodinst_
	$(call cmd,depmod)

clean-dirs := $(addprefix _clean_,$(KBUILD_EXTMOD))

PHONY += $(clean-dirs) clean
$(clean-dirs):
	$(Q)$(MAKE) $(clean)=$(patsubst _clean_%,%,$@)

clean:	rm-dirs := $(MODVERDIR)
clean: rm-files := $(KBUILD_EXTMOD)/Module.symvers

PHONY += help
help:
	@echo  '  Building external modules.'
	@echo  '  Syntax: make -C path/to/kernel/src M=$$PWD target'
	@echo  ''
	@echo  '  modules         - default target, build the module(s)'
	@echo  '  modules_install - install the module'
	@echo  '  clean           - remove generated files in module directory only'
	@echo  ''

# Dummies...
PHONY += prepare scripts
prepare:
	$(cmd_crmodverdir)
scripts: ;
endif # KBUILD_EXTMOD

clean: $(clean-dirs)
	$(call cmd,rmdirs)
	$(call cmd,rmfiles)
	@find $(if $(KBUILD_EXTMOD), $(KBUILD_EXTMOD), .) $(RCS_FIND_IGNORE) \
		\( -name '*.[oas]' -o -name '*.ko' -o -name '.*.cmd' \
		-o -name '*.ko.*' \
		-o -name '*.dwo'  \
		-o -name '*.su'  \
		-o -name '.*.d' -o -name '.*.tmp' -o -name '*.mod.c' \
		-o -name '*.symtypes' -o -name 'modules.order' \
		-o -name modules.builtin -o -name '.tmp_*.o.*' \
		-o -name '*.c.[012]*.*' \
		-o -name '*.ll' \
		-o -name '*.gcno' \
		-o -name '*.*.symversions' \) -type f -print | xargs rm -f

# Generate tags for editors
# ---------------------------------------------------------------------------
quiet_cmd_tags = GEN     $@
      cmd_tags = $(CONFIG_SHELL) $(srctree)/scripts/tags.sh $@

tags TAGS cscope gtags: FORCE
	$(call cmd,tags)

# Scripts to check various things for consistency
# ---------------------------------------------------------------------------

PHONY += includecheck versioncheck coccicheck namespacecheck export_report

includecheck:
	find $(srctree)/* $(RCS_FIND_IGNORE) \
		-name '*.[hcS]' -type f -print | sort \
		| xargs $(PERL) -w $(srctree)/scripts/checkincludes.pl

versioncheck:
	find $(srctree)/* $(RCS_FIND_IGNORE) \
		-name '*.[hcS]' -type f -print | sort \
		| xargs $(PERL) -w $(srctree)/scripts/checkversion.pl

coccicheck:
	$(Q)$(CONFIG_SHELL) $(srctree)/scripts/$@

namespacecheck:
	$(PERL) $(srctree)/scripts/namespace.pl

export_report:
	$(PERL) $(srctree)/scripts/export_report.pl

endif #ifeq ($(config-targets),1)
endif #ifeq ($(mixed-targets),1)

PHONY += checkstack kernelrelease kernelversion image_name

# UML needs a little special treatment here.  It wants to use the host
# toolchain, so needs $(SUBARCH) passed to checkstack.pl.  Everyone
# else wants $(ARCH), including people doing cross-builds, which means
# that $(SUBARCH) doesn't work here.
ifeq ($(ARCH), um)
CHECKSTACK_ARCH := $(SUBARCH)
else
CHECKSTACK_ARCH := $(ARCH)
endif
checkstack:
	$(OBJDUMP) -d vmlinux $$(find . -name '*.ko') | \
	$(PERL) $(src)/scripts/checkstack.pl $(CHECKSTACK_ARCH)

kernelrelease:
	@echo "$(KERNELVERSION)$$($(CONFIG_SHELL) $(srctree)/scripts/setlocalversion $(srctree))"

kernelversion:
	@echo $(KERNELVERSION)

image_name:
	@echo $(KBUILD_IMAGE)

# Clear a bunch of variables before executing the submake
tools/: FORCE
	$(Q)mkdir -p $(objtree)/tools
	$(Q)$(MAKE) LDFLAGS= MAKEFLAGS="$(tools_silent) $(filter --j% -j,$(MAKEFLAGS))" O=$(abspath $(objtree)) subdir=tools -C $(src)/tools/

tools/%: FORCE
	$(Q)mkdir -p $(objtree)/tools
	$(Q)$(MAKE) LDFLAGS= MAKEFLAGS="$(tools_silent) $(filter --j% -j,$(MAKEFLAGS))" O=$(abspath $(objtree)) subdir=tools -C $(src)/tools/ $*

# Single targets
# ---------------------------------------------------------------------------
# Single targets are compatible with:
# - build with mixed source and output
# - build with separate output dir 'make O=...'
# - external modules
#
#  target-dir => where to store outputfile
#  build-dir  => directory in kernel source tree to use

ifeq ($(KBUILD_EXTMOD),)
        build-dir  = $(patsubst %/,%,$(dir $@))
        target-dir = $(dir $@)
else
        zap-slash=$(filter-out .,$(patsubst %/,%,$(dir $@)))
        build-dir  = $(KBUILD_EXTMOD)$(if $(zap-slash),/$(zap-slash))
        target-dir = $(if $(KBUILD_EXTMOD),$(dir $<),$(dir $@))
endif

%.s: %.c prepare scripts FORCE
	$(Q)$(MAKE) $(build)=$(build-dir) $(target-dir)$(notdir $@)
%.i: %.c prepare scripts FORCE
	$(Q)$(MAKE) $(build)=$(build-dir) $(target-dir)$(notdir $@)
%.o: %.c prepare scripts FORCE
	$(Q)$(MAKE) $(build)=$(build-dir) $(target-dir)$(notdir $@)
%.lst: %.c prepare scripts FORCE
	$(Q)$(MAKE) $(build)=$(build-dir) $(target-dir)$(notdir $@)
%.s: %.S prepare scripts FORCE
	$(Q)$(MAKE) $(build)=$(build-dir) $(target-dir)$(notdir $@)
%.o: %.S prepare scripts FORCE
	$(Q)$(MAKE) $(build)=$(build-dir) $(target-dir)$(notdir $@)
%.symtypes: %.c prepare scripts FORCE
	$(Q)$(MAKE) $(build)=$(build-dir) $(target-dir)$(notdir $@)
%.ll: %.c prepare scripts FORCE
	$(Q)$(MAKE) $(build)=$(build-dir) $(target-dir)$(notdir $@)

# Modules
/: prepare scripts FORCE
	$(Q)$(MAKE) KBUILD_MODULES=$(if $(CONFIG_MODULES),1) \
	$(build)=$(build-dir)
# Make sure the latest headers are built for Documentation
Documentation/ samples/: headers_install
%/: prepare scripts FORCE
	$(Q)$(MAKE) KBUILD_MODULES=$(if $(CONFIG_MODULES),1) \
	$(build)=$(build-dir)
%.ko: prepare scripts FORCE
	$(Q)$(MAKE) KBUILD_MODULES=$(if $(CONFIG_MODULES),1)   \
	$(build)=$(build-dir) $(@:.ko=.o)
	$(Q)$(MAKE) -f $(srctree)/scripts/Makefile.modpost

# FIXME Should go into a make.lib or something
# ===========================================================================

quiet_cmd_rmdirs = $(if $(wildcard $(rm-dirs)),CLEAN   $(wildcard $(rm-dirs)))
      cmd_rmdirs = rm -rf $(rm-dirs)

quiet_cmd_rmfiles = $(if $(wildcard $(rm-files)),CLEAN   $(wildcard $(rm-files)))
      cmd_rmfiles = rm -f $(rm-files)

# Run depmod only if we have System.map and depmod is executable
quiet_cmd_depmod = DEPMOD  $(KERNELRELEASE)
      cmd_depmod = $(CONFIG_SHELL) $(srctree)/scripts/depmod.sh $(DEPMOD) \
                   $(KERNELRELEASE) "$(patsubst y,_,$(CONFIG_HAVE_UNDERSCORE_SYMBOL_PREFIX))"

# Create temporary dir for module support files
# clean it up only when building all modules
cmd_crmodverdir = $(Q)mkdir -p $(MODVERDIR) \
                  $(if $(KBUILD_MODULES),; rm -f $(MODVERDIR)/*)

# read all saved command lines

targets := $(wildcard $(sort $(targets)))
cmd_files := $(wildcard .*.cmd $(foreach f,$(targets),$(dir $(f)).$(notdir $(f)).cmd))

ifneq ($(cmd_files),)
  $(cmd_files): ;	# Do not try to update included dependency files
  include $(cmd_files)
endif

endif	# skip-makefile

PHONY += FORCE
FORCE:

# Declare the contents of the .PHONY variable as phony.  We keep that
# information in a variable so we can use it in if_changed and friends.
.PHONY: $(PHONY)<|MERGE_RESOLUTION|>--- conflicted
+++ resolved
@@ -380,13 +380,6 @@
 HOST_LOADLIBES := $(HOST_LFS_LIBS)
 
 # Make variables (CC, etc...)
-<<<<<<< HEAD
-=======
-AS		= $(CROSS_COMPILE)as
-LD		= $(CROSS_COMPILE)ld
-LDGOLD		= $(CROSS_COMPILE)ld.gold
-CC		= $(CROSS_COMPILE)gcc
->>>>>>> c8ea89af
 CPP		= $(CC) -E
 ifneq ($(LLVM),)
 CC		= clang
@@ -845,11 +838,7 @@
 KBUILD_CFLAGS += $(call cc-disable-warning, unused-but-set-variable)
 
 ifeq ($(ld-name),lld)
-<<<<<<< HEAD
 LDFLAGS += -z norelro
-=======
-LDFLAGS += -O2
->>>>>>> c8ea89af
 endif
 
 KBUILD_CFLAGS += $(call cc-disable-warning, unused-const-variable)
@@ -876,11 +865,7 @@
 # https://bugs.llvm.org/show_bug.cgi?id=45497. These flags are subject to being
 # renamed or dropped.
 KBUILD_CFLAGS  += -ftrivial-auto-var-init=zero
-<<<<<<< HEAD
-KBUILD_CFLAGS  += -enable-trivial-auto-var-init-zero-knowing-it-will-be-removed-from-clang
-=======
 KBUILD_CFLAGS  += $(call cc-option, -enable-trivial-auto-var-init-zero-knowing-it-will-be-removed-from-clang)
->>>>>>> c8ea89af
 endif
 
 KBUILD_CFLAGS   += $(call cc-option, -fno-var-tracking-assignments)
