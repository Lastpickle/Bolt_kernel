--- conflicted
+++ resolved
@@ -806,10 +806,7 @@
 	atomic_inc(&chip->active); /* avoid autopm */
 	if (chip->num_suspended_intf > 1)
 		goto out;
-<<<<<<< HEAD
-=======
-
->>>>>>> e570b0fb
+
 	/*
 	 * ALSA leaves material resumption to user space
 	 * we just notify and restart the mixers
