# SPDX-License-Identifier: GPL-2.0
#
# Character device configuration
#

menu "Character devices"

source "drivers/tty/Kconfig"

config DEVMEM
	bool "/dev/mem virtual device support"
	default y
	help
	  Say Y here if you want to support the /dev/mem device.
	  The /dev/mem device is used to access areas of physical
	  memory.
	  When in doubt, say "Y".

config DEVKMEM
	bool "/dev/kmem virtual device support"
	# On arm64, VMALLOC_START < PAGE_OFFSET, which confuses kmem read/write
	depends on !ARM64
	help
	  Say Y here if you want to support the /dev/kmem device. The
	  /dev/kmem device is rarely used, but can be used for certain
	  kind of kernel debugging operations.
	  When in doubt, say "N".

config SGI_SNSC
	bool "SGI Altix system controller communication support"
	depends on (IA64_SGI_SN2 || IA64_GENERIC)
	help
	  If you have an SGI Altix and you want to enable system
	  controller communication from user space (you want this!),
	  say Y.  Otherwise, say N.

config SGI_TIOCX
       bool "SGI TIO CX driver support"
       depends on (IA64_SGI_SN2 || IA64_GENERIC)
       help
         If you have an SGI Altix and you have fpga devices attached
         to your TIO, say Y here, otherwise say N.

config SGI_MBCS
       tristate "SGI FPGA Core Services driver support"
       depends on SGI_TIOCX
       help
         If you have an SGI Altix with an attached SABrick
         say Y or M here, otherwise say N.

source "drivers/tty/serial/Kconfig"
source "drivers/tty/serdev/Kconfig"

config TTY_PRINTK
	tristate "TTY driver to output user messages via printk"
	depends on EXPERT && TTY
	default n
	---help---
	  If you say Y here, the support for writing user messages (i.e.
	  console messages) via printk is available.

	  The feature is useful to inline user messages with kernel
	  messages.
	  In order to use this feature, you should output user messages
	  to /dev/ttyprintk or redirect console to this TTY.

	  If unsure, say N.

config BFIN_OTP
	tristate "Blackfin On-Chip OTP Memory Support"
	depends on BLACKFIN && (BF51x || BF52x || BF54x)
	default y
	help
	  If you say Y here, you will get support for a character device
	  interface into the One Time Programmable memory pages that are
	  stored on the Blackfin processor.  This will not get you access
	  to the secure memory pages however.  You will need to write your
	  own secure code and reader for that.

	  To compile this driver as a module, choose M here: the module
	  will be called bfin-otp.

	  If unsure, it is safe to say Y.

config BFIN_OTP_WRITE_ENABLE
	bool "Enable writing support of OTP pages"
	depends on BFIN_OTP
	default n
	help
	  If you say Y here, you will enable support for writing of the
	  OTP pages.  This is dangerous by nature as you can only program
	  the pages once, so only enable this option when you actually
	  need it so as to not inadvertently clobber data.

	  If unsure, say N.

config PRINTER
	tristate "Parallel printer support"
	depends on PARPORT
	---help---
	  If you intend to attach a printer to the parallel port of your Linux
	  box (as opposed to using a serial printer; if the connector at the
	  printer has 9 or 25 holes ["female"], then it's serial), say Y.
	  Also read the Printing-HOWTO, available from
	  <http://www.tldp.org/docs.html#howto>.

	  It is possible to share one parallel port among several devices
	  (e.g. printer and ZIP drive) and it is safe to compile the
	  corresponding drivers into the kernel.

	  To compile this driver as a module, choose M here and read
	  <file:Documentation/parport.txt>.  The module will be called lp.

	  If you have several parallel ports, you can specify which ports to
	  use with the "lp" kernel command line option.  (Try "man bootparam"
	  or see the documentation of your boot loader (lilo or loadlin) about
	  how to pass options to the kernel at boot time.)  The syntax of the
	  "lp" command line option can be found in <file:drivers/char/lp.c>.

	  If you have more than 8 printers, you need to increase the LP_NO
	  macro in lp.c and the PARPORT_MAX macro in parport.h.

config LP_CONSOLE
	bool "Support for console on line printer"
	depends on PRINTER
	---help---
	  If you want kernel messages to be printed out as they occur, you
	  can have a console on the printer. This option adds support for
	  doing that; to actually get it to happen you need to pass the
	  option "console=lp0" to the kernel at boot time.

	  If the printer is out of paper (or off, or unplugged, or too
	  busy..) the kernel will stall until the printer is ready again.
	  By defining CONSOLE_LP_STRICT to 0 (at your own risk) you
	  can make the kernel continue when this happens,
	  but it'll lose the kernel messages.

	  If unsure, say N.

config PPDEV
	tristate "Support for user-space parallel port device drivers"
	depends on PARPORT
	---help---
	  Saying Y to this adds support for /dev/parport device nodes.  This
	  is needed for programs that want portable access to the parallel
	  port, for instance deviceid (which displays Plug-and-Play device
	  IDs).

	  This is the parallel port equivalent of SCSI generic support (sg).
	  It is safe to say N to this -- it is not needed for normal printing
	  or parallel port CD-ROM/disk support.

	  To compile this driver as a module, choose M here: the
	  module will be called ppdev.

	  If unsure, say N.

source "drivers/tty/hvc/Kconfig"

config VIRTIO_CONSOLE
	tristate "Virtio console"
	depends on VIRTIO && TTY
	select HVC_DRIVER
	help
	  Virtio console for use with hypervisors.

	  Also serves as a general-purpose serial device for data
	  transfer between the guest and host.  Character devices at
	  /dev/vportNpn will be created when corresponding ports are
	  found, where N is the device number and n is the port number
	  within that device.  If specified by the host, a sysfs
	  attribute called 'name' will be populated with a name for
	  the port which can be used by udev scripts to create a
	  symlink to the device.

config IBM_BSR
	tristate "IBM POWER Barrier Synchronization Register support"
	depends on PPC_PSERIES
	help
	  This devices exposes a hardware mechanism for fast synchronization
	  of threads across a large system which avoids bouncing a cacheline
	  between several cores on a system

config POWERNV_OP_PANEL
	tristate "IBM POWERNV Operator Panel Display support"
	depends on PPC_POWERNV
	default m
	help
	  If you say Y here, a special character device node, /dev/op_panel,
	  will be created which exposes the operator panel display on IBM
	  Power Systems machines with FSPs.

	  If you don't require access to the operator panel display from user
	  space, say N.

	  If unsure, say M here to build it as a module called powernv-op-panel.

source "drivers/char/ipmi/Kconfig"

config DS1620
	tristate "NetWinder thermometer support"
	depends on ARCH_NETWINDER
	help
	  Say Y here to include support for the thermal management hardware
	  found in the NetWinder. This driver allows the user to control the
	  temperature set points and to read the current temperature.

	  It is also possible to say M here to build it as a module (ds1620)
	  It is recommended to be used on a NetWinder, but it is not a
	  necessity.

config NWBUTTON
	tristate "NetWinder Button"
	depends on ARCH_NETWINDER
	---help---
	  If you say Y here and create a character device node /dev/nwbutton
	  with major and minor numbers 10 and 158 ("man mknod"), then every
	  time the orange button is pressed a number of times, the number of
	  times the button was pressed will be written to that device.

	  This is most useful for applications, as yet unwritten, which
	  perform actions based on how many times the button is pressed in a
	  row.

	  Do not hold the button down for too long, as the driver does not
	  alter the behaviour of the hardware reset circuitry attached to the
	  button; it will still execute a hard reset if the button is held
	  down for longer than approximately five seconds.

	  To compile this driver as a module, choose M here: the
	  module will be called nwbutton.

	  Most people will answer Y to this question and "Reboot Using Button"
	  below to be able to initiate a system shutdown from the button.

config NWBUTTON_REBOOT
	bool "Reboot Using Button"
	depends on NWBUTTON
	help
	  If you say Y here, then you will be able to initiate a system
	  shutdown and reboot by pressing the orange button a number of times.
	  The number of presses to initiate the shutdown is two by default,
	  but this can be altered by modifying the value of NUM_PRESSES_REBOOT
	  in nwbutton.h and recompiling the driver or, if you compile the
	  driver as a module, you can specify the number of presses at load
	  time with "insmod button reboot_count=<something>".

config NWFLASH
	tristate "NetWinder flash support"
	depends on ARCH_NETWINDER
	---help---
	  If you say Y here and create a character device /dev/flash with
	  major 10 and minor 160 you can manipulate the flash ROM containing
	  the NetWinder firmware. Be careful as accidentally overwriting the
	  flash contents can render your computer unbootable. On no account
	  allow random users access to this device. :-)

	  To compile this driver as a module, choose M here: the
	  module will be called nwflash.

	  If you're not sure, say N.

source "drivers/char/hw_random/Kconfig"

config NVRAM
	tristate "/dev/nvram support"
	depends on ATARI || X86 || (ARM && RTC_DRV_CMOS) || GENERIC_NVRAM
	---help---
	  If you say Y here and create a character special file /dev/nvram
	  with major number 10 and minor number 144 using mknod ("man mknod"),
	  you get read and write access to the extra bytes of non-volatile
	  memory in the real time clock (RTC), which is contained in every PC
	  and most Ataris.  The actual number of bytes varies, depending on the
	  nvram in the system, but is usually 114 (128-14 for the RTC).

	  This memory is conventionally called "CMOS RAM" on PCs and "NVRAM"
	  on Ataris. /dev/nvram may be used to view settings there, or to
	  change them (with some utility). It could also be used to frequently
	  save a few bits of very important data that may not be lost over
	  power-off and for which writing to disk is too insecure. Note
	  however that most NVRAM space in a PC belongs to the BIOS and you
	  should NEVER idly tamper with it. See Ralf Brown's interrupt list
	  for a guide to the use of CMOS bytes by your BIOS.

	  On Atari machines, /dev/nvram is always configured and does not need
	  to be selected.

	  To compile this driver as a module, choose M here: the
	  module will be called nvram.

#
# These legacy RTC drivers just cause too many conflicts with the generic
# RTC framework ... let's not even try to coexist any more.
#
if RTC_LIB=n

config RTC
	tristate "Enhanced Real Time Clock Support (legacy PC RTC driver)"
	depends on ALPHA || (MIPS && MACH_LOONGSON64)
	---help---
	  If you say Y here and create a character special file /dev/rtc with
	  major number 10 and minor number 135 using mknod ("man mknod"), you
	  will get access to the real time clock (or hardware clock) built
	  into your computer.

	  Every PC has such a clock built in. It can be used to generate
	  signals from as low as 1Hz up to 8192Hz, and can also be used
	  as a 24 hour alarm. It reports status information via the file
	  /proc/driver/rtc and its behaviour is set by various ioctls on
	  /dev/rtc.

	  If you run Linux on a multiprocessor machine and said Y to
	  "Symmetric Multi Processing" above, you should say Y here to read
	  and set the RTC in an SMP compatible fashion.

	  If you think you have a use for such a device (such as periodic data
	  sampling), then say Y here, and read <file:Documentation/rtc.txt>
	  for details.

	  To compile this driver as a module, choose M here: the
	  module will be called rtc.

config JS_RTC
	tristate "Enhanced Real Time Clock Support"
	depends on SPARC32 && PCI
	---help---
	  If you say Y here and create a character special file /dev/rtc with
	  major number 10 and minor number 135 using mknod ("man mknod"), you
	  will get access to the real time clock (or hardware clock) built
	  into your computer.

	  Every PC has such a clock built in. It can be used to generate
	  signals from as low as 1Hz up to 8192Hz, and can also be used
	  as a 24 hour alarm. It reports status information via the file
	  /proc/driver/rtc and its behaviour is set by various ioctls on
	  /dev/rtc.

	  If you think you have a use for such a device (such as periodic data
	  sampling), then say Y here, and read <file:Documentation/rtc.txt>
	  for details.

	  To compile this driver as a module, choose M here: the
	  module will be called js-rtc.

config EFI_RTC
	bool "EFI Real Time Clock Services"
	depends on IA64

config DS1302
	tristate "DS1302 RTC support"
	depends on M32R && (PLAT_M32700UT || PLAT_OPSPUT)
	help
	  If you say Y here and create a character special file /dev/rtc with
	  major number 121 and minor number 0 using mknod ("man mknod"), you
	  will get access to the real time clock (or hardware clock) built
	  into your computer.

endif # RTC_LIB

config DTLK
	tristate "Double Talk PC internal speech card support"
	depends on ISA
	help
	  This driver is for the DoubleTalk PC, a speech synthesizer
	  manufactured by RC Systems (<http://www.rcsys.com/>).  It is also
	  called the `internal DoubleTalk'.

	  To compile this driver as a module, choose M here: the
	  module will be called dtlk.

config XILINX_HWICAP
	tristate "Xilinx HWICAP Support"
	depends on XILINX_VIRTEX || MICROBLAZE
	help
	  This option enables support for Xilinx Internal Configuration
	  Access Port (ICAP) driver.  The ICAP is used on Xilinx Virtex
	  FPGA platforms to partially reconfigure the FPGA at runtime.

	  If unsure, say N.

config R3964
	tristate "Siemens R3964 line discipline"
	depends on TTY && BROKEN
	---help---
	  This driver allows synchronous communication with devices using the
	  Siemens R3964 packet protocol. Unless you are dealing with special
	  hardware like PLCs, you are unlikely to need this.

	  To compile this driver as a module, choose M here: the
	  module will be called n_r3964.

	  If unsure, say N.

config APPLICOM
	tristate "Applicom intelligent fieldbus card support"
	depends on PCI
	---help---
	  This driver provides the kernel-side support for the intelligent
	  fieldbus cards made by Applicom International. More information
	  about these cards can be found on the WWW at the address
	  <http://www.applicom-int.com/>, or by email from David Woodhouse
	  <dwmw2@infradead.org>.

	  To compile this driver as a module, choose M here: the
	  module will be called applicom.

	  If unsure, say N.

config SONYPI
	tristate "Sony Vaio Programmable I/O Control Device support"
	depends on X86_32 && PCI && INPUT
	---help---
	  This driver enables access to the Sony Programmable I/O Control
	  Device which can be found in many (all ?) Sony Vaio laptops.

	  If you have one of those laptops, read
	  <file:Documentation/laptops/sonypi.txt>, and say Y or M here.

	  To compile this driver as a module, choose M here: the
	  module will be called sonypi.

config GPIO_TB0219
	tristate "TANBAC TB0219 GPIO support"
	depends on TANBAC_TB022X
	select GPIO_VR41XX

source "drivers/char/pcmcia/Kconfig"

config MWAVE
	tristate "ACP Modem (Mwave) support"
	depends on X86 && TTY
	select SERIAL_8250
	---help---
	  The ACP modem (Mwave) for Linux is a WinModem. It is composed of a
	  kernel driver and a user level application. Together these components
	  support direct attachment to public switched telephone networks (PSTNs)
	  and support selected world wide countries.

	  This version of the ACP Modem driver supports the IBM Thinkpad 600E,
	  600, and 770 that include on board ACP modem hardware.

	  The modem also supports the standard communications port interface
	  (ttySx) and is compatible with the Hayes AT Command Set.

	  The user level application needed to use this driver can be found at
	  the IBM Linux Technology Center (LTC) web site:
	  <http://www.ibm.com/linux/ltc/>.

	  If you own one of the above IBM Thinkpads which has the Mwave chipset
	  in it, say Y.

	  To compile this driver as a module, choose M here: the
	  module will be called mwave.

config SCx200_GPIO
	tristate "NatSemi SCx200 GPIO Support"
	depends on SCx200
	select NSC_GPIO
	help
	  Give userspace access to the GPIO pins on the National
	  Semiconductor SCx200 processors.

	  If compiled as a module, it will be called scx200_gpio.

config PC8736x_GPIO
	tristate "NatSemi PC8736x GPIO Support"
	depends on X86_32 && !UML
	default SCx200_GPIO	# mostly N
	select NSC_GPIO		# needed for support routines
	help
	  Give userspace access to the GPIO pins on the National
	  Semiconductor PC-8736x (x=[03456]) SuperIO chip.  The chip
	  has multiple functional units, inc several managed by
	  hwmon/pc87360 driver.  Tested with PC-87366

	  If compiled as a module, it will be called pc8736x_gpio.

config NSC_GPIO
	tristate "NatSemi Base GPIO Support"
	depends on X86_32
	# selected by SCx200_GPIO and PC8736x_GPIO
	# what about 2 selectors differing: m != y
	help
	  Common support used (and needed) by scx200_gpio and
	  pc8736x_gpio drivers.  If those drivers are built as
	  modules, this one will be too, named nsc_gpio

config RAW_DRIVER
	tristate "RAW driver (/dev/raw/rawN)"
	depends on BLOCK
	help
	  The raw driver permits block devices to be bound to /dev/raw/rawN.
	  Once bound, I/O against /dev/raw/rawN uses efficient zero-copy I/O.
	  See the raw(8) manpage for more details.

          Applications should preferably open the device (eg /dev/hda1)
          with the O_DIRECT flag.

config MAX_RAW_DEVS
	int "Maximum number of RAW devices to support (1-65536)"
	depends on RAW_DRIVER
	range 1 65536
	default "256"
	help
	  The maximum number of RAW devices that are supported.
	  Default is 256. Increase this number in case you need lots of
	  raw devices.

config HPET
	bool "HPET - High Precision Event Timer" if (X86 || IA64)
	default n
	depends on ACPI
	help
	  If you say Y here, you will have a miscdevice named "/dev/hpet/".  Each
	  open selects one of the timers supported by the HPET.  The timers are
	  non-periodic and/or periodic.

config HPET_MMAP
	bool "Allow mmap of HPET"
	default y
	depends on HPET
	help
	  If you say Y here, user applications will be able to mmap
	  the HPET registers.

config HPET_MMAP_DEFAULT
	bool "Enable HPET MMAP access by default"
	default y
	depends on HPET_MMAP
	help
	  In some hardware implementations, the page containing HPET
	  registers may also contain other things that shouldn't be
	  exposed to the user.  This option selects the default (if
	  kernel parameter hpet_mmap is not set) user access to the
	  registers for applications that require it.

config HANGCHECK_TIMER
	tristate "Hangcheck timer"
	depends on X86 || IA64 || PPC64 || S390
	help
	  The hangcheck-timer module detects when the system has gone
	  out to lunch past a certain margin.  It can reboot the system
	  or merely print a warning.

config UV_MMTIMER
	tristate "UV_MMTIMER Memory mapped RTC for SGI UV"
	depends on X86_UV
	default m
	help
	  The uv_mmtimer device allows direct userspace access to the
	  UV system timer.

source "drivers/char/tpm/Kconfig"

config TELCLOCK
	tristate "Telecom clock driver for ATCA SBC"
	depends on X86
	default n
	help
	  The telecom clock device is specific to the MPCBL0010 and MPCBL0050
	  ATCA computers and allows direct userspace access to the
	  configuration of the telecom clock configuration settings.  This
	  device is used for hardware synchronization across the ATCA backplane
	  fabric.  Upon loading, the driver exports a sysfs directory,
	  /sys/devices/platform/telco_clock, with a number of files for
	  controlling the behavior of this hardware.

config DEVPORT
	bool "/dev/port character device"
	depends on ISA || PCI
	default y
	help
	  Say Y here if you want to support the /dev/port device. The /dev/port
	  device is similar to /dev/mem, but for I/O ports.

source "drivers/s390/char/Kconfig"

config TILE_SROM
	tristate "Character-device access via hypervisor to the Tilera SPI ROM"
	depends on TILE
	default y
	---help---
	  This device provides character-level read-write access
	  to the SROM, typically via the "0", "1", and "2" devices
	  in /dev/srom/.  The Tilera hypervisor makes the flash
	  device appear much like a simple EEPROM, and knows
	  how to partition a single ROM for multiple purposes.

source "drivers/char/xillybus/Kconfig"

<<<<<<< HEAD
source "drivers/char/rpmb/Kconfig"

endmenu
=======
config RANDOM_TRUST_CPU
	bool "Initialize RNG using CPU RNG instructions"
	default y
	depends on ARCH_RANDOM
	help
	  Initialize the RNG using random numbers supplied by the CPU's
	  RNG instructions (e.g. RDRAND), if supported and available. These
	  random numbers are never used directly, but are rather hashed into
	  the main input pool, and this happens regardless of whether or not
	  this option is enabled. Instead, this option controls whether the
	  they are credited and hence can initialize the RNG. Additionally,
	  other sources of randomness are always used, regardless of this
	  setting.  Enabling this implies trusting that the CPU can supply high
	  quality and non-backdoored random numbers.

	  Say Y here unless you have reason to mistrust your CPU or believe
	  its RNG facilities may be faulty. This may also be configured at
	  boot time with "random.trust_cpu=on/off".

config RANDOM_TRUST_BOOTLOADER
	bool "Initialize RNG using bootloader-supplied seed"
	default y
	help
	  Initialize the RNG using a seed supplied by the bootloader or boot
	  environment (e.g. EFI or a bootloader-generated device tree). This
	  seed is not used directly, but is rather hashed into the main input
	  pool, and this happens regardless of whether or not this option is
	  enabled. Instead, this option controls whether the seed is credited
	  and hence can initialize the RNG. Additionally, other sources of
	  randomness are always used, regardless of this setting. Enabling
	  this implies trusting that the bootloader can supply high quality and
	  non-backdoored seeds.

	  Say Y here unless you have reason to mistrust your bootloader or
	  believe its RNG facilities may be faulty. This may also be configured
	  at boot time with "random.trust_bootloader=on/off".

endmenu
>>>>>>> 0069fed6
<|MERGE_RESOLUTION|>--- conflicted
+++ resolved
@@ -588,11 +588,8 @@
 
 source "drivers/char/xillybus/Kconfig"
 
-<<<<<<< HEAD
 source "drivers/char/rpmb/Kconfig"
 
-endmenu
-=======
 config RANDOM_TRUST_CPU
 	bool "Initialize RNG using CPU RNG instructions"
 	default y
@@ -607,11 +604,9 @@
 	  other sources of randomness are always used, regardless of this
 	  setting.  Enabling this implies trusting that the CPU can supply high
 	  quality and non-backdoored random numbers.
-
 	  Say Y here unless you have reason to mistrust your CPU or believe
 	  its RNG facilities may be faulty. This may also be configured at
 	  boot time with "random.trust_cpu=on/off".
-
 config RANDOM_TRUST_BOOTLOADER
 	bool "Initialize RNG using bootloader-supplied seed"
 	default y
@@ -625,10 +620,7 @@
 	  randomness are always used, regardless of this setting. Enabling
 	  this implies trusting that the bootloader can supply high quality and
 	  non-backdoored seeds.
-
 	  Say Y here unless you have reason to mistrust your bootloader or
 	  believe its RNG facilities may be faulty. This may also be configured
 	  at boot time with "random.trust_bootloader=on/off".
-
-endmenu
->>>>>>> 0069fed6
+endmenu