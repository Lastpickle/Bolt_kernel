--- conflicted
+++ resolved
@@ -1,4 +1,3 @@
-// SPDX-License-Identifier: GPL-2.0
 /*
  *  Copyright (C) 1991, 1992  Linus Torvalds
  */
@@ -480,7 +479,6 @@
 		return -ENOTTY;
 	if (retval)
 		return retval;
-
 	if (get_user(pgrp_nr, p))
 		return -EFAULT;
 	if (pgrp_nr < 0)
@@ -502,15 +500,8 @@
 	if (session_of_pgrp(pgrp) != task_session(current))
 		goto out_unlock;
 	retval = 0;
-<<<<<<< HEAD
-	spin_lock_irq(&real_tty->ctrl_lock);
 	put_pid(real_tty->pgrp);
 	real_tty->pgrp = get_pid(pgrp);
-	spin_unlock_irq(&real_tty->ctrl_lock);
-=======
-	put_pid(real_tty->pgrp);
-	real_tty->pgrp = get_pid(pgrp);
->>>>>>> 58c25d1b
 out_unlock:
 	rcu_read_unlock();
 out_unlock_ctrl:
