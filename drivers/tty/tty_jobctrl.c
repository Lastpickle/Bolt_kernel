/*
 *  Copyright (C) 1991, 1992  Linus Torvalds
 */

#include <linux/types.h>
#include <linux/errno.h>
#include <linux/signal.h>
#include <linux/sched/signal.h>
#include <linux/sched/task.h>
#include <linux/tty.h>
#include <linux/fcntl.h>
#include <linux/uaccess.h>

static int is_ignored(int sig)
{
	return (sigismember(&current->blocked, sig) ||
		current->sighand->action[sig-1].sa.sa_handler == SIG_IGN);
}

/**
 *	tty_check_change	-	check for POSIX terminal changes
 *	@tty: tty to check
 *
 *	If we try to write to, or set the state of, a terminal and we're
 *	not in the foreground, send a SIGTTOU.  If the signal is blocked or
 *	ignored, go ahead and perform the operation.  (POSIX 7.2)
 *
 *	Locking: ctrl_lock
 */
int __tty_check_change(struct tty_struct *tty, int sig)
{
	unsigned long flags;
	struct pid *pgrp, *tty_pgrp;
	int ret = 0;

	if (current->signal->tty != tty)
		return 0;

	rcu_read_lock();
	pgrp = task_pgrp(current);

	spin_lock_irqsave(&tty->ctrl_lock, flags);
	tty_pgrp = tty->pgrp;
	spin_unlock_irqrestore(&tty->ctrl_lock, flags);

	if (tty_pgrp && pgrp != tty->pgrp) {
		if (is_ignored(sig)) {
			if (sig == SIGTTIN)
				ret = -EIO;
		} else if (is_current_pgrp_orphaned())
			ret = -EIO;
		else {
			kill_pgrp(pgrp, sig, 1);
			set_thread_flag(TIF_SIGPENDING);
			ret = -ERESTARTSYS;
		}
	}
	rcu_read_unlock();

	if (!tty_pgrp)
		tty_warn(tty, "sig=%d, tty->pgrp == NULL!\n", sig);

	return ret;
}

int tty_check_change(struct tty_struct *tty)
{
	return __tty_check_change(tty, SIGTTOU);
}
EXPORT_SYMBOL(tty_check_change);

void proc_clear_tty(struct task_struct *p)
{
	unsigned long flags;
	struct tty_struct *tty;
	spin_lock_irqsave(&p->sighand->siglock, flags);
	tty = p->signal->tty;
	p->signal->tty = NULL;
	spin_unlock_irqrestore(&p->sighand->siglock, flags);
	tty_kref_put(tty);
}

/**
 * proc_set_tty -  set the controlling terminal
 *
 * Only callable by the session leader and only if it does not already have
 * a controlling terminal.
 *
 * Caller must hold:  tty_lock()
 *		      a readlock on tasklist_lock
 *		      sighand lock
 */
static void __proc_set_tty(struct tty_struct *tty)
{
	unsigned long flags;

	spin_lock_irqsave(&tty->ctrl_lock, flags);
	/*
	 * The session and fg pgrp references will be non-NULL if
	 * tiocsctty() is stealing the controlling tty
	 */
	put_pid(tty->session);
	put_pid(tty->pgrp);
	tty->pgrp = get_pid(task_pgrp(current));
	tty->session = get_pid(task_session(current));
	spin_unlock_irqrestore(&tty->ctrl_lock, flags);
	if (current->signal->tty) {
		tty_debug(tty, "current tty %s not NULL!!\n",
			  current->signal->tty->name);
		tty_kref_put(current->signal->tty);
	}
	put_pid(current->signal->tty_old_pgrp);
	current->signal->tty = tty_kref_get(tty);
	current->signal->tty_old_pgrp = NULL;
}

static void proc_set_tty(struct tty_struct *tty)
{
	spin_lock_irq(&current->sighand->siglock);
	__proc_set_tty(tty);
	spin_unlock_irq(&current->sighand->siglock);
}

/*
 * Called by tty_open() to set the controlling tty if applicable.
 */
void tty_open_proc_set_tty(struct file *filp, struct tty_struct *tty)
{
	read_lock(&tasklist_lock);
	spin_lock_irq(&current->sighand->siglock);
	if (current->signal->leader &&
	    !current->signal->tty &&
	    tty->session == NULL) {
		/*
		 * Don't let a process that only has write access to the tty
		 * obtain the privileges associated with having a tty as
		 * controlling terminal (being able to reopen it with full
		 * access through /dev/tty, being able to perform pushback).
		 * Many distributions set the group of all ttys to "tty" and
		 * grant write-only access to all terminals for setgid tty
		 * binaries, which should not imply full privileges on all ttys.
		 *
		 * This could theoretically break old code that performs open()
		 * on a write-only file descriptor. In that case, it might be
		 * necessary to also permit this if
		 * inode_permission(inode, MAY_READ) == 0.
		 */
		if (filp->f_mode & FMODE_READ)
			__proc_set_tty(tty);
	}
	spin_unlock_irq(&current->sighand->siglock);
	read_unlock(&tasklist_lock);
}

struct tty_struct *get_current_tty(void)
{
	struct tty_struct *tty;
	unsigned long flags;

	spin_lock_irqsave(&current->sighand->siglock, flags);
	tty = tty_kref_get(current->signal->tty);
	spin_unlock_irqrestore(&current->sighand->siglock, flags);
	return tty;
}
EXPORT_SYMBOL_GPL(get_current_tty);

/*
 * Called from tty_release().
 */
void session_clear_tty(struct pid *session)
{
	struct task_struct *p;
	do_each_pid_task(session, PIDTYPE_SID, p) {
		proc_clear_tty(p);
	} while_each_pid_task(session, PIDTYPE_SID, p);
}

/**
 *	tty_signal_session_leader	- sends SIGHUP to session leader
 *	@tty		controlling tty
 *	@exit_session	if non-zero, signal all foreground group processes
 *
 *	Send SIGHUP and SIGCONT to the session leader and its process group.
 *	Optionally, signal all processes in the foreground process group.
 *
 *	Returns the number of processes in the session with this tty
 *	as their controlling terminal. This value is used to drop
 *	tty references for those processes.
 */
int tty_signal_session_leader(struct tty_struct *tty, int exit_session)
{
	struct task_struct *p;
	int refs = 0;
	struct pid *tty_pgrp = NULL;

	read_lock(&tasklist_lock);
	if (tty->session) {
		do_each_pid_task(tty->session, PIDTYPE_SID, p) {
			spin_lock_irq(&p->sighand->siglock);
			if (p->signal->tty == tty) {
				p->signal->tty = NULL;
				/* We defer the dereferences outside fo
				   the tasklist lock */
				refs++;
			}
			if (!p->signal->leader) {
				spin_unlock_irq(&p->sighand->siglock);
				continue;
			}
			__group_send_sig_info(SIGHUP, SEND_SIG_PRIV, p);
			__group_send_sig_info(SIGCONT, SEND_SIG_PRIV, p);
			put_pid(p->signal->tty_old_pgrp);  /* A noop */
			spin_lock(&tty->ctrl_lock);
			tty_pgrp = get_pid(tty->pgrp);
			if (tty->pgrp)
				p->signal->tty_old_pgrp = get_pid(tty->pgrp);
			spin_unlock(&tty->ctrl_lock);
			spin_unlock_irq(&p->sighand->siglock);
		} while_each_pid_task(tty->session, PIDTYPE_SID, p);
	}
	read_unlock(&tasklist_lock);

	if (tty_pgrp) {
		if (exit_session)
			kill_pgrp(tty_pgrp, SIGHUP, exit_session);
		put_pid(tty_pgrp);
	}

	return refs;
}

/**
 *	disassociate_ctty	-	disconnect controlling tty
 *	@on_exit: true if exiting so need to "hang up" the session
 *
 *	This function is typically called only by the session leader, when
 *	it wants to disassociate itself from its controlling tty.
 *
 *	It performs the following functions:
 * 	(1)  Sends a SIGHUP and SIGCONT to the foreground process group
 * 	(2)  Clears the tty from being controlling the session
 * 	(3)  Clears the controlling tty for all processes in the
 * 		session group.
 *
 *	The argument on_exit is set to 1 if called when a process is
 *	exiting; it is 0 if called by the ioctl TIOCNOTTY.
 *
 *	Locking:
 *		BTM is taken for hysterical raisons, and held when
 *		  called from no_tty().
 *		  tty_mutex is taken to protect tty
 *		  ->siglock is taken to protect ->signal/->sighand
 *		  tasklist_lock is taken to walk process list for sessions
 *		    ->siglock is taken to protect ->signal/->sighand
 */
void disassociate_ctty(int on_exit)
{
	struct tty_struct *tty;

	if (!current->signal->leader)
		return;

	tty = get_current_tty();
	if (tty) {
		if (on_exit && tty->driver->type != TTY_DRIVER_TYPE_PTY) {
			tty_vhangup_session(tty);
		} else {
			struct pid *tty_pgrp = tty_get_pgrp(tty);
			if (tty_pgrp) {
				kill_pgrp(tty_pgrp, SIGHUP, on_exit);
				if (!on_exit)
					kill_pgrp(tty_pgrp, SIGCONT, on_exit);
				put_pid(tty_pgrp);
			}
		}
		tty_kref_put(tty);

	} else if (on_exit) {
		struct pid *old_pgrp;
		spin_lock_irq(&current->sighand->siglock);
		old_pgrp = current->signal->tty_old_pgrp;
		current->signal->tty_old_pgrp = NULL;
		spin_unlock_irq(&current->sighand->siglock);
		if (old_pgrp) {
			kill_pgrp(old_pgrp, SIGHUP, on_exit);
			kill_pgrp(old_pgrp, SIGCONT, on_exit);
			put_pid(old_pgrp);
		}
		return;
	}

	spin_lock_irq(&current->sighand->siglock);
	put_pid(current->signal->tty_old_pgrp);
	current->signal->tty_old_pgrp = NULL;
	tty = tty_kref_get(current->signal->tty);
	spin_unlock_irq(&current->sighand->siglock);

	if (tty) {
		unsigned long flags;

		tty_lock(tty);
		spin_lock_irqsave(&tty->ctrl_lock, flags);
		put_pid(tty->session);
		put_pid(tty->pgrp);
		tty->session = NULL;
		tty->pgrp = NULL;
		spin_unlock_irqrestore(&tty->ctrl_lock, flags);
		tty_unlock(tty);
		tty_kref_put(tty);
	}

	/* Now clear signal->tty under the lock */
	read_lock(&tasklist_lock);
	session_clear_tty(task_session(current));
	read_unlock(&tasklist_lock);
}

/**
 *
 *	no_tty	- Ensure the current process does not have a controlling tty
 */
void no_tty(void)
{
	/* FIXME: Review locking here. The tty_lock never covered any race
	   between a new association and proc_clear_tty but possible we need
	   to protect against this anyway */
	struct task_struct *tsk = current;
	disassociate_ctty(0);
	proc_clear_tty(tsk);
}

/**
 *	tiocsctty	-	set controlling tty
 *	@tty: tty structure
 *	@arg: user argument
 *
 *	This ioctl is used to manage job control. It permits a session
 *	leader to set this tty as the controlling tty for the session.
 *
 *	Locking:
 *		Takes tty_lock() to serialize proc_set_tty() for this tty
 *		Takes tasklist_lock internally to walk sessions
 *		Takes ->siglock() when updating signal->tty
 */
static int tiocsctty(struct tty_struct *tty, struct file *file, int arg)
{
	int ret = 0;

	tty_lock(tty);
	read_lock(&tasklist_lock);

	if (current->signal->leader && (task_session(current) == tty->session))
		goto unlock;

	/*
	 * The process must be a session leader and
	 * not have a controlling tty already.
	 */
	if (!current->signal->leader || current->signal->tty) {
		ret = -EPERM;
		goto unlock;
	}

	if (tty->session) {
		/*
		 * This tty is already the controlling
		 * tty for another session group!
		 */
		if (arg == 1 && capable(CAP_SYS_ADMIN)) {
			/*
			 * Steal it away
			 */
			session_clear_tty(tty->session);
		} else {
			ret = -EPERM;
			goto unlock;
		}
	}

	/* See the comment in tty_open_proc_set_tty(). */
	if ((file->f_mode & FMODE_READ) == 0 && !capable(CAP_SYS_ADMIN)) {
		ret = -EPERM;
		goto unlock;
	}

	proc_set_tty(tty);
unlock:
	read_unlock(&tasklist_lock);
	tty_unlock(tty);
	return ret;
}

/**
 *	tty_get_pgrp	-	return a ref counted pgrp pid
 *	@tty: tty to read
 *
 *	Returns a refcounted instance of the pid struct for the process
 *	group controlling the tty.
 */
struct pid *tty_get_pgrp(struct tty_struct *tty)
{
	unsigned long flags;
	struct pid *pgrp;

	spin_lock_irqsave(&tty->ctrl_lock, flags);
	pgrp = get_pid(tty->pgrp);
	spin_unlock_irqrestore(&tty->ctrl_lock, flags);

	return pgrp;
}
EXPORT_SYMBOL_GPL(tty_get_pgrp);

/*
 * This checks not only the pgrp, but falls back on the pid if no
 * satisfactory pgrp is found. I dunno - gdb doesn't work correctly
 * without this...
 *
 * The caller must hold rcu lock or the tasklist lock.
 */
static struct pid *session_of_pgrp(struct pid *pgrp)
{
	struct task_struct *p;
	struct pid *sid = NULL;

	p = pid_task(pgrp, PIDTYPE_PGID);
	if (p == NULL)
		p = pid_task(pgrp, PIDTYPE_PID);
	if (p != NULL)
		sid = task_session(p);

	return sid;
}

/**
 *	tiocgpgrp		-	get process group
 *	@tty: tty passed by user
 *	@real_tty: tty side of the tty passed by the user if a pty else the tty
 *	@p: returned pid
 *
 *	Obtain the process group of the tty. If there is no process group
 *	return an error.
 *
 *	Locking: none. Reference to current->signal->tty is safe.
 */
static int tiocgpgrp(struct tty_struct *tty, struct tty_struct *real_tty, pid_t __user *p)
{
	struct pid *pid;
	int ret;
	/*
	 * (tty == real_tty) is a cheap way of
	 * testing if the tty is NOT a master pty.
	 */
	if (tty == real_tty && current->signal->tty != real_tty)
		return -ENOTTY;
	pid = tty_get_pgrp(real_tty);
	ret =  put_user(pid_vnr(pid), p);
	put_pid(pid);
	return ret;
}

/**
 *	tiocspgrp		-	attempt to set process group
 *	@tty: tty passed by user
 *	@real_tty: tty side device matching tty passed by user
 *	@p: pid pointer
 *
 *	Set the process group of the tty to the session passed. Only
 *	permitted where the tty session is our session.
 *
 *	Locking: RCU, ctrl lock
 */
static int tiocspgrp(struct tty_struct *tty, struct tty_struct *real_tty, pid_t __user *p)
{
	struct pid *pgrp;
	pid_t pgrp_nr;
	int retval = tty_check_change(real_tty);

	if (retval == -EIO)
		return -ENOTTY;
	if (retval)
		return retval;
<<<<<<< HEAD
=======

>>>>>>> 58c25d1b
	if (get_user(pgrp_nr, p))
		return -EFAULT;
	if (pgrp_nr < 0)
		return -EINVAL;

	spin_lock_irq(&real_tty->ctrl_lock);
	if (!current->signal->tty ||
<<<<<<< HEAD
		(current->signal->tty != real_tty) ||
		(real_tty->session != task_session(current))) {
			retval = -ENOTTY;
			goto out_unlock_ctrl;
=======
	    (current->signal->tty != real_tty) ||
	    (real_tty->session != task_session(current))) {
		retval = -ENOTTY;
		goto out_unlock_ctrl;
>>>>>>> 58c25d1b
	}
	rcu_read_lock();
	pgrp = find_vpid(pgrp_nr);
	retval = -ESRCH;
	if (!pgrp)
		goto out_unlock;
	retval = -EPERM;
	if (session_of_pgrp(pgrp) != task_session(current))
		goto out_unlock;
	retval = 0;
	put_pid(real_tty->pgrp);
	real_tty->pgrp = get_pid(pgrp);
out_unlock:
	rcu_read_unlock();
out_unlock_ctrl:
	spin_unlock_irq(&real_tty->ctrl_lock);
	return retval;
}

/**
 *	tiocgsid		-	get session id
 *	@tty: tty passed by user
 *	@real_tty: tty side of the tty passed by the user if a pty else the tty
 *	@p: pointer to returned session id
 *
 *	Obtain the session id of the tty. If there is no session
 *	return an error.
 */
static int tiocgsid(struct tty_struct *tty, struct tty_struct *real_tty, pid_t __user *p)
{
	unsigned long flags;
	pid_t sid;

	/*
	 * (tty == real_tty) is a cheap way of
	 * testing if the tty is NOT a master pty.
	*/
	if (tty == real_tty && current->signal->tty != real_tty)
		return -ENOTTY;

	spin_lock_irqsave(&real_tty->ctrl_lock, flags);
	if (!real_tty->session)
		goto err;
	sid = pid_vnr(real_tty->session);
	spin_unlock_irqrestore(&real_tty->ctrl_lock, flags);

	return put_user(sid, p);

err:
	spin_unlock_irqrestore(&real_tty->ctrl_lock, flags);
	return -ENOTTY;
}

/*
 * Called from tty_ioctl(). If tty is a pty then real_tty is the slave side,
 * if not then tty == real_tty.
 */
long tty_jobctrl_ioctl(struct tty_struct *tty, struct tty_struct *real_tty,
		       struct file *file, unsigned int cmd, unsigned long arg)
{
	void __user *p = (void __user *)arg;

	switch (cmd) {
	case TIOCNOTTY:
		if (current->signal->tty != tty)
			return -ENOTTY;
		no_tty();
		return 0;
	case TIOCSCTTY:
		return tiocsctty(real_tty, file, arg);
	case TIOCGPGRP:
		return tiocgpgrp(tty, real_tty, p);
	case TIOCSPGRP:
		return tiocspgrp(tty, real_tty, p);
	case TIOCGSID:
		return tiocgsid(tty, real_tty, p);
	}
	return -ENOIOCTLCMD;
}<|MERGE_RESOLUTION|>--- conflicted
+++ resolved
@@ -479,10 +479,6 @@
 		return -ENOTTY;
 	if (retval)
 		return retval;
-<<<<<<< HEAD
-=======
-
->>>>>>> 58c25d1b
 	if (get_user(pgrp_nr, p))
 		return -EFAULT;
 	if (pgrp_nr < 0)
@@ -490,17 +486,10 @@
 
 	spin_lock_irq(&real_tty->ctrl_lock);
 	if (!current->signal->tty ||
-<<<<<<< HEAD
-		(current->signal->tty != real_tty) ||
-		(real_tty->session != task_session(current))) {
-			retval = -ENOTTY;
-			goto out_unlock_ctrl;
-=======
 	    (current->signal->tty != real_tty) ||
 	    (real_tty->session != task_session(current))) {
 		retval = -ENOTTY;
 		goto out_unlock_ctrl;
->>>>>>> 58c25d1b
 	}
 	rcu_read_lock();
 	pgrp = find_vpid(pgrp_nr);
