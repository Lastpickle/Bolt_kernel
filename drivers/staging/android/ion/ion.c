/*
 *
 * drivers/staging/android/ion/ion.c
 *
 * Copyright (C) 2011 Google, Inc.
 *
 * This software is licensed under the terms of the GNU General Public
 * License version 2, as published by the Free Software Foundation, and
 * may be copied, distributed, and modified under those terms.
 *
 * This program is distributed in the hope that it will be useful,
 * but WITHOUT ANY WARRANTY; without even the implied warranty of
 * MERCHANTABILITY or FITNESS FOR A PARTICULAR PURPOSE.  See the
 * GNU General Public License for more details.
 *
 */

#include <linux/device.h>
#include <linux/err.h>
#include <linux/file.h>
#include <linux/freezer.h>
#include <linux/fs.h>
#include <linux/anon_inodes.h>
#include <linux/kthread.h>
#include <linux/list.h>
#include <linux/memblock.h>
#include <linux/miscdevice.h>
#include <linux/export.h>
#include <linux/mm.h>
#include <linux/mm_types.h>
#include <linux/rbtree.h>
#include <linux/slab.h>
#include <linux/seq_file.h>
#include <linux/uaccess.h>
#include <linux/vmalloc.h>
#include <linux/debugfs.h>
#include <linux/dma-buf.h>
#include <linux/idr.h>
#include <linux/sched/task.h>
#include <linux/sched/clock.h>
#include <linux/delay.h>
#include "ion.h"
#include "ion_priv.h"
#include "compat_ion.h"
#include <trace/events/kmem.h>
#include "aee.h"
#include "mtk/ion_profile.h"
#include "mtk/mtk_ion.h"
#include "mtk/ion_drv_priv.h"

#ifdef CONFIG_MTK_IOMMU_V2
#include <mach/pseudo_m4u.h>
#endif

struct ion_dmabuf_list {
	struct list_head head;
	struct mutex lock; /* dmabuf lock */
};

static struct ion_dmabuf_list dmabuf_list;

atomic64_t page_sz_cnt = ATOMIC64_INIT(0);

/* To support  ion_dmabuf_dbg_show, we also need to porting
 * dma-buf.c . Ref: Change 3104500
 */
void ion_dmabuf_init(void)
{
	mutex_init(&dmabuf_list.lock);
	INIT_LIST_HEAD(&dmabuf_list.head);
}

void ion_dmabuf_dbg_show(struct seq_file *s)
{
	struct dma_buf *dmabuf;

	mutex_lock(&dmabuf_list.lock);

	if (s) {
		seq_puts(s, "\ndmabuf get/put count for orphaned buffer\n");
		seq_printf(s, "%18.s %8.s %4.s\n",
			   "buffer", "size", "ref");
	} else {
		pr_info("\ndmabuf get/put count for orphaned buffer\n");
		pr_info("%18.s %8.s %3.s\n",
			"buffer", "size", "ref");
	}
	list_for_each_entry(dmabuf, &dmabuf_list.head, node) {
		if (atomic_read(&dmabuf->ref_dbg) > 0) {
			struct ion_buffer *buffer = dmabuf->priv;

			if (buffer->handle_count)
				continue;
			if (s)
				seq_printf(s, "0x%p %8zu %3d\n",
					   buffer, buffer->size,
					atomic_read(&dmabuf->ref_dbg));
			else
				pr_info("0x%p %8zu %3d\n",
					buffer, buffer->size,
					atomic_read(&dmabuf->ref_dbg));
		}
	}

	mutex_unlock(&dmabuf_list.lock);
}

void ion_client_buf_add(struct ion_heap *heap, struct ion_client *client,
			size_t size)
{
#ifdef ION_RECORD_TOTAL_SIZE_SUPPORT
	u64 total_size;

	client->hnd_cnt++;
	if (heap->type == ION_HEAP_TYPE_MULTIMEDIA_SEC)
		total_size =
		atomic64_add_return(size, &client->total_size[SECURE_HEAP]);
	else if (heap->type == ION_HEAP_TYPE_SYSTEM)
		total_size =
		atomic64_add_return(size, &client->total_size[SYSTEM_HEAP]);
	else
		total_size =
		atomic64_add_return(size, &client->total_size[NORMAL_HEAP]);

	if (total_size >= client->threshold_size) {
		if (client->task) {
			char task_comm[TASK_COMM_LEN];

			get_task_comm(task_comm, client->task);
			IONMSG(
			       "warn: client:%s(%s) memory exceed threshold:%llu, heap:%u, pid:%d\n",
				task_comm, (*client->dbg_name) ?
				client->dbg_name : client->name,
				client->threshold_size,
				heap->id, client->pid);
		} else {
			IONMSG(
			       "warn: client:%s(%s) memory exceed threshold:%llu, heap:%u, pid:%d\n",
				client->name, "from_kernel",
				client->threshold_size,
				heap->id, client->pid);
		}
		client->threshold_size += CLIENT_THRESHOLD_SIZE_INC;
	}
#endif
}

void ion_client_buf_sub(struct ion_heap *heap, struct ion_client *client,
			size_t size)
{
#ifdef ION_RECORD_TOTAL_SIZE_SUPPORT
	long long total_size;

	client->hnd_cnt--;
	if (heap->type == ION_HEAP_TYPE_MULTIMEDIA_SEC) {
		total_size =
		atomic64_sub_return(size, &client->total_size[SECURE_HEAP]);
		if (total_size < 0) {
			IONMSG(
			       "heap_id:%u underflow!, total_now[%lld--%ld]\n",
			heap->id, total_size,
			atomic64_read(&client->total_size[SECURE_HEAP]));
			atomic64_set(&client->total_size[SECURE_HEAP], 0);
		}
	} else if (heap->type == ION_HEAP_TYPE_SYSTEM) {
		total_size =
		atomic64_sub_return(size, &client->total_size[SYSTEM_HEAP]);
		if (total_size < 0) {
			IONMSG(
			       "heap_id:%u underflow!, total_now[%lld--%ld]\n",
			heap->id, total_size,
			atomic64_read(&client->total_size[SYSTEM_HEAP]));
			atomic64_set(&client->total_size[SYSTEM_HEAP], 0);
		}
	} else {
		total_size =
		atomic64_sub_return(size, &client->total_size[NORMAL_HEAP]);
		if (total_size < 0) {
			IONMSG(
			       "heap_id:%u underflow!, total_now[%lld--%ld]\n",
			heap->id, total_size,
			atomic64_read(&client->total_size[NORMAL_HEAP]));
			atomic64_set(&client->total_size[NORMAL_HEAP], 0);
		}
	}

<<<<<<< HEAD
	if (client->threshold_size > CLIENT_THRESHOLD_SIZE &&
	    (total_size <=
	    (client->threshold_size - CLIENT_THRESHOLD_SIZE_DEC))) {
		client->threshold_size -= CLIENT_THRESHOLD_SIZE_INC;
		if (client->threshold_size < CLIENT_THRESHOLD_SIZE)
			client->threshold_size = CLIENT_THRESHOLD_SIZE;
	}
#endif
}

u64 ion_client_buf_dump(struct ion_heap *heap, struct ion_client *client)
{
#ifdef ION_RECORD_TOTAL_SIZE_SUPPORT
	if (heap->type == ION_HEAP_TYPE_MULTIMEDIA_SEC)
		return (u64)(atomic64_read(&client->total_size[SECURE_HEAP]));
	else if (heap->type == ION_HEAP_TYPE_SYSTEM)
		return (u64)(atomic64_read(&client->total_size[SYSTEM_HEAP]));
	else
		return (u64)(atomic64_read(&client->total_size[NORMAL_HEAP]));
#else
	return 0;
#endif
}

bool ion_buffer_fault_user_mappings(struct ion_buffer *buffer)
{
	return (buffer->flags & ION_FLAG_CACHED) &&
		!(buffer->flags & ION_FLAG_CACHED_NEEDS_SYNC);
}
=======
static struct ion_device *internal_dev;
static int heap_id;
static atomic_long_t total_heap_bytes;
>>>>>>> 32bc956b

bool ion_buffer_cached(struct ion_buffer *buffer)
{
	return !!(buffer->flags & ION_FLAG_CACHED);
}

static inline struct page *ion_buffer_page(struct page *page)
{
	return (struct page *)((unsigned long)page & ~(1UL));
}

static inline bool ion_buffer_page_is_dirty(struct page *page)
{
	return !!((unsigned long)page & 1UL);
}

static inline void ion_buffer_page_dirty(struct page **page)
{
	*page = (struct page *)((unsigned long)(*page) | 1UL);
}

static inline void ion_buffer_page_clean(struct page **page)
{
	*page = (struct page *)((unsigned long)(*page) & ~(1UL));
}

/* this function should only be called while dev->lock is held */
static void ion_buffer_add(struct ion_device *dev,
			   struct ion_buffer *buffer)
{
	struct rb_node **p = &dev->buffers.rb_node;
	struct rb_node *parent = NULL;
	struct ion_buffer *entry;

	while (*p) {
		parent = *p;
		entry = rb_entry(parent, struct ion_buffer, node);

		if (buffer < entry) {
			p = &(*p)->rb_left;
		} else if (buffer > entry) {
			p = &(*p)->rb_right;
		} else {
			pr_err("%s: buffer already found.", __func__);
			BUG();
		}
	}

	rb_link_node(&buffer->node, parent, p);
	rb_insert_color(&buffer->node, &dev->buffers);
}

/* this function should only be called while dev->lock is held */
static struct ion_buffer *ion_buffer_create(struct ion_heap *heap,
					    struct ion_device *dev,
					    unsigned long len,
					    unsigned long align,
					    unsigned long flags)
{
	struct ion_buffer *buffer;
	struct sg_table *table;
	struct scatterlist *sg;
	int i, ret;

	buffer = kzalloc(sizeof(*buffer), GFP_KERNEL);
	if (!buffer) {
		IONMSG("%s kzalloc failed, buffer is null.\n", __func__);
		return ERR_PTR(-ENOMEM);
	}

	buffer->heap = heap;
	buffer->flags = flags;

	/* log task pid for debug +by k.zhang */
	{
		struct task_struct *task;

		task = current->group_leader;
		get_task_comm(buffer->task_comm, task);
		buffer->pid = task_pid_nr(task);
		buffer->tid = task_pid_nr(current);
		get_task_comm(buffer->thread_comm, current);
		buffer->timestamp = sched_clock();
	}

	kref_init(&buffer->ref);

	ret = heap->ops->allocate(heap, buffer, len, align, flags);

	if (ret) {
		if (!(heap->flags & ION_HEAP_FLAG_DEFER_FREE))
			goto err2;

		ion_heap_freelist_drain(heap, 0);
		ret = heap->ops->allocate(heap, buffer, len, align,
					  flags);
		if (ret)
			goto err2;
	}

	if (!buffer->sg_table) {
		WARN_ONCE(1, "This heap needs to set the sgtable");
		ret = -EINVAL;
		goto err1;
	}

	table = buffer->sg_table;
	buffer->dev = dev;
	buffer->size = len;

	if (ion_buffer_fault_user_mappings(buffer)) {
		int num_pages = PAGE_ALIGN(buffer->size) / PAGE_SIZE;
		struct scatterlist *sg;
		int i, j, k = 0;

		buffer->pages = vmalloc(sizeof(struct page *) * num_pages);
		if (!buffer->pages) {
			IONMSG("%s vamlloc failed pages is null.\n", __func__);
			ret = -ENOMEM;
			goto err1;
		}

		for_each_sg(table->sgl, sg, table->nents, i) {
			struct page *page = sg_page(sg);

			for (j = 0; j < sg->length / PAGE_SIZE; j++)
				buffer->pages[k++] = page++;
		}
	}

	buffer->dev = dev;
	buffer->size = len;
	INIT_LIST_HEAD(&buffer->vmas);
#ifdef MTK_ION_DMABUF_SUPPORT
	INIT_LIST_HEAD(&buffer->attachments);
#endif
	mutex_init(&buffer->lock);
	if (heap->id == ION_HEAP_TYPE_MULTIMEDIA_PA2MVA)
		goto exit;
	/*
	 * this will set up dma addresses for the sglist -- it is not
	 * technically correct as per the dma api -- a specific
	 * device isn't really taking ownership here.  However, in practice on
	 * our systems the only dma_address space is physical addresses.
	 * Additionally, we can't afford the overhead of invalidating every
	 * allocation via dma_map_sg. The implicit contract here is that
	 * memory coming from the heaps is ready for dma, ie if it has a
	 * cached mapping that mapping has been invalidated
	 */
	for_each_sg(buffer->sg_table->sgl, sg, buffer->sg_table->nents, i) {
	#ifdef CONFIG_MTK_IOMMU_V2
		if (heap->id == ION_HEAP_TYPE_MULTIMEDIA_MAP_MVA &&
		    align < PAGE_OFFSET && sg_dma_len(sg) != 0) {
			if (align < VMALLOC_START || align > VMALLOC_END) {
				/*native va without vmalloc and no page struct*/
				sg->length = sg_dma_len(sg);
				continue;
			}
		}
	#else
		if (heap->id == ION_HEAP_TYPE_MULTIMEDIA_MAP_MVA) {
		/*
		 * We don't overwrite the sg dma information of the
		 * buffer comes from mtk mm heap, because it will be
		 * mapped iova by get_phys.
		 */
			continue;
		}
	#endif
		sg_dma_address(sg) = sg_phys(sg);
		sg_dma_len(sg) = sg->length;
	}
exit:
	mutex_lock(&dev->buffer_lock);
	ion_buffer_add(dev, buffer);
	mutex_unlock(&dev->buffer_lock);
<<<<<<< HEAD
	trace_ion_heap_grow(heap->name, len,
			    atomic_long_read(&heap->total_allocated));
	atomic_long_add(len, &heap->total_allocated);
=======
	atomic_long_add(len, &total_heap_bytes);
>>>>>>> 32bc956b
	return buffer;

err1:
	heap->ops->free(buffer);
err2:
	kfree(buffer);
	return ERR_PTR(ret);
}

void ion_buffer_destroy(struct ion_buffer *buffer)
{
	if (buffer->kmap_cnt > 0) {
		WARN_ON(1);
		buffer->heap->ops->unmap_kernel(buffer->heap, buffer);
	}

	trace_ion_heap_shrink(buffer->heap->name,  buffer->size,
			      atomic_long_read(&buffer->heap->total_allocated));
	atomic_long_sub(buffer->size, &buffer->heap->total_allocated);
	buffer->heap->ops->free(buffer);
	vfree(buffer->pages);
	kfree(buffer);
}

static void _ion_buffer_destroy(struct kref *kref)
{
	struct ion_buffer *buffer = container_of(kref, struct ion_buffer, ref);
	struct ion_heap *heap = buffer->heap;
	struct ion_device *dev = buffer->dev;

	mutex_lock(&dev->buffer_lock);
	rb_erase(&buffer->node, &dev->buffers);
	mutex_unlock(&dev->buffer_lock);
	atomic_long_sub(buffer->size, &total_heap_bytes);

	if (heap->flags & ION_HEAP_FLAG_DEFER_FREE)
		ion_heap_freelist_add(heap, buffer);
	else
		ion_buffer_destroy(buffer);
}

static void ion_buffer_get(struct ion_buffer *buffer)
{
	kref_get(&buffer->ref);
}

static int ion_buffer_put(struct ion_buffer *buffer)
{
	return kref_put(&buffer->ref, _ion_buffer_destroy);
}

static void ion_buffer_add_to_handle(struct ion_buffer *buffer)
{
	mutex_lock(&buffer->lock);
	buffer->handle_count++;
	mutex_unlock(&buffer->lock);
}

static void ion_buffer_remove_from_handle(struct ion_buffer *buffer)
{
	/*
	 * when a buffer is removed from a handle, if it is not in
	 * any other handles, copy the taskcomm and the pid of the
	 * process it's being removed from into the buffer.  At this
	 * point there will be no way to track what processes this buffer is
	 * being used by, it only exists as a dma_buf file descriptor.
	 * The taskcomm and pid can provide a debug hint as to where this fd
	 * is in the system
	 */
	mutex_lock(&buffer->lock);
	buffer->handle_count--;
	WARN_ON(buffer->handle_count < 0);
	if (!buffer->handle_count) {
		struct task_struct *task;

		task = current->group_leader;
		get_task_comm(buffer->task_comm, task);
		buffer->pid = task_pid_nr(task);
	}
	mutex_unlock(&buffer->lock);
}

static struct ion_handle *ion_handle_create(struct ion_client *client,
					    struct ion_buffer *buffer)
{
	struct ion_handle *handle;

	handle = kzalloc(sizeof(*handle), GFP_KERNEL);
	if (!handle) {
		IONMSG("%s kzalloc failed handle is null.\n", __func__);
		return ERR_PTR(-ENOMEM);
	}
	kref_init(&handle->ref);
	RB_CLEAR_NODE(&handle->node);
	handle->client = client;
	ion_buffer_get(buffer);
	ion_buffer_add_to_handle(buffer);
	handle->buffer = buffer;

	return handle;
}

static void ion_handle_kmap_put(struct ion_handle *);

static void ion_handle_destroy(struct kref *kref)
{
	struct ion_handle *handle = container_of(kref, struct ion_handle, ref);
	struct ion_client *client = handle->client;
	struct ion_buffer *buffer = handle->buffer;

	mutex_lock(&buffer->lock);
	while (handle->kmap_cnt)
		ion_handle_kmap_put(handle);
	mutex_unlock(&buffer->lock);

	idr_remove(&client->idr, handle->id);
	if (!RB_EMPTY_NODE(&handle->node))
		rb_erase(&handle->node, &client->handles);

	ion_client_buf_sub(buffer->heap, client, buffer->size);
	ion_buffer_remove_from_handle(buffer);
	ion_buffer_put(buffer);

	handle->buffer = NULL;
	handle->client = NULL;

	kfree(handle);
}

static void ion_handle_get(struct ion_handle *handle)
{
	kref_get(&handle->ref);
}

int ion_handle_put_nolock(struct ion_handle *handle)
{
	return kref_put(&handle->ref, ion_handle_destroy);
}

int ion_handle_put(struct ion_handle *handle)
{
	struct ion_client *client = handle->client;
	int ret;

	mutex_lock(&client->lock);
	ret = ion_handle_put_nolock(handle);
	mutex_unlock(&client->lock);

	return ret;
}

static struct ion_handle *ion_handle_lookup(struct ion_client *client,
					    struct ion_buffer *buffer)
{
	struct rb_node *n = client->handles.rb_node;

	while (n) {
		struct ion_handle *entry = rb_entry(n, struct ion_handle, node);

		if (buffer < entry->buffer)
			n = n->rb_left;
		else if (buffer > entry->buffer)
			n = n->rb_right;
		else
			return entry;
	}
	return ERR_PTR(-EINVAL);
}

struct ion_handle *ion_handle_get_by_id_nolock(struct ion_client *client,
					       int id)
{
	struct ion_handle *handle;

	handle = idr_find(&client->idr, id);
	if (handle)
		ion_handle_get(handle);
	else
		IONDBG("%s: can't get handle by id:%d\n", __func__, id);
	return handle ? handle : ERR_PTR(-EINVAL);
}

struct ion_handle *ion_handle_get_by_id(
		struct ion_client *client,
					       int id)
{
	struct ion_handle *handle;

	mutex_lock(&client->lock);
	handle = ion_handle_get_by_id_nolock(client, id);
	mutex_unlock(&client->lock);

	return handle;
}

static bool ion_handle_validate(struct ion_client *client,
				struct ion_handle *handle)
{
	WARN_ON(!mutex_is_locked(&client->lock));
	return idr_find(&client->idr, handle->id) == handle;
}

static int ion_handle_add(struct ion_client *client, struct ion_handle *handle)
{
	int id;
	struct rb_node **p = &client->handles.rb_node;
	struct rb_node *parent = NULL;
	struct ion_handle *entry;

	id = idr_alloc(&client->idr, handle, 1, 0, GFP_KERNEL);
	if (id < 0) {
		IONMSG("%s idr_alloc failed id = %d.\n", __func__, id);
		return id;
	}

	handle->id = id;

	while (*p) {
		parent = *p;
		entry = rb_entry(parent, struct ion_handle, node);

		if (handle->buffer < entry->buffer)
			p = &(*p)->rb_left;
		else if (handle->buffer > entry->buffer)
			p = &(*p)->rb_right;
		else
			WARN(1, "%s: buffer already found.", __func__);
	}

	rb_link_node(&handle->node, parent, p);
	rb_insert_color(&handle->node, &client->handles);

	return 0;
}

struct ion_handle *ion_alloc(struct ion_client *client, size_t len,
			     size_t align, unsigned int heap_id_mask,
			     unsigned int flags)
{
	struct ion_handle *handle;
	struct ion_device *dev = client->dev;
	struct ion_buffer *buffer = NULL;
	struct ion_heap *heap;
	int ret;
	unsigned long long start, end;
	unsigned int heap_mask = ~0;

	pr_debug("%s: len %zu align %zu heap_id_mask %u flags %x\n", __func__,
		 len, align, heap_id_mask, flags);

	/* For some case(C2 audio decoder), it can not set heap id in AOSP,
	 * so mtk ion will set this heap to ion_mm_heap.
	 */
	if (heap_id_mask == heap_mask)
		heap_id_mask = ION_HEAP_MULTIMEDIA_MASK;

	/*
	 * traverse the list of heaps available in this system in priority
	 * order.  If the heap type is supported by the client, and matches the
	 * request of the caller allocate from it.  Repeat until allocate has
	 * succeeded or all heaps have been tried
	 */
	if (heap_id_mask != ION_HEAP_MULTIMEDIA_MAP_MVA_MASK)
		len = PAGE_ALIGN(len);

	if (!len) {
		IONMSG("%s len cannot be zero.\n", __func__);
		return ERR_PTR(-EINVAL);
	}

    /* add by k.zhang for sgtable_init KE bug */
	if ((len > 1024 * 1024 * 1024)) {
		IONMSG("%s error: size (%zu) is more than 1G !!\n",
		       __func__, len);
		return ERR_PTR(-EINVAL);
	}
	/*avoid camelcase, will modify in a letter*/
	mmprofile_log_ex(ion_mmp_events[PROFILE_ALLOC], MMPROFILE_FLAG_START,
			 (unsigned long)client, len);
	start = sched_clock();

	down_read(&dev->lock);
	plist_for_each_entry(heap, &dev->heaps, node) {
		/* if the caller didn't specify this heap id */
		if (!((1 << heap->id) & heap_id_mask))
			continue;
		buffer = ion_buffer_create(heap, dev, len, align, flags);
		if (!IS_ERR(buffer))
			break;
	}
	up_read(&dev->lock);

	if (!buffer) {
		IONMSG("%s buffer is null.\n", __func__);
		return ERR_PTR(-ENODEV);
	}

	if (IS_ERR(buffer)) {
		IONMSG("%s buffer is error 0x%p, heap_mask: 0x%x.\n",
		       __func__, buffer, heap_id_mask);
		return ERR_CAST(buffer);
	}

	handle = ion_handle_create(client, buffer);

	/*
	 * ion_buffer_create will create a buffer with a ref_cnt of 1,
	 * and ion_handle_create will take a second reference, drop one here
	 */
	ion_buffer_put(buffer);

	if (IS_ERR(handle)) {
		IONMSG("%s handle is error 0x%p.\n", __func__, handle);
		return handle;
	}

	mutex_lock(&client->lock);
	ret = ion_handle_add(client, handle);
	ion_client_buf_add(heap, client, len);
	mutex_unlock(&client->lock);
	if (ret) {
		ion_handle_put(handle);
		handle = ERR_PTR(ret);
		IONMSG("%s ion handle add failed %d.\n", __func__, ret);
	}

	end = sched_clock();

	if (end - start > 100000000ULL) {/* unit is ns */
		IONMSG("warn: ion alloc buffer size: %zu time: %lld ns\n",
		       buffer->size, end - start);
	}
	/*avoid camelcase, will modify in a letter*/
	mmprofile_log_ex(ion_mmp_events[PROFILE_ALLOC], MMPROFILE_FLAG_END,
			 (unsigned long)client, (unsigned long)handle);

#ifdef CONFIG_MTK_ION
	ion_history_count_kick(true, len);
#endif

	handle->dbg.user_ts = end;
	do_div(handle->dbg.user_ts, 1000000);
	memcpy(buffer->alloc_dbg, client->dbg_name, ION_MM_DBG_NAME_LEN);

	return handle;
}
EXPORT_SYMBOL(ion_alloc);

void ion_free_nolock(struct ion_client *client,
		     struct ion_handle *handle)
{
	if (!ion_handle_validate(client, handle)) {
		WARN(1, "%s: invalid handle passed to free.\n", __func__);
		return;
	}
	ion_handle_put_nolock(handle);
#ifdef CONFIG_MTK_ION
	ion_history_count_kick(false, 0);
#endif
}

void ion_free(struct ion_client *client, struct ion_handle *handle)
{
	WARN_ON(client != handle->client);

	mutex_lock(&client->lock);
	ion_free_nolock(client, handle);
	mutex_unlock(&client->lock);
	mmprofile_log_ex(ion_mmp_events[PROFILE_FREE], MMPROFILE_FLAG_PULSE,
			 (unsigned long)client, (unsigned long)handle);
}
EXPORT_SYMBOL(ion_free);

static void *ion_buffer_kmap_get(struct ion_buffer *buffer)
{
	void *vaddr;

	if (buffer->kmap_cnt) {
		buffer->kmap_cnt++;
		return buffer->vaddr;
	}
	vaddr = buffer->heap->ops->map_kernel(buffer->heap, buffer);
	if (!vaddr) {
		WARN_ONCE(1,
			  "heap->ops->map_kernel should return ERR_PTR on error");
		return ERR_PTR(-EINVAL);
	}
	if (IS_ERR(vaddr)) {
		IONMSG("%s map kernel is failed addr = 0x%p.\n",
		       __func__, vaddr);
		return vaddr;
	}
	buffer->vaddr = vaddr;
	buffer->kmap_cnt++;
	return vaddr;
}

static void *ion_handle_kmap_get(struct ion_handle *handle)
{
	struct ion_buffer *buffer = handle->buffer;
	void *vaddr;

	if (handle->kmap_cnt) {
		handle->kmap_cnt++;
		return buffer->vaddr;
	}
	vaddr = ion_buffer_kmap_get(buffer);
	if (IS_ERR(vaddr)) {
		IONMSG("%s vadd is error 0x%p.\n", __func__, vaddr);
		return vaddr;
	}
	handle->kmap_cnt++;
	return vaddr;
}

static void ion_buffer_kmap_put(struct ion_buffer *buffer)
{
	buffer->kmap_cnt--;
	if (!buffer->kmap_cnt) {
		/*avoid camelcase, will modify in a letter*/
		mmprofile_log_ex(ion_mmp_events[PROFILE_UNMAP_KERNEL],
				 MMPROFILE_FLAG_START,
				 buffer->size, buffer->kmap_cnt);
		buffer->heap->ops->unmap_kernel(buffer->heap, buffer);
		mmprofile_log_ex(ion_mmp_events[PROFILE_UNMAP_KERNEL],
				 MMPROFILE_FLAG_END,
				 buffer->size, buffer->kmap_cnt);
		buffer->vaddr = NULL;
	}
}

static void ion_handle_kmap_put(struct ion_handle *handle)
{
	struct ion_buffer *buffer = handle->buffer;

	if (!handle->kmap_cnt) {
		WARN(1, "%s: Double unmap detected! bailing...\n", __func__);
		return;
	}
	handle->kmap_cnt--;
	if (!handle->kmap_cnt)
		ion_buffer_kmap_put(buffer);
}

void *ion_map_kernel(struct ion_client *client, struct ion_handle *handle)
{
	struct ion_buffer *buffer;
	void *vaddr;

	mutex_lock(&client->lock);
	if (!ion_handle_validate(client, handle)) {
		pr_err("%s: invalid handle passed to map_kernel.\n",
		       __func__);
		mutex_unlock(&client->lock);
		return ERR_PTR(-EINVAL);
	}

	buffer = handle->buffer;

	if (!handle->buffer->heap->ops->map_kernel) {
		pr_err("%s: map_kernel is not implemented by this heap.\n",
		       __func__);
		mutex_unlock(&client->lock);
		return ERR_PTR(-ENODEV);
	}

	mutex_lock(&buffer->lock);
	vaddr = ion_handle_kmap_get(handle);
	mutex_unlock(&buffer->lock);
	mutex_unlock(&client->lock);
	return vaddr;
}
EXPORT_SYMBOL(ion_map_kernel);

void ion_unmap_kernel(struct ion_client *client, struct ion_handle *handle)
{
	struct ion_buffer *buffer;

	mutex_lock(&client->lock);
	buffer = handle->buffer;
	mutex_lock(&buffer->lock);
	ion_handle_kmap_put(handle);
	mutex_unlock(&buffer->lock);
	mutex_unlock(&client->lock);
}
EXPORT_SYMBOL(ion_unmap_kernel);

static int ion_client_validate(struct ion_device *dev,
			       struct ion_client *client)
{
	struct rb_node *n;

	for (n = rb_first(&dev->clients); n; n = rb_next(n)) {
		struct ion_client *valid_client = rb_entry(n,
							   struct ion_client,
							   node);

		if (client == valid_client)
			return 1;
	}

	return 0;
}

static int ion_debug_client_show(struct seq_file *s, void *unused)
{
	struct ion_client *client = s->private;
	struct ion_device *dev = g_ion_device;
	struct rb_node *n;
	/*size_t sizes[ION_NUM_HEAP_IDS] = {0};*/
	/*const char *names[ION_NUM_HEAP_IDS] = {NULL};*/
	size_t *sizes;
	const char **names;
	int i;

	sizes = kcalloc(ION_NUM_HEAP_IDS, sizeof(size_t), GFP_ATOMIC);

	if (!sizes)
		return -ENOMEM;

	names = kcalloc(ION_NUM_HEAP_IDS, sizeof(char *), GFP_ATOMIC);

	if (!names) {
		kfree(sizes);
		return -ENOMEM;
	}

	if (!down_read_trylock(&dev->lock)) {
		IONMSG("%s get lock fail\n", __func__);
		kfree(sizes);
		kfree(names);
		return 0;
	}
	if (!ion_client_validate(dev, client)) {
		seq_printf(s, "ion_client 0x%pK dead, can't dump its buffers\n",
			   client);
		IONMSG("%s:client invalid\n", __func__);
		up_read(&dev->lock);
		kfree(sizes);
		kfree(names);
		return 0;
	}

	seq_printf(s, "%16.s %8.s %8.s %8.s %8.s %8.s\n",
		   "heap_name", "pid", "size",
		   "handle_count", "handle", "buffer");

	mutex_lock(&client->lock);
	for (n = rb_first(&client->handles); n; n = rb_next(n)) {
		struct ion_handle *handle = rb_entry(n, struct ion_handle,
						     node);
		struct ion_buffer *buffer = handle->buffer;
		unsigned int id = buffer->heap->id;

		if (!names[id])
			names[id] = buffer->heap->name;
		sizes[id] += buffer->size;

		seq_printf(s, "%16.s %3d %8zu %3d %p %p.\n", buffer->heap->name,
			   client->pid, buffer->size,
			   buffer->handle_count, handle, buffer);
	}
	mutex_unlock(&client->lock);
	up_read(&dev->lock);

	seq_puts(s, "----------------------------------------------------\n");

	seq_printf(s, "%16.16s: %16.16s\n", "heap_name", "size_in_bytes");
	for (i = 0; i < ION_NUM_HEAP_IDS; i++) {
		if (!names[i])
			continue;
		seq_printf(s, "%16.16s: %16zu\n", names[i], sizes[i]);
	}

	kfree(sizes);
	kfree(names);

	return 0;
}

static int ion_debug_client_open(struct inode *inode, struct file *file)
{
	return single_open(file, ion_debug_client_show, inode->i_private);
}

static const struct file_operations debug_client_fops = {
	.open = ion_debug_client_open,
	.read = seq_read,
	.llseek = seq_lseek,
	.release = single_release,
};

static int ion_get_client_serial(const struct rb_root *root,
				 const unsigned char *name)
{
	int serial = -1;
	struct rb_node *node;

	for (node = rb_first(root); node; node = rb_next(node)) {
		struct ion_client *client = rb_entry(node, struct ion_client,
						     node);

		if (strcmp(client->name, name))
			continue;
		serial = max(serial, client->display_serial);
	}
	return serial + 1;
}

struct ion_client *ion_client_create(struct ion_device *dev,
				     const char *name)
{
	struct ion_client *client;
	struct task_struct *task;
	struct rb_node **p;
	struct rb_node *parent = NULL;
	struct ion_client *entry;
	pid_t pid;

	if (!name) {
		pr_err("%s: Name cannot be null\n", __func__);
		return ERR_PTR(-EINVAL);
	}

	get_task_struct(current->group_leader);
	task_lock(current->group_leader);
	pid = task_pid_nr(current->group_leader);
	/*
	 * don't bother to store task struct for kernel threads,
	 * they can't be killed anyway
	 */
	if (current->group_leader->flags & PF_KTHREAD) {
		put_task_struct(current->group_leader);
		task = NULL;
	} else {
		task = current->group_leader;
	}
	task_unlock(current->group_leader);

	client = kzalloc(sizeof(*client), GFP_KERNEL);
	if (!client)
		goto err_put_task_struct;

	client->threshold_size = CLIENT_THRESHOLD_SIZE;
	client->dev = dev;
	client->handles = RB_ROOT;
	idr_init(&client->idr);
	mutex_init(&client->lock);
	client->task = task;
	client->pid = pid;
	client->name = kstrdup(name, GFP_KERNEL);
	if (!client->name)
		goto err_free_client;

	down_write(&dev->lock);
	client->display_serial = ion_get_client_serial(&dev->clients, name);
	client->display_name = kasprintf(
		GFP_KERNEL, "%s-%d", name, client->display_serial);
	if (!client->display_name) {
		up_write(&dev->lock);
		goto err_free_client_name;
	}
	p = &dev->clients.rb_node;
	while (*p) {
		parent = *p;
		entry = rb_entry(parent, struct ion_client, node);

		if (client < entry)
			p = &(*p)->rb_left;
		else if (client > entry)
			p = &(*p)->rb_right;
	}
	rb_link_node(&client->node, parent, p);
	rb_insert_color(&client->node, &dev->clients);

	client->debug_root = debugfs_create_file(client->display_name, 0664,
						 dev->clients_debug_root,
						 client, &debug_client_fops);
	if (!client->debug_root) {
		char buf[256], *path;

		path = dentry_path(dev->clients_debug_root, buf, 256);
		pr_err("Failed to create client debugfs at %s/%s\n",
		       path, client->display_name);
	}

	up_write(&dev->lock);

	return client;

err_free_client_name:
	kfree(client->name);
err_free_client:
	kfree(client);
err_put_task_struct:
	if (task)
		put_task_struct(current->group_leader);
	return ERR_PTR(-ENOMEM);
}
EXPORT_SYMBOL(ion_client_create);

void ion_client_destroy(struct ion_client *client)
{
	struct ion_device *dev = client->dev;
	struct rb_node *n;

	pr_debug("%s: %d\n", __func__, __LINE__);
	while ((n = rb_first(&client->handles))) {
		struct ion_handle *handle = rb_entry(n, struct ion_handle,
						     node);

		mutex_lock(&client->lock);
		IONMSG("%s:hdl=%p,buf=%p,sz=%zu,ref=%d,kmp=%d\n",
		       __func__, handle, handle->buffer,
		       handle->buffer->size,
		       atomic_read(&handle->buffer->ref.refcount.refs),
		       handle->buffer->kmap_cnt);
		IONMSG("%s:client=%s,disp=%s,dbg=%s\n",
		       __func__, client->name ? client->name : NULL,
		       client->display_name ? client->display_name : NULL,
		       client->dbg_name);
		ion_handle_destroy(&handle->ref);
		mutex_unlock(&client->lock);
	}

	idr_destroy(&client->idr);

	down_write(&dev->lock);
	if (client->task)
		put_task_struct(client->task);
	rb_erase(&client->node, &dev->clients);
	debugfs_remove_recursive(client->debug_root);
	up_write(&dev->lock);

	kfree(client->display_name);
	kfree(client->name);
	kfree(client);
}
EXPORT_SYMBOL(ion_client_destroy);

static void ion_buffer_sync_for_device(struct ion_buffer *buffer,
				       struct device *dev,
				       enum dma_data_direction direction);

int clone_sg_table(const struct sg_table *source, struct sg_table *dest)
{
	int i = 0;
	struct scatterlist *s_sg, *d_sg;

	if (source->nents != dest->nents) {
		IONMSG("%s, %d, source nents:%d, dest nents:%d\n",
		       __func__, __LINE__,
		       source->nents, dest->nents);
		return -1;
	}

	d_sg = dest->sgl;
	for_each_sg(source->sgl, s_sg, source->nents, i) {
		memcpy(d_sg, s_sg, sizeof(*s_sg));
		d_sg = sg_next(d_sg);
	}

	return 0;
}

#ifdef MTK_ION_DMABUF_SUPPORT
static int ion_iommu_heap_type(struct ion_buffer *buffer)
{
	if (!buffer) {
		WARN_ON(1);
		return 0;
	}

	if (buffer->heap->type == (int)ION_HEAP_TYPE_FB ||
	    buffer->heap->type == (int)ION_HEAP_TYPE_MULTIMEDIA ||
	    buffer->heap->type == (int)ION_HEAP_TYPE_MULTIMEDIA_SEC) {
		return 1;
	}
	return 0;
}

static struct sg_table *dup_sg_table(struct sg_table *table)
{
	struct sg_table *new_table;
	int ret, i;
	struct scatterlist *sg, *new_sg;

	if (!table) {
		IONMSG("%s invalid table\n", __func__);
		return ERR_PTR(-EFAULT);
	}

	new_table = kzalloc(sizeof(*new_table), GFP_KERNEL);
	if (!new_table)
		return ERR_PTR(-ENOMEM);

	ret = sg_alloc_table(new_table, table->nents, GFP_KERNEL);
	if (ret) {
		kfree(new_table);
		return ERR_PTR(-ENOMEM);
	}

	new_sg = new_table->sgl;
	for_each_sg(table->sgl, sg, table->nents, i) {
		memcpy(new_sg, sg, sizeof(*sg));
		//sg->dma_address = 0;
		new_sg = sg_next(new_sg);
	}

	return new_table;
}

static void free_duped_table(struct sg_table *table)
{
	if (!table) {
		IONMSG("%s invalid table\n", __func__);
		return;
	}

	sg_free_table(table);
	kfree(table);
}

struct ion_dma_buf_attachment {
	struct device *dev;
	struct sg_table *table;
	struct list_head list;
};

static int ion_dma_buf_attach(struct dma_buf *dmabuf, struct device *dev,
			      struct dma_buf_attachment *attachment)
{
	struct ion_dma_buf_attachment *a;
	struct sg_table *table;
	struct ion_buffer *buffer;

	if (!attachment) {
		IONMSG("%s invalid attachment\n", __func__);
		return -ENODEV;
	}
	if (!dmabuf || !dmabuf->priv) {
		IONMSG("%s invalid dmabuf\n", __func__);
		return -ENODEV;
	}

	buffer = dmabuf->priv;

	if (!ion_iommu_heap_type(buffer) &&
	    buffer->heap->type != (int)ION_HEAP_TYPE_SYSTEM) {
		IONMSG("%s not dma buf device\n", __func__);
		return 0;
	}

	a = kzalloc(sizeof(*a), GFP_KERNEL);
	if (!a)
		return -ENOMEM;

	table = dup_sg_table(buffer->sg_table);
	if (IS_ERR(table)) {
		kfree(a);
		return -ENOMEM;
	}

	a->table = table;
	a->dev = dev;
	INIT_LIST_HEAD(&a->list);

	attachment->priv = a;

	mutex_lock(&buffer->lock);
	list_add(&a->list, &buffer->attachments);
	mutex_unlock(&buffer->lock);

    //pr_notice("%s, %d\n", __func__, __LINE__);
	return 0;
}

static void ion_dma_buf_detatch(struct dma_buf *dmabuf,
				struct dma_buf_attachment *attachment)
{
	struct ion_dma_buf_attachment *a;
	struct ion_buffer *buffer;

	if (!attachment ||
	    !attachment->priv ||
	    !attachment->dmabuf) {
		IONMSG("%s invalid attachment\n", __func__);
		return;
	}
	a = attachment->priv;

	if (!dmabuf || !dmabuf->priv) {
		IONMSG("%s invalid dmabuf\n", __func__);
		return;
	}
	buffer = dmabuf->priv;

	if (!ion_iommu_heap_type(buffer) &&
	    buffer->heap->type != (int)ION_HEAP_TYPE_SYSTEM) {
		IONMSG("%s not dma buf device\n", __func__);
		return;
	}

	free_duped_table(a->table);
	mutex_lock(&buffer->lock);
	list_del(&a->list);
	mutex_unlock(&buffer->lock);

    //pr_notice("%s, %d\n", __func__, __LINE__);
	kfree(a);
}

static struct sg_table *ion_map_dma_buf(struct dma_buf_attachment *attachment,
					enum dma_data_direction direction)
{
	struct ion_dma_buf_attachment *a;
	struct dma_buf *dmabuf;
	struct sg_table *table;
	struct ion_buffer *buffer;
	ion_phys_addr_t addr = 0x0;
	size_t len = 0;
	int ret = 0, retry = 0;

	if (!attachment ||
	    !attachment->priv ||
	    !attachment->dmabuf)
		return ERR_PTR(-ENODEV);
	a = attachment->priv;
	dmabuf = attachment->dmabuf;

	if (!dmabuf->priv)
		return ERR_PTR(-ENODEV);
	buffer = dmabuf->priv;

	if (!ion_iommu_heap_type(buffer) &&
	    buffer->heap->type != (int)ION_HEAP_TYPE_SYSTEM) {
		pr_debug("%s not iommu device\n", __func__);
		ion_buffer_sync_for_device(buffer,
					   attachment->dev,
					   direction);
		table = buffer->sg_table;
	} else if (buffer->heap->type ==
		(int)ION_HEAP_TYPE_MULTIMEDIA_SEC ||
		buffer->heap->type == (int)ION_HEAP_TYPE_SYSTEM) {
		pr_debug("%s heap type:%d\n", __func__,
			 buffer->heap->type);
		table = a->table;
		if (clone_sg_table(buffer->sg_table, table))
			return ERR_PTR(-EINVAL);
	} else {
retry:
		mutex_lock(&buffer->lock);
		if (buffer->heap->ops->dma_buf_config) {
			ret = buffer->heap->ops->dma_buf_config(
						      buffer, attachment->dev);
			if (ret) {
#if defined(ION_NOT_SUPPORT_RETRY)
				if (ret == M4U_PORT_GPU) {
					struct ion_heap *heap = buffer->heap;

					if (heap->ops->get_table) {
						heap->ops->get_table(buffer,
								a->table);
					} else {
						mutex_unlock(&buffer->lock);
						IONMSG(
						       "error, heap:%u get_table not support!\n",
						       heap->id);
					}
					mutex_unlock(&buffer->lock);
					return a->table;
				}
				mutex_unlock(&buffer->lock);
#else
				mutex_unlock(&buffer->lock);
				if (ret == -ION_ERROR_CONFIG_CONFLICT &&
				    retry++ < 50) {
					IONMSG("%s, corrupt, retry%d...\n",
					       __func__, retry);
					usleep_range(20, 40);
					goto retry;
				}
#endif
				IONMSG("%s, failed at dmabuf process, ret:%d\n",
				       __func__, ret);
				return ERR_PTR(ret);
			}
		}

		ret = buffer->heap->ops->phys(buffer->heap,
					      buffer,
					      &addr,
					      &len);

		if (ret) {
			mutex_unlock(&buffer->lock);
			IONMSG("%s, failed at get phys, ret:%d\n",
			       __func__, ret);
			if (ret == -EDOM)
				aee_kernel_warning_api(__FILE__, __LINE__,
						       DB_OPT_DEFAULT |
						       DB_OPT_NATIVE_BACKTRACE,
						       "ion phys failed",
						       "dump user backtrace");
			return ERR_PTR(ret);
		}
		table = a->table;
		if (clone_sg_table(buffer->sg_table, table)) {
			mutex_unlock(&buffer->lock);
			return ERR_PTR(-EINVAL);
		}
		mutex_unlock(&buffer->lock);
	}

{ /* for debug sg_table not continue */
	dma_addr_t expected, dma_addr;
	struct scatterlist *s;
	unsigned long long ts_start, ts_end; /* for performance */
	int i;

	ts_start = sched_clock();
	dma_addr = sg_dma_address(table->sgl);
	expected = sg_dma_address(table->sgl);
	for_each_sg(table->sgl, s, table->nents, i) {
		if (sg_dma_address(s) != expected) {
			IONMSG(
			       "%s warning, i:%d--%u, dma_addr:0x%pa -- 0x%pa, sg_table:0x%p -- 0x%p\n",
			       __func__, i, table->nents,
			       &dma_addr, &expected, table, table->sgl);
			break;
		}
		expected = sg_dma_address(s) + sg_dma_len(s);
	}

	ts_end = sched_clock();
	if (ts_end - ts_start > 1000000) //1ms
		pr_info("%s check sg_table time:%llu, nents:%u\n",
			__func__, (ts_end - ts_start), table->nents);
}

	return table;
}
#else
static struct sg_table *ion_map_dma_buf(struct dma_buf_attachment *attachment,
					enum dma_data_direction direction)
{
	struct dma_buf *dmabuf = attachment->dmabuf;
	struct ion_buffer *buffer = dmabuf->priv;

	ion_buffer_sync_for_device(buffer, attachment->dev, direction);
	return buffer->sg_table;
}

#endif

static void ion_unmap_dma_buf(struct dma_buf_attachment *attachment,
			      struct sg_table *table,
			      enum dma_data_direction direction)
{
	/*
	 * do nothing, since the ion buffer may be shared for multiple users
	 * the attachment will be freed at detach time
	 * the iova will be unmapped at buffer destroy time
	 */
}

void ion_pages_sync_for_device(struct device *dev, struct page *page,
			       size_t size, enum dma_data_direction dir)
{
	struct scatterlist sg;

	if (!page) {
		IONMSG("%s fail, page is NULL\n", __func__);
		return;
	}
	sg_init_table(&sg, 1);
	sg_set_page(&sg, page, size, 0);
	/*
	 * This is not correct - sg_dma_address need a dma_addr_t that is valid
	 * for the targeted device, but this works on the currently targeted
	 * hardware.
	 */
	sg_dma_address(&sg) = page_to_phys(page);
	dma_sync_sg_for_device(dev, &sg, 1, dir);
}

struct ion_vma_list {
	struct list_head list;
	struct vm_area_struct *vma;
};

static void ion_buffer_sync_for_device(struct ion_buffer *buffer,
				       struct device *dev,
				       enum dma_data_direction dir)
{
	struct ion_vma_list *vma_list;
	int pages = PAGE_ALIGN(buffer->size) / PAGE_SIZE;
	int i;

	pr_debug("%s: syncing for device %s\n", __func__,
		 dev ? dev_name(dev) : "null");

	if (!ion_buffer_fault_user_mappings(buffer))
		return;

	mutex_lock(&buffer->lock);
	for (i = 0; i < pages; i++) {
		struct page *page = buffer->pages[i];

		if (ion_buffer_page_is_dirty(page))
			ion_pages_sync_for_device(dev, ion_buffer_page(page),
						  PAGE_SIZE, dir);

		ion_buffer_page_clean(buffer->pages + i);
	}
	list_for_each_entry(vma_list, &buffer->vmas, list) {
		struct vm_area_struct *vma = vma_list->vma;

		zap_page_range(vma, vma->vm_start, vma->vm_end - vma->vm_start);
	}
	mutex_unlock(&buffer->lock);
}

static int ion_vm_fault(struct vm_fault *vmf)
{
	struct vm_area_struct *vma = vmf->vma;
	struct ion_buffer *buffer = vma->vm_private_data;
	unsigned long pfn;
	int ret;

	if (!buffer || !buffer->pages) {
		WARN_ON(1);
		return VM_FAULT_ERROR;
	}

	mutex_lock(&buffer->lock);
	ion_buffer_page_dirty(buffer->pages + vmf->pgoff);
	if (!buffer->pages[vmf->pgoff]) {
		WARN_ON(1);
		return VM_FAULT_ERROR;
	}

	pfn = page_to_pfn(ion_buffer_page(buffer->pages[vmf->pgoff]));
	ret = vm_insert_pfn(vma, (unsigned long)vmf->address, pfn);
	mutex_unlock(&buffer->lock);
	if (ret) {
		IONMSG("%s vm insert pfn fail,vma =0x%p,addr =0x%lx,pfn =%lu\n",
		       __func__, vma, vmf->address, pfn);
		return VM_FAULT_ERROR;
	}

	return VM_FAULT_NOPAGE;
}

static void ion_vm_open(struct vm_area_struct *vma)
{
	struct ion_buffer *buffer = vma->vm_private_data;
	struct ion_vma_list *vma_list;

	vma_list = kmalloc(sizeof(*vma_list), GFP_KERNEL);
	if (!vma_list) {
		IONMSG("%s kmalloc failed, vma_list is null.\n", __func__);
		return;
	}
	vma_list->vma = vma;
	mutex_lock(&buffer->lock);
	list_add(&vma_list->list, &buffer->vmas);
	mutex_unlock(&buffer->lock);
	pr_debug("%s: adding %p\n", __func__, vma);
}

static void ion_vm_close(struct vm_area_struct *vma)
{
	struct ion_buffer *buffer = vma->vm_private_data;
	struct ion_vma_list *vma_list, *tmp;

	pr_debug("%s\n", __func__);
	mutex_lock(&buffer->lock);
	list_for_each_entry_safe(vma_list, tmp, &buffer->vmas, list) {
		if (vma_list->vma != vma)
			continue;
		list_del(&vma_list->list);
		kfree(vma_list);
		pr_debug("%s: deleting %p\n", __func__, vma);
		break;
	}
	mutex_unlock(&buffer->lock);
}

static const struct vm_operations_struct ion_vma_ops = {
	.open = ion_vm_open,
	.close = ion_vm_close,
	.fault = ion_vm_fault,
};

static int ion_mmap(struct dma_buf *dmabuf, struct vm_area_struct *vma)
{
	struct ion_buffer *buffer = dmabuf->priv;
	int ret = 0;

	mmprofile_log_ex(ion_mmp_events[PROFILE_MAP_USER],
			 MMPROFILE_FLAG_START, buffer->size, vma->vm_start);

	if (!buffer->heap->ops->map_user) {
		pr_err("%s: heap does not define a method for map to native\n",
		       __func__);
		return -EINVAL;
	}

	if (ion_buffer_fault_user_mappings(buffer)) {
		vma->vm_flags |= VM_IO | VM_PFNMAP | VM_DONTEXPAND |
							VM_DONTDUMP;
		vma->vm_private_data = buffer;
		vma->vm_ops = &ion_vma_ops;
		ion_vm_open(vma);
		return 0;
	}

	if (!(buffer->flags & ION_FLAG_CACHED))
		vma->vm_page_prot = pgprot_writecombine(vma->vm_page_prot);

	mutex_lock(&buffer->lock);
	/* now map it to userspace */
	ret = buffer->heap->ops->map_user(buffer->heap, buffer, vma);
	mutex_unlock(&buffer->lock);

	if (ret)
		pr_err("%s: failure mapping buffer to userspace\n",
		       __func__);
	mmprofile_log_ex(ion_mmp_events[PROFILE_MAP_USER],
			 MMPROFILE_FLAG_END, buffer->size, vma->vm_start);

	return ret;
}

static void ion_dma_buf_release(struct dma_buf *dmabuf)
{
	struct ion_buffer *buffer = dmabuf->priv;

	ion_buffer_put(buffer);
	mutex_lock(&dmabuf_list.lock);
	list_del(&dmabuf->node);
	mutex_unlock(&dmabuf_list.lock);
}

static void *ion_dma_buf_kmap(struct dma_buf *dmabuf, unsigned long offset)
{
	struct ion_buffer *buffer = dmabuf->priv;

	return buffer->vaddr + offset * PAGE_SIZE;
}

static void ion_dma_buf_kunmap(struct dma_buf *dmabuf, unsigned long offset,
			       void *ptr)
{
}

#ifdef MTK_ION_DMABUF_SUPPORT
static int ion_dma_buf_begin_cpu_access(struct dma_buf *dmabuf,
					enum dma_data_direction direction)
{
	struct ion_buffer *buffer = dmabuf->priv;
	void *vaddr;
	struct ion_dma_buf_attachment *a;

	/*
	 * TODO: Move this elsewhere because we don't always need a vaddr
	 */
	if (buffer->heap->ops->map_kernel) {
		mutex_lock(&buffer->lock);
		vaddr = ion_buffer_kmap_get(buffer);
		mutex_unlock(&buffer->lock);
	}
	if (ion_iommu_heap_type(buffer) ||
	    buffer->heap->type == (int)ION_HEAP_TYPE_SYSTEM) {
		IONMSG("%s iommu device, to cache sync\n", __func__);

		mutex_lock(&buffer->lock);
		list_for_each_entry(a, &buffer->attachments, list) {
			dma_sync_sg_for_cpu(a->dev,
					    a->table->sgl,
					    a->table->nents,
					    direction);
		}
		mutex_unlock(&buffer->lock);
	}

	return 0;// PTR_ERR_OR_ZERO(vaddr);
}

static int ion_dma_buf_end_cpu_access(struct dma_buf *dmabuf,
				      enum dma_data_direction direction)
{
	struct ion_buffer *buffer = dmabuf->priv;
	struct ion_dma_buf_attachment *a;

	if (buffer->heap->ops->map_kernel) {
		mutex_lock(&buffer->lock);
		ion_buffer_kmap_put(buffer);
		mutex_unlock(&buffer->lock);
	}

	if (ion_iommu_heap_type(buffer) ||
	    buffer->heap->type == (int)ION_HEAP_TYPE_SYSTEM) {
		IONMSG("%s iommu device, to cache sync\n", __func__);

		mutex_lock(&buffer->lock);
		list_for_each_entry(a, &buffer->attachments, list) {
			dma_sync_sg_for_device(a->dev,
					       a->table->sgl,
					       a->table->nents,
					       direction);
		}
		mutex_unlock(&buffer->lock);
	}

	return 0;
}
#else
static int ion_dma_buf_begin_cpu_access(struct dma_buf *dmabuf,
					enum dma_data_direction direction)
{
	struct ion_buffer *buffer = dmabuf->priv;
	void *vaddr;

	if (!buffer->heap->ops->map_kernel) {
		pr_err("%s: map kernel is not implemented by this heap.\n",
		       __func__);
		return -ENODEV;
	}

	mutex_lock(&buffer->lock);
	vaddr = ion_buffer_kmap_get(buffer);
	mutex_unlock(&buffer->lock);
	return PTR_ERR_OR_ZERO(vaddr);
}

static int ion_dma_buf_end_cpu_access(struct dma_buf *dmabuf,
				      enum dma_data_direction direction)
{
	struct ion_buffer *buffer = dmabuf->priv;

	mutex_lock(&buffer->lock);
	ion_buffer_kmap_put(buffer);
	mutex_unlock(&buffer->lock);

	return 0;
}
#endif

static struct dma_buf_ops dma_buf_ops = {
	.map_dma_buf = ion_map_dma_buf,
	.unmap_dma_buf = ion_unmap_dma_buf,
	.mmap = ion_mmap,
	.release = ion_dma_buf_release,
#ifdef MTK_ION_DMABUF_SUPPORT
	.attach = ion_dma_buf_attach,
	.detach = ion_dma_buf_detatch,
#endif
	.begin_cpu_access = ion_dma_buf_begin_cpu_access,
	.end_cpu_access = ion_dma_buf_end_cpu_access,
	.map_atomic = ion_dma_buf_kmap,
	.unmap_atomic = ion_dma_buf_kunmap,
	.map = ion_dma_buf_kmap,
	.unmap = ion_dma_buf_kunmap,
};

struct dma_buf *ion_share_dma_buf(struct ion_client *client,
				  struct ion_handle *handle)
{
	DEFINE_DMA_BUF_EXPORT_INFO(exp_info);
	struct ion_buffer *buffer;
	struct dma_buf *dmabuf;
	bool valid_handle;

	mutex_lock(&client->lock);
	valid_handle = ion_handle_validate(client, handle);
	if (!valid_handle) {
		WARN(1, "%s: invalid handle passed to share.\n", __func__);
		mutex_unlock(&client->lock);
		return ERR_PTR(-EINVAL);
	}
	buffer = handle->buffer;
	ion_buffer_get(buffer);
	mutex_unlock(&client->lock);

	exp_info.ops = &dma_buf_ops;
	exp_info.size = buffer->size;
	exp_info.flags = O_RDWR;
	exp_info.priv = buffer;

	dmabuf = dma_buf_export(&exp_info);
	if (IS_ERR(dmabuf)) {
		IONMSG("%s dma buf export failed dmabuf is error 0x%p.\n",
		       __func__, dmabuf);
		ion_buffer_put(buffer);
		return dmabuf;
	}

	mutex_lock(&dmabuf_list.lock);
	list_add(&dmabuf->node, &dmabuf_list.head);
	mutex_unlock(&dmabuf_list.lock);

	return dmabuf;
}
EXPORT_SYMBOL(ion_share_dma_buf);

int ion_share_dma_buf_fd(struct ion_client *client, struct ion_handle *handle)
{
	struct dma_buf *dmabuf;
	int fd;

	mmprofile_log_ex(ion_mmp_events[PROFILE_SHARE], MMPROFILE_FLAG_START,
			 (unsigned long)client, (unsigned long)handle);
	dmabuf = ion_share_dma_buf(client, handle);
	if (IS_ERR(dmabuf)) {
		IONMSG("%s dmabuf is err 0x%p.\n", __func__, dmabuf);
		return PTR_ERR(dmabuf);
	}

	fd = dma_buf_fd(dmabuf, O_CLOEXEC);
	mmprofile_log_ex(ion_mmp_events[PROFILE_SHARE],
			 MMPROFILE_FLAG_END, (unsigned long)client, fd);
	if (fd < 0) {
		IONMSG("%s dma_buf_fd failed %d.\n", __func__, fd);
		dma_buf_put(dmabuf);
	}
	handle->dbg.fd = fd;
	return fd;
}
EXPORT_SYMBOL(ion_share_dma_buf_fd);

struct ion_handle *ion_import_dma_buf(struct ion_client *client,
				      struct dma_buf *dmabuf)
{
	struct ion_buffer *buffer;
	struct ion_handle *handle;
	int ret;

	/* if this memory came from ion */

	if (dmabuf->ops != &dma_buf_ops) {
		pr_err("%s: can not import dmabuf from another exporter\n",
		       __func__);
		return ERR_PTR(-EINVAL);
	}
	buffer = dmabuf->priv;

	mutex_lock(&client->lock);
	/* if a handle exists for this buffer just take a reference to it */
	handle = ion_handle_lookup(client, buffer);
	if (!IS_ERR(handle)) {
		ion_handle_get(handle);
		mutex_unlock(&client->lock);
		goto end;
	}

	handle = ion_handle_create(client, buffer);
	if (IS_ERR(handle)) {
		mutex_unlock(&client->lock);
		IONMSG("%s handle is error 0x%p.\n", __func__, handle);
		goto end;
	}

	ret = ion_handle_add(client, handle);
	ion_client_buf_add(buffer->heap, client, buffer->size);
	mutex_unlock(&client->lock);
	if (ret) {
		ion_handle_put(handle);
		handle = ERR_PTR(ret);
		IONMSG("ion_import: ion_handle_add fail %d\n", ret);
	}

end:
	return handle;
}
EXPORT_SYMBOL(ion_import_dma_buf);

struct ion_handle *ion_import_dma_buf_fd(struct ion_client *client, int fd)
{
	struct dma_buf *dmabuf;
	struct ion_handle *handle;

	mmprofile_log_ex(ion_mmp_events[PROFILE_IMPORT], MMPROFILE_FLAG_START,
			 (unsigned long)client, fd);

	dmabuf = dma_buf_get(fd);
	if (IS_ERR(dmabuf)) {
		IONMSG("%s dma_buf_get fail fd=%d ret=0x%p\n",
		       __func__, fd, dmabuf);
		return ERR_CAST(dmabuf);
	}

	handle = ion_import_dma_buf(client, dmabuf);
	dma_buf_put(dmabuf);

	mmprofile_log_ex(ion_mmp_events[PROFILE_IMPORT], MMPROFILE_FLAG_END,
			 (unsigned long)client,
			 (unsigned long)handle);
	handle->dbg.fd = fd;
	handle->dbg.user_ts = sched_clock();
	do_div(handle->dbg.user_ts, 1000000);
	return handle;
}
EXPORT_SYMBOL(ion_import_dma_buf_fd);

int ion_sync_for_device(struct ion_client *client, int fd)
{
	struct dma_buf *dmabuf;
	struct ion_buffer *buffer;

	dmabuf = dma_buf_get(fd);
	if (IS_ERR(dmabuf)) {
		IONMSG("%s dma_buf_get failed dmabuf is err %d, 0x%p.\n",
		       __func__, fd, dmabuf);
		return PTR_ERR(dmabuf);
	}

	/* if this memory came from ion */
	if (dmabuf->ops != &dma_buf_ops) {
		pr_err("%s: can not sync dmabuf from another exporter\n",
		       __func__);
		dma_buf_put(dmabuf);
		return -EINVAL;
	}
	buffer = dmabuf->priv;

#ifdef CONFIG_MTK_ION
#ifdef CONFIG_MTK_IOMMU_V2
	if (ion_iommu_heap_type(buffer))
		dma_sync_sg_for_device(g_iommu_device,
				       buffer->sg_table->sgl,
				       buffer->sg_table->nents,
				       DMA_BIDIRECTIONAL);
	else if (buffer->heap->type != (int)ION_HEAP_TYPE_FB)
		dma_sync_sg_for_device(g_ion_device->dev.this_device,
				       buffer->sg_table->sgl,
				       buffer->sg_table->nents,
				       DMA_BIDIRECTIONAL);
	else
		IONMSG("%s: can not support heap type(%d) to sync\n",
		       __func__, buffer->heap->type);
#else
	if (buffer->heap->type != (int)ION_HEAP_TYPE_FB)
		dma_sync_sg_for_device(g_ion_device->dev.this_device,
				       buffer->sg_table->sgl,
				       buffer->sg_table->nents,
				       DMA_BIDIRECTIONAL);
	else
		pr_err("%s: can not support heap type(%d) to sync\n",
		       __func__, buffer->heap->type);
#endif
#endif

	dma_buf_put(dmabuf);
	return 0;
}

int ion_query_heaps(struct ion_client *client, struct ion_heap_query *query)
{
	struct ion_device *dev = client->dev;
	struct ion_heap_data __user *buffer = u64_to_user_ptr(query->heaps);
	int ret = -EINVAL, cnt = 0, max_cnt;
	struct ion_heap *heap;
	struct ion_heap_data hdata;

	memset(&hdata, 0, sizeof(hdata));

	down_read(&dev->lock);
	if (!buffer) {
		query->cnt = dev->heap_cnt;
		ret = 0;
		goto out;
	}

	if (query->cnt <= 0)
		goto out;

	max_cnt = query->cnt;

	plist_for_each_entry(heap, &dev->heaps, node) {
		strncpy(hdata.name, heap->name, MAX_HEAP_NAME);
		hdata.name[sizeof(hdata.name) - 1] = '\0';
		hdata.type = heap->type;
		hdata.heap_id = heap->id;

		if (copy_to_user(&buffer[cnt], &hdata, sizeof(hdata))) {
			ret = -EFAULT;
			goto out;
		}

		cnt++;
		if (cnt >= max_cnt)
			break;
	}

	query->cnt = cnt;
out:
	up_read(&dev->lock);
	return ret;
}

static int ion_release(struct inode *inode, struct file *file)
{
	struct ion_client *client = file->private_data;

	pr_debug("%s: %d\n", __func__, __LINE__);
	ion_client_destroy(client);
	return 0;
}

static int ion_open(struct inode *inode, struct file *file)
{
	struct miscdevice *miscdev = file->private_data;
	struct ion_device *dev = container_of(miscdev, struct ion_device, dev);
	struct ion_client *client;
	char debug_name[64];
	unsigned long long start, end;

	pr_debug("%s: %d\n", __func__, __LINE__);
	snprintf(debug_name, 64, "%u", task_pid_nr(current->group_leader));
	start = sched_clock();
	client = ion_client_create(dev, debug_name);
	if (IS_ERR(client)) {
		IONMSG("%s ion client create failed 0x%p.\n", __func__, client);
		return PTR_ERR(client);
	}
	file->private_data = client;
	end = sched_clock();

	if (end - start > 10000000ULL) {/* unit is ns */
		IONMSG("warn: ion open time: %lld ns\n", end - start);
	}

	return 0;
}

static const struct file_operations ion_fops = {
	.owner          = THIS_MODULE,
	.open           = ion_open,
	.release        = ion_release,
	.unlocked_ioctl = ion_ioctl,
	.compat_ioctl   = compat_ion_ioctl,
};

static size_t ion_debug_heap_total(struct ion_client *client,
					unsigned int id)
{
	size_t size = 0;
	struct rb_node *n;
	unsigned int heapid;
	enum ion_heap_type type;

	mutex_lock(&client->lock);
	for (n = rb_first(&client->handles); n; n = rb_next(n)) {
		struct ion_handle *handle =
			rb_entry(n, struct ion_handle, node);
		heapid = handle->buffer->heap->id;
		type = handle->buffer->heap->type;
		if (heapid == id ||
			/* for exception dump ion_mm_heap info */
		    (id == ION_HEAP_TYPE_MULTIMEDIA &&
		     (type == ION_HEAP_TYPE_SYSTEM ||
		      type == ION_HEAP_TYPE_MULTIMEDIA ||
		      type == ION_HEAP_TYPE_MULTIMEDIA_SEC))) {
			client->dbg_hnd_cnt++;
			size += handle->buffer->size;
		}
	}
	mutex_unlock(&client->lock);
	return size;
}

static int ion_debug_heap_show(struct seq_file *s, void *unused)
{
	struct ion_heap *heap = s->private;
	struct ion_device *dev = heap->dev;
	struct rb_node *n;
	struct ion_heap *cam_heap = NULL;
	struct ion_heap *map_mva_heap = NULL;
	size_t total_size = 0;
	size_t camera_total_size = 0;
	size_t va2mva_total_size = 0;
	size_t total_orphaned_size = 0;
	unsigned long long current_ts = 0;
	unsigned int cam_id = ION_HEAP_TYPE_MULTIMEDIA_FOR_CAMERA;
	unsigned int map_mva_id = ION_HEAP_TYPE_MULTIMEDIA_MAP_MVA;

	seq_printf(s, "total sz[%llu]\n",
		   (unsigned long long)(4096 * atomic64_read(&page_sz_cnt)));
	seq_printf(s, "%16.s(%16.s) %16.s %16.s %16.s %16.s\n",
		   "client", "dbg_name", "pid",
		   "size(cnt)--size(cnt)", "address", "threshold");
	seq_puts(s, "----------------------------------------------------\n");

	down_read(&dev->lock);

	current_ts = sched_clock();
	do_div(current_ts, 1000000);
	seq_printf(s, "time 1 %lld ms\n", current_ts);

	for (n = rb_first(&dev->clients); n; n = rb_next(n)) {
		struct ion_client *client = rb_entry(n, struct ion_client,
						     node);
		size_t size = ion_debug_heap_total(client, heap->id);
		u64 total = ion_client_buf_dump(heap, client);

		if (!size)
			continue;
		if (client->task) {
			char task_comm[TASK_COMM_LEN];

			get_task_comm(task_comm, client->task);
			seq_printf(s, "%16.s(%16.s) %16u %16zu(%d)--%llu(%d) 0x%p %llu\n",
				   task_comm,
				   (*client->dbg_name) ?
				   client->dbg_name :
				   client->name,
				   client->pid, size, client->dbg_hnd_cnt,
				   total, client->hnd_cnt, client,
				   client->threshold_size);
		} else {
			seq_printf(s, "%16.s(%16.s) %16u %16zu(%d)--%llu(%d) 0x%p %llu\n",
				   client->name, "from_kernel",
				   client->pid, size, client->dbg_hnd_cnt,
				   total, client->hnd_cnt, client,
				   client->threshold_size);
		}
		client->dbg_hnd_cnt = 0;
	}
	up_read(&dev->lock);

	seq_puts(s, "----------------------------------------------------\n");
	seq_puts(s, "orphaned allocation (info is from last known client):\n");
	mutex_lock(&dev->buffer_lock);

	current_ts = sched_clock();
	do_div(current_ts, 1000000);
	seq_printf(s, "time 2 %lld ms\n", current_ts);

	for (n = rb_first(&dev->buffers); n; n = rb_next(n)) {
		struct ion_buffer *buffer = rb_entry(n, struct ion_buffer,
						     node);

		if (buffer->heap->id != heap->id) {
			if (heap->id == ION_HEAP_TYPE_MULTIMEDIA &&
			    buffer->heap->id == cam_id) {
				cam_heap = buffer->heap;
				camera_total_size += buffer->size;
			}
			else if (heap->id == ION_HEAP_TYPE_MULTIMEDIA &&
				 buffer->heap->id == map_mva_id) {
				map_mva_heap = buffer->heap;
				va2mva_total_size += buffer->size;
			}
			else
				continue;
		}
		total_size += buffer->size;
		if (!buffer->handle_count) {
			seq_printf(s, "0x%p %16.s %16u %16zu %d %d\n",
				   buffer,
				   buffer->task_comm, buffer->pid,
				   buffer->size, buffer->kmap_cnt,
				   atomic_read(
					&buffer->ref.refcount.refs));
			total_orphaned_size += buffer->size;
		}
	}
	mutex_unlock(&dev->buffer_lock);
	seq_puts(s, "----------------------------------------------------\n");
	seq_printf(s, "%16.s %16zu\n", "total orphaned",
		   total_orphaned_size);
	seq_printf(s, "%16.s %16zu\n", "total ", total_size);
	if (heap->id == ION_HEAP_TYPE_MULTIMEDIA)
		seq_printf(s, "%16.s %16zu %16zu\n", "cam-va2mva total",
			   camera_total_size, va2mva_total_size);
	if (heap->flags & ION_HEAP_FLAG_DEFER_FREE)
		seq_printf(s, "%16.s %u %16zu\n", "defer free heap_id",
			   heap->id, heap->free_list_size);
	if (cam_heap) {
		if (cam_heap->flags & ION_HEAP_FLAG_DEFER_FREE)
			seq_printf(s, "%16.s %u %16zu\n",
				   "cam heap deferred free heap_id",
				   cam_heap->id, cam_heap->free_list_size);
	}
	if (map_mva_heap) {
		if (map_mva_heap->flags & ION_HEAP_FLAG_DEFER_FREE)
			seq_printf(s, "%16.s %u %16zu\n",
				   "map_mva_heap deferred free heap_id",
				   map_mva_heap->id,
				   map_mva_heap->free_list_size);
	}
	seq_puts(s, "----------------------------------------------------\n");

	if (heap->debug_show)
		heap->debug_show(heap, s, unused);

	return 0;
}

static int ion_debug_heap_open(struct inode *inode, struct file *file)
{
	return single_open(file, ion_debug_heap_show, inode->i_private);
}

static const struct file_operations debug_heap_fops = {
	.open = ion_debug_heap_open,
	.read = seq_read,
	.llseek = seq_lseek,
	.release = single_release,
};

static int debug_shrink_set(void *data, u64 val)
{
	struct ion_heap *heap = data;
	struct shrink_control sc;
	int objs;

	sc.gfp_mask = GFP_HIGHUSER;
	sc.nr_to_scan = val;

	if (!val) {
		objs = heap->shrinker.count_objects(&heap->shrinker, &sc);
		sc.nr_to_scan = objs;
	}

	heap->shrinker.scan_objects(&heap->shrinker, &sc);
	return 0;
}

static int debug_shrink_get(void *data, u64 *val)
{
	struct ion_heap *heap = data;
	struct shrink_control sc;
	int objs;

	sc.gfp_mask = GFP_HIGHUSER;
	sc.nr_to_scan = 0;

	objs = heap->shrinker.count_objects(&heap->shrinker, &sc);
	*val = objs;
	return 0;
}

DEFINE_SIMPLE_ATTRIBUTE(debug_shrink_fops, debug_shrink_get,
			debug_shrink_set, "%llu\n");

void ion_device_add_heap(struct ion_device *dev, struct ion_heap *heap)
{
	struct dentry *debug_file;

	if (!heap->ops->allocate || !heap->ops->free)
		pr_err("%s: can not add heap with invalid ops struct.\n",
		       __func__);

	spin_lock_init(&heap->free_lock);
	heap->free_list_size = 0;

	if (heap->flags & ION_HEAP_FLAG_DEFER_FREE)
		ion_heap_init_deferred_free(heap);

	if ((heap->flags & ION_HEAP_FLAG_DEFER_FREE) || heap->ops->shrink)
		ion_heap_init_shrinker(heap);

	heap->dev = dev;
	down_write(&dev->lock);
	/*
	 * use negative heap->id to reverse the priority -- when traversing
	 * the list later attempt higher id numbers first
	 */
	plist_node_init(&heap->node, -heap->id);
	plist_add(&heap->node, &dev->heaps);
	debug_file = debugfs_create_file(heap->name, 0664,
					 dev->heaps_debug_root, heap,
					 &debug_heap_fops);

	if (!debug_file) {
		char buf[256], *path;

		path = dentry_path(dev->heaps_debug_root, buf, 256);
		pr_err("Failed to create heap debugfs at %s/%s\n",
		       path, heap->name);
	}

	if (heap->shrinker.count_objects && heap->shrinker.scan_objects) {
		char debug_name[64];

		snprintf(debug_name, 64, "%s_shrink", heap->name);
		debug_file = debugfs_create_file(
			debug_name, 0644, dev->heaps_debug_root, heap,
			&debug_shrink_fops);
		if (!debug_file) {
			char buf[256], *path;

			path = dentry_path(dev->heaps_debug_root, buf, 256);
			pr_err("Failed to create heap shrinker debugfs at %s/%s\n",
			       path, debug_name);
		}
	}

	dev->heap_cnt++;
	up_write(&dev->lock);
}
EXPORT_SYMBOL(ion_device_add_heap);

<<<<<<< HEAD
struct ion_device *ion_device_create(long (*custom_ioctl)
				     (struct ion_client *client,
				      unsigned int cmd,
				      unsigned long arg))
=======
static ssize_t
total_heaps_kb_show(struct kobject *kobj, struct kobj_attribute *attr,
		    char *buf)
{
	u64 size_in_bytes = atomic_long_read(&total_heap_bytes);

	return sprintf(buf, "%llu\n", div_u64(size_in_bytes, 1024));
}

static ssize_t
total_pools_kb_show(struct kobject *kobj, struct kobj_attribute *attr,
		    char *buf)
{
	u64 size_in_bytes = ion_page_pool_nr_pages() * PAGE_SIZE;

	return sprintf(buf, "%llu\n", div_u64(size_in_bytes, 1024));
}

static struct kobj_attribute total_heaps_kb_attr =
	__ATTR_RO(total_heaps_kb);

static struct kobj_attribute total_pools_kb_attr =
	__ATTR_RO(total_pools_kb);

static struct attribute *ion_device_attrs[] = {
	&total_heaps_kb_attr.attr,
	&total_pools_kb_attr.attr,
	NULL,
};

ATTRIBUTE_GROUPS(ion_device);

static int ion_init_sysfs(void)
{
	struct kobject *ion_kobj;
	int ret;

	ion_kobj = kobject_create_and_add("ion", kernel_kobj);
	if (!ion_kobj)
		return -ENOMEM;

	ret = sysfs_create_groups(ion_kobj, ion_device_groups);
	if (ret) {
		kobject_put(ion_kobj);
		return ret;
	}

	return 0;
}

static int ion_device_create(void)
>>>>>>> 32bc956b
{
	struct ion_device *idev;
	int ret;

	idev = kzalloc(sizeof(*idev), GFP_KERNEL);
	if (!idev)
		return ERR_PTR(-ENOMEM);

	idev->dev.minor = MISC_DYNAMIC_MINOR;
	idev->dev.name = "ion";
	idev->dev.fops = &ion_fops;
	idev->dev.parent = NULL;
	ret = misc_register(&idev->dev);
	if (ret) {
		pr_err("ion: failed to register misc device.\n");
<<<<<<< HEAD
		kfree(idev);
		return ERR_PTR(ret);
=======
		goto err_reg;
	}

	ret = ion_init_sysfs();
	if (ret) {
		pr_err("ion: failed to add sysfs attributes.\n");
		goto err_sysfs;
>>>>>>> 32bc956b
	}

	idev->debug_root = debugfs_create_dir("ion", NULL);
	if (!idev->debug_root) {
		pr_err("ion: failed to create debugfs root directory.\n");
		goto debugfs_done;
	}
	idev->heaps_debug_root = debugfs_create_dir("heaps", idev->debug_root);
	if (!idev->heaps_debug_root) {
		pr_err("ion: failed to create debugfs heaps directory.\n");
		goto debugfs_done;
	}
	idev->clients_debug_root = debugfs_create_dir(
		"clients", idev->debug_root);
	if (!idev->clients_debug_root)
		pr_err("ion: failed to create debugfs clients directory.\n");

debugfs_done:

	idev->custom_ioctl = custom_ioctl;
	idev->buffers = RB_ROOT;
	mutex_init(&idev->buffer_lock);
	init_rwsem(&idev->lock);
	plist_head_init(&idev->heaps);
<<<<<<< HEAD
	idev->clients = RB_ROOT;
	return idev;
}
EXPORT_SYMBOL(ion_device_create);

void ion_device_destroy(struct ion_device *dev)
{
	misc_deregister(&dev->dev);
	debugfs_remove_recursive(dev->debug_root);
	/* XXX need to free the heaps and clients ? */
	kfree(dev);
}
EXPORT_SYMBOL(ion_device_destroy);

int ion_phys(struct ion_client *client, struct ion_handle *handle,
	     ion_phys_addr_t *addr, size_t *len)
{
	struct ion_buffer *buffer;
	int ret;

	/*avoid camelcase, will modify in a letter*/
	mmprofile_log_ex(ion_mmp_events[PROFILE_GET_PHYS], MMPROFILE_FLAG_START,
			 (unsigned long)client, (unsigned long)handle);
	mutex_lock(&client->lock);
	if (!ion_handle_validate(client, handle)) {
		mutex_unlock(&client->lock);
		IONMSG("ion: %s invalid handle pass to phys.\n", __func__);
		return -EINVAL;
	}

	buffer = handle->buffer;

	if (!buffer->heap->ops->phys) {
		IONMSG(
			"%s is not impl by heap (name=%s, type=%d).\n",
		       __func__, buffer->heap->name, buffer->heap->type);
		mutex_unlock(&client->lock);
		return -ENODEV;
	}
	mutex_unlock(&client->lock);
	mutex_lock(&buffer->lock);
	ret = buffer->heap->ops->phys(buffer->heap, buffer, addr, len);
	mutex_unlock(&buffer->lock);
	if (ret == -EDOM)
		aee_kernel_warning_api(__FILE__, __LINE__,
				       DB_OPT_DEFAULT |
				       DB_OPT_NATIVE_BACKTRACE,
				       "ion phys failed",
				       "dump user backtrace");
	/*avoid camelcase, will modify in a letter*/
	mmprofile_log_ex(ion_mmp_events[PROFILE_GET_PHYS], MMPROFILE_FLAG_END,
			 buffer->size, (unsigned long)*addr);
	return ret;
}
EXPORT_SYMBOL(ion_phys);

/* ===================================== */
/* helper functions */
/* ===================================== */
struct ion_buffer *ion_handle_buffer(struct ion_handle *handle)
{
	return handle->buffer;
}

struct ion_handle *ion_drv_get_handle(struct ion_client *client,
				      int user_handle,
				      struct ion_handle *kernel_handle,
				      int from_kernel)
{
	struct ion_handle *handle;

	if (from_kernel) {
		handle = kernel_handle;

		if (IS_ERR_OR_NULL(handle)) {
			IONMSG("%s handle invalid, handle = 0x%p.\n",
			       __func__,
			       handle);
			return ERR_PTR(-EINVAL);
		}

		mutex_lock(&client->lock);
		if (!ion_handle_validate(client, handle)) {
			IONMSG("%s handle invalid, handle=0x%p\n",
			       __func__,
			       handle);
			mutex_unlock(&client->lock);
			return ERR_PTR(-EINVAL);
		}
		ion_handle_get(handle);
		mutex_unlock(&client->lock);
	} else {
		handle = ion_handle_get_by_id(client, user_handle);
		if (IS_ERR_OR_NULL(handle)) {
			IONMSG("%s handle invalid, handle_id=%d\n",
			       __func__,
			       user_handle);
			return ERR_PTR(-EINVAL);
		}
	}
	return handle;
}

int ion_drv_put_kernel_handle(void *kernel_handle)
{
	return ion_handle_put(kernel_handle);
}

struct ion_heap *ion_drv_get_heap(struct ion_device *dev,
				  int heap_id,
				  int need_lock)
{
	struct ion_heap *_heap, *heap = NULL, *tmp;

	if (need_lock) {
		if (!down_read_trylock(&dev->lock)) {
			IONMSG("%s get lock fail\n", __func__);
			return NULL;
		}
	}

	plist_for_each_entry_safe(_heap, tmp, &dev->heaps, node) {
		if (_heap->id == heap_id) {
			heap = _heap;
			break;
		}
	}

	if (need_lock)
		up_read(&dev->lock);

	return heap;
}

struct ion_buffer *ion_drv_file_to_buffer(struct file *file)
{
	struct dma_buf *dmabuf;
	struct ion_buffer *buffer = NULL;
	const char *pathname = NULL;

	if (!file)
		goto file2buf_exit;
	if (!(file->f_path.dentry))
		goto file2buf_exit;

	pathname = file->f_path.dentry->d_name.name;
	if (!pathname)
		goto file2buf_exit;

	if (strstr(pathname, "dmabuf")) {
		dmabuf = file->private_data;
		if (dmabuf->ops == &dma_buf_ops)
			buffer = dmabuf->priv;
	}

file2buf_exit:

	if (buffer)
		return buffer;
	else
		return ERR_PTR(-EINVAL);
=======
	internal_dev = idev;
	return 0;

err_sysfs:
	misc_deregister(&idev->dev);
err_reg:
	kfree(idev);
	return ret;
>>>>>>> 32bc956b
}

/* ===================================== */<|MERGE_RESOLUTION|>--- conflicted
+++ resolved
@@ -52,6 +52,8 @@
 #include <mach/pseudo_m4u.h>
 #endif
 
+static atomic_long_t total_heap_bytes;
+
 struct ion_dmabuf_list {
 	struct list_head head;
 	struct mutex lock; /* dmabuf lock */
@@ -184,7 +186,6 @@
 		}
 	}
 
-<<<<<<< HEAD
 	if (client->threshold_size > CLIENT_THRESHOLD_SIZE &&
 	    (total_size <=
 	    (client->threshold_size - CLIENT_THRESHOLD_SIZE_DEC))) {
@@ -214,11 +215,6 @@
 	return (buffer->flags & ION_FLAG_CACHED) &&
 		!(buffer->flags & ION_FLAG_CACHED_NEEDS_SYNC);
 }
-=======
-static struct ion_device *internal_dev;
-static int heap_id;
-static atomic_long_t total_heap_bytes;
->>>>>>> 32bc956b
 
 bool ion_buffer_cached(struct ion_buffer *buffer)
 {
@@ -395,13 +391,10 @@
 	mutex_lock(&dev->buffer_lock);
 	ion_buffer_add(dev, buffer);
 	mutex_unlock(&dev->buffer_lock);
-<<<<<<< HEAD
+	atomic_long_add(len, &total_heap_bytes);
 	trace_ion_heap_grow(heap->name, len,
 			    atomic_long_read(&heap->total_allocated));
 	atomic_long_add(len, &heap->total_allocated);
-=======
-	atomic_long_add(len, &total_heap_bytes);
->>>>>>> 32bc956b
 	return buffer;
 
 err1:
@@ -2308,12 +2301,6 @@
 }
 EXPORT_SYMBOL(ion_device_add_heap);
 
-<<<<<<< HEAD
-struct ion_device *ion_device_create(long (*custom_ioctl)
-				     (struct ion_client *client,
-				      unsigned int cmd,
-				      unsigned long arg))
-=======
 static ssize_t
 total_heaps_kb_show(struct kobject *kobj, struct kobj_attribute *attr,
 		    char *buf)
@@ -2364,8 +2351,10 @@
 	return 0;
 }
 
-static int ion_device_create(void)
->>>>>>> 32bc956b
+struct ion_device *ion_device_create(long (*custom_ioctl)
+				     (struct ion_client *client,
+				      unsigned int cmd,
+				      unsigned long arg))
 {
 	struct ion_device *idev;
 	int ret;
@@ -2381,10 +2370,6 @@
 	ret = misc_register(&idev->dev);
 	if (ret) {
 		pr_err("ion: failed to register misc device.\n");
-<<<<<<< HEAD
-		kfree(idev);
-		return ERR_PTR(ret);
-=======
 		goto err_reg;
 	}
 
@@ -2392,7 +2377,6 @@
 	if (ret) {
 		pr_err("ion: failed to add sysfs attributes.\n");
 		goto err_sysfs;
->>>>>>> 32bc956b
 	}
 
 	idev->debug_root = debugfs_create_dir("ion", NULL);
@@ -2417,9 +2401,14 @@
 	mutex_init(&idev->buffer_lock);
 	init_rwsem(&idev->lock);
 	plist_head_init(&idev->heaps);
-<<<<<<< HEAD
 	idev->clients = RB_ROOT;
 	return idev;
+
+err_sysfs:
+	misc_deregister(&idev->dev);
+err_reg:
+	kfree(idev);
+	return ERR_PTR(ret);
 }
 EXPORT_SYMBOL(ion_device_create);
 
@@ -2579,16 +2568,6 @@
 		return buffer;
 	else
 		return ERR_PTR(-EINVAL);
-=======
-	internal_dev = idev;
-	return 0;
-
-err_sysfs:
-	misc_deregister(&idev->dev);
-err_reg:
-	kfree(idev);
-	return ret;
->>>>>>> 32bc956b
 }
 
 /* ===================================== */