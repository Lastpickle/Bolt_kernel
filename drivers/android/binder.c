/* binder.c
 *
 * Android IPC Subsystem
 *
 * Copyright (C) 2007-2008 Google, Inc.
 *
 * This software is licensed under the terms of the GNU General Public
 * License version 2, as published by the Free Software Foundation, and
 * may be copied, distributed, and modified under those terms.
 *
 * This program is distributed in the hope that it will be useful,
 * but WITHOUT ANY WARRANTY; without even the implied warranty of
 * MERCHANTABILITY or FITNESS FOR A PARTICULAR PURPOSE.  See the
 * GNU General Public License for more details.
 *
 */

/*
 * Locking overview
 *
 * There are 3 main spinlocks which must be acquired in the
 * order shown:
 *
 * 1) proc->outer_lock : protects binder_ref
 *    binder_proc_lock() and binder_proc_unlock() are
 *    used to acq/rel.
 * 2) node->lock : protects most fields of binder_node.
 *    binder_node_lock() and binder_node_unlock() are
 *    used to acq/rel
 * 3) proc->inner_lock : protects the thread and node lists
 *    (proc->threads, proc->waiting_threads, proc->nodes)
 *    and all todo lists associated with the binder_proc
 *    (proc->todo, thread->todo, proc->delivered_death and
 *    node->async_todo), as well as thread->transaction_stack
 *    binder_inner_proc_lock() and binder_inner_proc_unlock()
 *    are used to acq/rel
 *
 * Any lock under procA must never be nested under any lock at the same
 * level or below on procB.
 *
 * Functions that require a lock held on entry indicate which lock
 * in the suffix of the function name:
 *
 * foo_olocked() : requires node->outer_lock
 * foo_nlocked() : requires node->lock
 * foo_ilocked() : requires proc->inner_lock
 * foo_oilocked(): requires proc->outer_lock and proc->inner_lock
 * foo_nilocked(): requires node->lock and proc->inner_lock
 * ...
 */

#define pr_fmt(fmt) KBUILD_MODNAME ": " fmt

#include <asm/cacheflush.h>
#include <linux/fdtable.h>
#include <linux/file.h>
#include <linux/freezer.h>
#include <linux/fs.h>
#include <linux/list.h>
#include <linux/miscdevice.h>
#include <linux/module.h>
#include <linux/mutex.h>
#include <linux/nsproxy.h>
#include <linux/poll.h>
#include <linux/debugfs.h>
#include <linux/rbtree.h>
#include <linux/sched/signal.h>
#include <linux/sched/mm.h>
#include <linux/seq_file.h>
#include <linux/uaccess.h>
#include <linux/pid_namespace.h>
#include <linux/security.h>
#include <linux/spinlock.h>

#include <uapi/linux/android/binder.h>
#include <uapi/linux/sched/types.h>
#include "binder_alloc.h"
#include "binder_internal.h"
#include "binder_trace.h"
#ifdef CONFIG_MTK_TASK_TURBO
#include <mt-plat/turbo_common.h>
#endif

#ifdef CONFIG_MTK_ENG_BUILD
#define BINDER_WATCHDOG		"v0.1"
#endif
#define BINDER_USER_TRACKING	1

#ifdef BINDER_USER_TRACKING
#include <linux/rtc.h>
#include <linux/time.h>
#endif

#ifdef BINDER_WATCHDOG
#include <linux/mm.h>
#include <linux/slab.h>
#include <linux/types.h>
#include <linux/delay.h>
#include <linux/kthread.h>

static DEFINE_MUTEX(mtk_binder_main_lock);
static pid_t system_server_pid;

/*****************************************************************************/
/* Payload layout of addService():                                           */
/*                                                                           */
/* Parcel header | IServiceManager.descriptor | Parcel header | Service name */
/* (Please refer ServiceManagerNative.java:addService())                     */
/* IServiceManager.descriptor is 'android.os.IServiceManager' interleaved    */
/* with character '\0'.                                                      */
/* that is, 'a', '\0', 'n', '\0', 'd', '\0', 'r', '\0', 'o', ...             */
/*                                                                           */
/* so the offset of Service name                                             */
/* = Parcel header x2 + strlen(android.os.IServiceManager) x2                */
/* = 8x2 + 26x2 = 68                                                         */
/*****************************************************************************/
#define MAX_SERVICE_NAME_LEN    32
#define MAGIC_SERVICE_NAME_OFFSET       68
#define MAX_ENG_TRANS_LOG_BUFF_LEN      10240

enum wait_on_reason {
	WAIT_ON_NONE = 0U,
	WAIT_ON_READ = 1U,
	WAIT_ON_EXEC = 2U,
	WAIT_ON_REPLY_READ = 3U,
};

/* work should be done within how many secs */
#define WAIT_BUDGET_READ                2
#define WAIT_BUDGET_EXEC                4
#define WAIT_BUDGET_MIN   min(WAIT_BUDGET_READ, WAIT_BUDGET_EXEC)

static struct rb_root bwdog_transacts;

static const char *const binder_wait_on_str[] = {
	"none",
	"read",
	"exec",
	"rply"
};
#endif

static HLIST_HEAD(binder_deferred_list);
static DEFINE_MUTEX(binder_deferred_lock);

static HLIST_HEAD(binder_devices);
static HLIST_HEAD(binder_procs);
static DEFINE_MUTEX(binder_procs_lock);

static HLIST_HEAD(binder_dead_nodes);
static DEFINE_SPINLOCK(binder_dead_nodes_lock);

static struct dentry *binder_debugfs_dir_entry_root;
static struct dentry *binder_debugfs_dir_entry_proc;
static atomic_t binder_last_id;

static int proc_show(struct seq_file *m, void *unused);
DEFINE_SHOW_ATTRIBUTE(proc);

/* This is only defined in include/asm-arm/sizes.h */
#ifndef SZ_1K
#define SZ_1K                               0x400
#endif

#ifndef SZ_4M
#define SZ_4M                               0x400000
#endif

#define FORBIDDEN_MMAP_FLAGS                (VM_WRITE)

enum {
	BINDER_DEBUG_USER_ERROR             = 1U << 0,
	BINDER_DEBUG_FAILED_TRANSACTION     = 1U << 1,
	BINDER_DEBUG_DEAD_TRANSACTION       = 1U << 2,
	BINDER_DEBUG_OPEN_CLOSE             = 1U << 3,
	BINDER_DEBUG_DEAD_BINDER            = 1U << 4,
	BINDER_DEBUG_DEATH_NOTIFICATION     = 1U << 5,
	BINDER_DEBUG_READ_WRITE             = 1U << 6,
	BINDER_DEBUG_USER_REFS              = 1U << 7,
	BINDER_DEBUG_THREADS                = 1U << 8,
	BINDER_DEBUG_TRANSACTION            = 1U << 9,
	BINDER_DEBUG_TRANSACTION_COMPLETE   = 1U << 10,
	BINDER_DEBUG_FREE_BUFFER            = 1U << 11,
	BINDER_DEBUG_INTERNAL_REFS          = 1U << 12,
	BINDER_DEBUG_PRIORITY_CAP           = 1U << 13,
	BINDER_DEBUG_SPINLOCKS              = 1U << 14,
};
static uint32_t binder_debug_mask = BINDER_DEBUG_USER_ERROR |
	BINDER_DEBUG_FAILED_TRANSACTION | BINDER_DEBUG_DEAD_TRANSACTION;
module_param_named(debug_mask, binder_debug_mask, uint, 0644);

char *binder_devices_param = CONFIG_ANDROID_BINDER_DEVICES;
module_param_named(devices, binder_devices_param, charp, 0444);

static DECLARE_WAIT_QUEUE_HEAD(binder_user_error_wait);
static int binder_stop_on_user_error;

static int binder_set_stop_on_user_error(const char *val,
					 const struct kernel_param *kp)
{
	int ret;

	ret = param_set_int(val, kp);
	if (binder_stop_on_user_error < 2)
		wake_up(&binder_user_error_wait);
	return ret;
}
module_param_call(stop_on_user_error, binder_set_stop_on_user_error,
	param_get_int, &binder_stop_on_user_error, 0644);

#define binder_debug(mask, x...) \
	do { \
		if (binder_debug_mask & mask) \
			pr_info(x); \
	} while (0)

#define binder_user_error(x...) \
	do { \
		if (binder_debug_mask & BINDER_DEBUG_USER_ERROR) \
			pr_info(x); \
		if (binder_stop_on_user_error) \
			binder_stop_on_user_error = 2; \
	} while (0)

#define to_flat_binder_object(hdr) \
	container_of(hdr, struct flat_binder_object, hdr)

#define to_binder_fd_object(hdr) container_of(hdr, struct binder_fd_object, hdr)

#define to_binder_buffer_object(hdr) \
	container_of(hdr, struct binder_buffer_object, hdr)

#define to_binder_fd_array_object(hdr) \
	container_of(hdr, struct binder_fd_array_object, hdr)

enum binder_stat_types {
	BINDER_STAT_PROC,
	BINDER_STAT_THREAD,
	BINDER_STAT_NODE,
	BINDER_STAT_REF,
	BINDER_STAT_DEATH,
	BINDER_STAT_TRANSACTION,
	BINDER_STAT_TRANSACTION_COMPLETE,
	BINDER_STAT_COUNT
};

struct binder_stats {
	atomic_t br[_IOC_NR(BR_FAILED_REPLY) + 1];
	atomic_t bc[_IOC_NR(BC_REPLY_SG) + 1];
	atomic_t obj_created[BINDER_STAT_COUNT];
	atomic_t obj_deleted[BINDER_STAT_COUNT];
};

static struct binder_stats binder_stats;

static inline void binder_stats_deleted(enum binder_stat_types type)
{
	atomic_inc(&binder_stats.obj_deleted[type]);
}

static inline void binder_stats_created(enum binder_stat_types type)
{
	atomic_inc(&binder_stats.obj_created[type]);
}

<<<<<<< HEAD
struct binder_transaction_log_entry {
	int debug_id;
	int debug_id_done;
	int call_type;
	int from_proc;
	int from_thread;
	int target_handle;
	int to_proc;
	int to_thread;
	int to_node;
	int data_size;
	int offsets_size;
	int return_error_line;
	uint32_t return_error;
	uint32_t return_error_param;
	const char *context_name;
#ifdef BINDER_WATCHDOG
	unsigned int code;
	char service[MAX_SERVICE_NAME_LEN];
	int fd;
	struct timespec readstamp;
	struct timespec endstamp;
	unsigned int cur;
#endif
#ifdef BINDER_USER_TRACKING
	struct timespec timestamp;
	struct timeval tv;
#endif
};
#ifdef BINDER_WATCHDOG
struct binder_timeout_log_entry {
	enum wait_on_reason r;
	pid_t from_proc;
	pid_t from_thrd;
	pid_t to_proc;
	pid_t to_thrd;
	unsigned int over_sec;
	struct timespec ts;
	struct timeval tv;
	unsigned int code;
	char service[MAX_SERVICE_NAME_LEN];
	int debug_id;
};
#endif

struct binder_transaction_log {
	atomic_t cur;
	bool full;
#ifdef BINDER_WATCHDOG
	unsigned int size;
	struct binder_transaction_log_entry *entry;
#else
	struct binder_transaction_log_entry entry[32];
#endif
};
static struct binder_transaction_log binder_transaction_log;
static struct binder_transaction_log binder_transaction_log_failed;
=======
struct binder_transaction_log binder_transaction_log;
struct binder_transaction_log binder_transaction_log_failed;
>>>>>>> 32bc956b

static struct binder_transaction_log_entry *binder_transaction_log_add(
	struct binder_transaction_log *log)
{
	struct binder_transaction_log_entry *e;
	unsigned int cur = atomic_inc_return(&log->cur);

#ifdef BINDER_WATCHDOG
	if (cur >= log->size)
		log->full = 1;
	e = &log->entry[cur % (log->size)];
#else
	if (cur >= ARRAY_SIZE(log->entry))
		log->full = true;
	e = &log->entry[cur % ARRAY_SIZE(log->entry)];
#endif
	WRITE_ONCE(e->debug_id_done, 0);
	/*
	 * write-barrier to synchronize access to e->debug_id_done.
	 * We make sure the initialized 0 value is seen before
	 * memset() other fields are zeroed by memset.
	 */
	smp_wmb();
	memset(e, 0, sizeof(*e));
#ifdef BINDER_WATCHDOG
	e->cur = cur;
#endif
	return e;
}

<<<<<<< HEAD
#ifdef BINDER_WATCHDOG
static struct binder_transaction_log_entry entry_failed[32];

#define BINDER_LOG_RESUME       0x2
#define BINDER_BUF_WARN         0x4

#ifdef CONFIG_MTK_EXTMEM
#include <linux/exm_driver.h>
#else
struct binder_transaction_log_entry entry_t[MAX_ENG_TRANS_LOG_BUFF_LEN];
#endif
#endif

struct binder_context {
	struct binder_node *binder_context_mgr_node;
	struct mutex context_mgr_node_lock;

	kuid_t binder_context_mgr_uid;
	const char *name;
};

struct binder_device {
	struct hlist_node hlist;
	struct miscdevice miscdev;
	struct binder_context context;
};

#ifdef BINDER_WATCHDOG
#ifdef CONFIG_MTK_EXTMEM
#include <linux/exm_driver.h>
#else
struct binder_transaction_log_entry entry_t[MAX_ENG_TRANS_LOG_BUFF_LEN];
#endif
#endif

=======
>>>>>>> 32bc956b
/**
 * struct binder_work - work enqueued on a worklist
 * @entry:             node enqueued on list
 * @type:              type of work to be performed
 *
 * There are separate work lists for proc, thread, and node (async).
 */
struct binder_work {
	struct list_head entry;

	enum {
		BINDER_WORK_TRANSACTION = 1,
		BINDER_WORK_TRANSACTION_COMPLETE,
		BINDER_WORK_RETURN_ERROR,
		BINDER_WORK_NODE,
		BINDER_WORK_DEAD_BINDER,
		BINDER_WORK_DEAD_BINDER_AND_CLEAR,
		BINDER_WORK_CLEAR_DEATH_NOTIFICATION,
	} type;
};

struct binder_error {
	struct binder_work work;
	uint32_t cmd;
};

/**
 * struct binder_node - binder node bookkeeping
 * @debug_id:             unique ID for debugging
 *                        (invariant after initialized)
 * @lock:                 lock for node fields
 * @work:                 worklist element for node work
 *                        (protected by @proc->inner_lock)
 * @rb_node:              element for proc->nodes tree
 *                        (protected by @proc->inner_lock)
 * @dead_node:            element for binder_dead_nodes list
 *                        (protected by binder_dead_nodes_lock)
 * @proc:                 binder_proc that owns this node
 *                        (invariant after initialized)
 * @refs:                 list of references on this node
 *                        (protected by @lock)
 * @internal_strong_refs: used to take strong references when
 *                        initiating a transaction
 *                        (protected by @proc->inner_lock if @proc
 *                        and by @lock)
 * @local_weak_refs:      weak user refs from local process
 *                        (protected by @proc->inner_lock if @proc
 *                        and by @lock)
 * @local_strong_refs:    strong user refs from local process
 *                        (protected by @proc->inner_lock if @proc
 *                        and by @lock)
 * @tmp_refs:             temporary kernel refs
 *                        (protected by @proc->inner_lock while @proc
 *                        is valid, and by binder_dead_nodes_lock
 *                        if @proc is NULL. During inc/dec and node release
 *                        it is also protected by @lock to provide safety
 *                        as the node dies and @proc becomes NULL)
 * @ptr:                  userspace pointer for node
 *                        (invariant, no lock needed)
 * @cookie:               userspace cookie for node
 *                        (invariant, no lock needed)
 * @has_strong_ref:       userspace notified of strong ref
 *                        (protected by @proc->inner_lock if @proc
 *                        and by @lock)
 * @pending_strong_ref:   userspace has acked notification of strong ref
 *                        (protected by @proc->inner_lock if @proc
 *                        and by @lock)
 * @has_weak_ref:         userspace notified of weak ref
 *                        (protected by @proc->inner_lock if @proc
 *                        and by @lock)
 * @pending_weak_ref:     userspace has acked notification of weak ref
 *                        (protected by @proc->inner_lock if @proc
 *                        and by @lock)
 * @has_async_transaction: async transaction to node in progress
 *                        (protected by @lock)
 * @sched_policy:         minimum scheduling policy for node
 *                        (invariant after initialized)
 * @accept_fds:           file descriptor operations supported for node
 *                        (invariant after initialized)
 * @min_priority:         minimum scheduling priority
 *                        (invariant after initialized)
 * @inherit_rt:           inherit RT scheduling policy from caller
 * @txn_security_ctx:     require sender's security context
 *                        (invariant after initialized)
 * @async_todo:           list of async work items
 *                        (protected by @proc->inner_lock)
 *
 * Bookkeeping structure for binder nodes.
 */
struct binder_node {
	int debug_id;
	spinlock_t lock;
	struct binder_work work;
	union {
		struct rb_node rb_node;
		struct hlist_node dead_node;
	};
	struct binder_proc *proc;
	struct hlist_head refs;
	int internal_strong_refs;
	int local_weak_refs;
	int local_strong_refs;
	int tmp_refs;
	binder_uintptr_t ptr;
	binder_uintptr_t cookie;
	struct {
		/*
		 * bitfield elements protected by
		 * proc inner_lock
		 */
		u8 has_strong_ref:1;
		u8 pending_strong_ref:1;
		u8 has_weak_ref:1;
		u8 pending_weak_ref:1;
	};
	struct {
		/*
		 * invariant after initialization
		 */
		u8 sched_policy:2;
		u8 inherit_rt:1;
		u8 accept_fds:1;
		u8 txn_security_ctx:1;
		u8 min_priority;
	};
	bool has_async_transaction;
	struct list_head async_todo;
#ifdef BINDER_WATCHDOG
	char name[MAX_SERVICE_NAME_LEN];
#endif
};

struct binder_ref_death {
	/**
	 * @work: worklist element for death notifications
	 *        (protected by inner_lock of the proc that
	 *        this ref belongs to)
	 */
	struct binder_work work;
	binder_uintptr_t cookie;
};

/**
 * struct binder_ref_data - binder_ref counts and id
 * @debug_id:        unique ID for the ref
 * @desc:            unique userspace handle for ref
 * @strong:          strong ref count (debugging only if not locked)
 * @weak:            weak ref count (debugging only if not locked)
 *
 * Structure to hold ref count and ref id information. Since
 * the actual ref can only be accessed with a lock, this structure
 * is used to return information about the ref to callers of
 * ref inc/dec functions.
 */
struct binder_ref_data {
	int debug_id;
	uint32_t desc;
	int strong;
	int weak;
};

/**
 * struct binder_ref - struct to track references on nodes
 * @data:        binder_ref_data containing id, handle, and current refcounts
 * @rb_node_desc: node for lookup by @data.desc in proc's rb_tree
 * @rb_node_node: node for lookup by @node in proc's rb_tree
 * @node_entry:  list entry for node->refs list in target node
 *               (protected by @node->lock)
 * @proc:        binder_proc containing ref
 * @node:        binder_node of target node. When cleaning up a
 *               ref for deletion in binder_cleanup_ref, a non-NULL
 *               @node indicates the node must be freed
 * @death:       pointer to death notification (ref_death) if requested
 *               (protected by @node->lock)
 *
 * Structure to track references from procA to target node (on procB). This
 * structure is unsafe to access without holding @proc->outer_lock.
 */
struct binder_ref {
	/* Lookups needed: */
	/*   node + proc => ref (transaction) */
	/*   desc + proc => ref (transaction, inc/dec ref) */
	/*   node => refs + procs (proc exit) */
	struct binder_ref_data data;
	struct rb_node rb_node_desc;
	struct rb_node rb_node_node;
	struct hlist_node node_entry;
	struct binder_proc *proc;
	struct binder_node *node;
	struct binder_ref_death *death;
};

enum binder_deferred_state {
	BINDER_DEFERRED_PUT_FILES    = 0x01,
	BINDER_DEFERRED_FLUSH        = 0x02,
	BINDER_DEFERRED_RELEASE      = 0x04,
};

/**
 * struct binder_priority - scheduler policy and priority
 * @sched_policy            scheduler policy
 * @prio                    [100..139] for SCHED_NORMAL, [0..99] for FIFO/RT
 *
 * The binder driver supports inheriting the following scheduler policies:
 * SCHED_NORMAL
 * SCHED_BATCH
 * SCHED_FIFO
 * SCHED_RR
 */
struct binder_priority {
	unsigned int sched_policy;
	int prio;
};

/**
 * struct binder_proc - binder process bookkeeping
 * @proc_node:            element for binder_procs list
 * @threads:              rbtree of binder_threads in this proc
 *                        (protected by @inner_lock)
 * @nodes:                rbtree of binder nodes associated with
 *                        this proc ordered by node->ptr
 *                        (protected by @inner_lock)
 * @refs_by_desc:         rbtree of refs ordered by ref->desc
 *                        (protected by @outer_lock)
 * @refs_by_node:         rbtree of refs ordered by ref->node
 *                        (protected by @outer_lock)
 * @waiting_threads:      threads currently waiting for proc work
 *                        (protected by @inner_lock)
 * @pid                   PID of group_leader of process
 *                        (invariant after initialized)
 * @tsk                   task_struct for group_leader of process
 *                        (invariant after initialized)
 * @files                 files_struct for process
 *                        (protected by @files_lock)
 * @files_lock            mutex to protect @files
 * @deferred_work_node:   element for binder_deferred_list
 *                        (protected by binder_deferred_lock)
 * @deferred_work:        bitmap of deferred work to perform
 *                        (protected by binder_deferred_lock)
 * @is_dead:              process is dead and awaiting free
 *                        when outstanding transactions are cleaned up
 *                        (protected by @inner_lock)
 * @todo:                 list of work for this process
 *                        (protected by @inner_lock)
 * @stats:                per-process binder statistics
 *                        (atomics, no lock needed)
 * @delivered_death:      list of delivered death notification
 *                        (protected by @inner_lock)
 * @max_threads:          cap on number of binder threads
 *                        (protected by @inner_lock)
 * @requested_threads:    number of binder threads requested but not
 *                        yet started. In current implementation, can
 *                        only be 0 or 1.
 *                        (protected by @inner_lock)
 * @requested_threads_started: number binder threads started
 *                        (protected by @inner_lock)
 * @tmp_ref:              temporary reference to indicate proc is in use
 *                        (protected by @inner_lock)
 * @default_priority:     default scheduler priority
 *                        (invariant after initialized)
 * @debugfs_entry:        debugfs node
 * @alloc:                binder allocator bookkeeping
 * @context:              binder_context for this proc
 *                        (invariant after initialized)
 * @inner_lock:           can nest under outer_lock and/or node lock
 * @outer_lock:           no nesting under innor or node lock
 *                        Lock order: 1) outer, 2) node, 3) inner
 * @binderfs_entry:       process-specific binderfs log file
 *
 * Bookkeeping structure for binder processes
 */
struct binder_proc {
	struct hlist_node proc_node;
	struct rb_root threads;
	struct rb_root nodes;
	struct rb_root refs_by_desc;
	struct rb_root refs_by_node;
	struct list_head waiting_threads;
	int pid;
	struct task_struct *tsk;
	struct files_struct *files;
	struct mutex files_lock;
	struct hlist_node deferred_work_node;
	int deferred_work;
	bool is_dead;

	struct list_head todo;
	struct binder_stats stats;
	struct list_head delivered_death;
	int max_threads;
	int requested_threads;
	int requested_threads_started;
	int tmp_ref;
	struct binder_priority default_priority;
	struct dentry *debugfs_entry;
	struct binder_alloc alloc;
	struct binder_context *context;
	spinlock_t inner_lock;
	spinlock_t outer_lock;
	struct dentry *binderfs_entry;
};

enum {
	BINDER_LOOPER_STATE_REGISTERED  = 0x01,
	BINDER_LOOPER_STATE_ENTERED     = 0x02,
	BINDER_LOOPER_STATE_EXITED      = 0x04,
	BINDER_LOOPER_STATE_INVALID     = 0x08,
	BINDER_LOOPER_STATE_WAITING     = 0x10,
	BINDER_LOOPER_STATE_POLL        = 0x20,
};

/**
 * struct binder_thread - binder thread bookkeeping
 * @proc:                 binder process for this thread
 *                        (invariant after initialization)
 * @rb_node:              element for proc->threads rbtree
 *                        (protected by @proc->inner_lock)
 * @waiting_thread_node:  element for @proc->waiting_threads list
 *                        (protected by @proc->inner_lock)
 * @pid:                  PID for this thread
 *                        (invariant after initialization)
 * @looper:               bitmap of looping state
 *                        (only accessed by this thread)
 * @looper_needs_return:  looping thread needs to exit driver
 *                        (no lock needed)
 * @transaction_stack:    stack of in-progress transactions for this thread
 *                        (protected by @proc->inner_lock)
 * @todo:                 list of work to do for this thread
 *                        (protected by @proc->inner_lock)
 * @process_todo:         whether work in @todo should be processed
 *                        (protected by @proc->inner_lock)
 * @return_error:         transaction errors reported by this thread
 *                        (only accessed by this thread)
 * @reply_error:          transaction errors reported by target thread
 *                        (protected by @proc->inner_lock)
 * @wait:                 wait queue for thread work
 * @stats:                per-thread statistics
 *                        (atomics, no lock needed)
 * @tmp_ref:              temporary reference to indicate thread is in use
 *                        (atomic since @proc->inner_lock cannot
 *                        always be acquired)
 * @is_dead:              thread is dead and awaiting free
 *                        when outstanding transactions are cleaned up
 *                        (protected by @proc->inner_lock)
 * @task:                 struct task_struct for this thread
 *
 * Bookkeeping structure for binder threads.
 */
struct binder_thread {
	struct binder_proc *proc;
	struct rb_node rb_node;
	struct list_head waiting_thread_node;
	int pid;
	int looper;              /* only modified by this thread */
	bool looper_need_return; /* can be written by other thread */
	struct binder_transaction *transaction_stack;
	struct list_head todo;
	bool process_todo;
	struct binder_error return_error;
	struct binder_error reply_error;
	wait_queue_head_t wait;
	struct binder_stats stats;
	atomic_t tmp_ref;
	bool is_dead;
	struct task_struct *task;
};

struct binder_transaction {
	int debug_id;
	struct binder_work work;
	struct binder_thread *from;
	struct binder_transaction *from_parent;
	struct binder_proc *to_proc;
	struct binder_thread *to_thread;
	struct binder_transaction *to_parent;
	unsigned need_reply:1;
	/* unsigned is_dead:1; */	/* not used at the moment */

	struct binder_buffer *buffer;
	unsigned int	code;
	unsigned int	flags;
	struct binder_priority	priority;
	struct binder_priority	saved_priority;
	bool    set_priority_called;
	kuid_t	sender_euid;
	binder_uintptr_t security_ctx;
	/**
	 * @lock:  protects @from, @to_proc, and @to_thread
	 *
	 * @from, @to_proc, and @to_thread can be set to NULL
	 * during thread teardown
	 */
	spinlock_t lock;
#ifdef BINDER_WATCHDOG
	enum wait_on_reason wait_on;
	enum wait_on_reason bark_on;
	struct rb_node rb_node;         /* by bark_time */
	struct timespec bark_time;
	struct timespec exe_timestamp;
	char service[MAX_SERVICE_NAME_LEN];
	pid_t fproc;
	pid_t fthrd;
	pid_t tproc;
	pid_t tthrd;
	unsigned int log_idx;
#endif
#ifdef BINDER_USER_TRACKING
	struct timespec timestamp;
	struct timeval tv;
#endif
#ifdef CONFIG_MTK_TASK_TURBO
	struct task_struct *inherit_task;
#endif

};

#ifdef BINDER_USER_TRACKING
#ifndef BINDER_WATCHDOG
/*
 * binder_print_delay - Output info of a delay transaction
 * @t:          pointer to the over-time transaction
 */
static void binder_print_delay(struct binder_transaction *t)
{
	struct rtc_time tm;
	struct timespec *startime;
	struct timespec cur, sub_t;

	ktime_get_ts(&cur);
	startime = &t->timestamp;
	sub_t = timespec_sub(cur, *startime);

	/* if transaction time is over than 2 sec,
	 * show timeout warning log.
	 */
	if (sub_t.tv_sec < 2)
		return;

	rtc_time_to_tm(t->tv.tv_sec, &tm);

	spin_lock(&t->lock);
	pr_info_ratelimited("%d: from %d:%d to %d:%d",
			t->debug_id,
			t->from ? t->from->proc->pid : 0,
			t->from ? t->from->pid : 0,
			t->to_proc ? t->to_proc->pid : 0,
			t->to_thread ? t->to_thread->pid : 0);
	spin_unlock(&t->lock);

	pr_info_ratelimited(" total %u.%03ld s code %u start %lu.%03ld android %d-%02d-%02d %02d:%02d:%02d.%03lu\n",
			(unsigned int)sub_t.tv_sec,
			(sub_t.tv_nsec / NSEC_PER_MSEC),
			t->code,
			(unsigned long)startime->tv_sec,
			(startime->tv_nsec / NSEC_PER_MSEC),
			(tm.tm_year + 1900), (tm.tm_mon + 1), tm.tm_mday,
			tm.tm_hour, tm.tm_min, tm.tm_sec,
			(unsigned long)(t->tv.tv_usec / USEC_PER_MSEC));
}
#else
static void binder_print_delay(struct binder_transaction *t)
{
}
#endif
#endif

#ifdef BINDER_WATCHDOG
struct binder_timeout_log {
	atomic_t cur;
	int full;
#ifdef BINDER_PERF_EVAL
	struct binder_timeout_log_entry entry[256];
#else
	struct binder_timeout_log_entry entry[64];
#endif
};

static struct binder_timeout_log binder_timeout_log_t;

static inline void mtk_binder_lock(const char *tag)
{
	trace_binder_lock(tag);
	mutex_lock(&mtk_binder_main_lock);
	trace_binder_locked(tag);
}

static inline void mtk_binder_unlock(const char *tag)
{
	trace_binder_unlock(tag);
	mutex_unlock(&mtk_binder_main_lock);
}

/*
 * binder_timeout_log_add - Insert a timeout log
 */
static struct binder_timeout_log_entry *binder_timeout_log_add(void)
{
	struct binder_timeout_log *log = &binder_timeout_log_t;
	struct binder_timeout_log_entry *e;
	unsigned int cur = atomic_inc_return(&log->cur);

	if (cur >= ARRAY_SIZE(log->entry))
		log->full = 1;
	e = &log->entry[cur % ARRAY_SIZE(log->entry)];
	memset(e, 0, sizeof(*e));
	return e;
}

/*
 * binder_print_bwdog - Output info of a timeout transaction
 * @t:          pointer to the timeout transaction
 * @cur_in:     current timespec while going to print
 * @e:          timeout log entry to record
 * @r:          output reason, either while barking or after barked
 */
static void binder_print_bwdog(struct binder_transaction *t,
		struct timespec *cur_in,
		struct binder_timeout_log_entry *e, enum wait_on_reason r)
{
	struct rtc_time tm;
	struct timespec *startime;
	struct timespec cur, sub_t;

	if (cur_in && e) {
		memcpy(&cur, cur_in, sizeof(struct timespec));
	} else {
		ktime_get_ts(&cur);
		/*monotonic_to_bootbased(&cur); */
	}
	startime = (r == WAIT_ON_EXEC) ? &t->exe_timestamp : &t->timestamp;
	sub_t = timespec_sub(cur, *startime);

	rtc_time_to_tm(t->tv.tv_sec, &tm);
	pr_info("%d %s %d:%d to %d:%d %s %u.%03ld s (%s) dex %u start %lu.%03ld android %d-%02d-%02d %02d:%02d:%02d.%03lu\n",
			t->debug_id, binder_wait_on_str[r],
			t->fproc, t->fthrd, t->tproc, t->tthrd,
			(cur_in && e) ? "over" : "total",
			(unsigned int)sub_t.tv_sec,
			(sub_t.tv_nsec / NSEC_PER_MSEC),
			t->service, t->code,
			(unsigned long)startime->tv_sec,
			(startime->tv_nsec / NSEC_PER_MSEC),
			(tm.tm_year + 1900), (tm.tm_mon + 1), tm.tm_mday,
			tm.tm_hour, tm.tm_min, tm.tm_sec,
			(unsigned long)(t->tv.tv_usec / USEC_PER_MSEC));
	if (e) {
		e->over_sec = sub_t.tv_sec;
		memcpy(&e->ts, startime, sizeof(struct timespec));
	}
}

/*
 * binder_bwdog_safe - Check a transaction is monitor-free or not
 * @t:  pointer to the transaction to check
 *
 * Returns 1 means safe.
 */
static inline int binder_bwdog_safe(struct binder_transaction *t)
{
	return (t->wait_on == WAIT_ON_NONE) ? 1 : 0;
}

/*
 * binder_query_bwdog - Check a transaction is queued or not
 * @t:  pointer to the transaction to check
 *
 * Returns a pointer points to t, or NULL if it's not queued.
 */
static struct rb_node **binder_query_bwdog(struct binder_transaction *t)
{
	struct rb_node **p = &bwdog_transacts.rb_node;
	struct rb_node *parent = NULL;
	struct binder_transaction *transact = NULL;
	int comp;

	while (*p) {
		parent = *p;
		transact = rb_entry(parent, struct binder_transaction, rb_node);

		comp = timespec_compare(&t->bark_time, &transact->bark_time);
		if (comp < 0)
			p = &(*p)->rb_left;
		else if (comp > 0)
			p = &(*p)->rb_right;
		else
			break;
	}
	return p;
}

/*
 * binder_queue_bwdog - Queue a transaction to keep tracking
 * @t:          pointer to the transaction being tracked
 * @budget:     seconds, which this transaction can afford
 */
void binder_queue_bwdog(struct binder_transaction *t, time_t budget)
{
	struct rb_node **p = &bwdog_transacts.rb_node;
	struct rb_node *parent = NULL;
	struct binder_transaction *transact = NULL;
	int ret;

	mtk_binder_lock(__func__);
	ktime_get_ts(&t->bark_time);
	/* monotonic_to_bootbased(&t->bark_time); */
	t->bark_time.tv_sec += budget;

	while (*p) {
		parent = *p;
		transact = rb_entry(parent, struct binder_transaction, rb_node);
		ret = timespec_compare(&t->bark_time, &transact->bark_time);
		if (ret < 0)
			p = &(*p)->rb_left;
		else if (ret > 0)
			p = &(*p)->rb_right;
		else {
			pr_debug("%d found same key\n", t->debug_id);
			t->bark_time.tv_nsec += 1;
			p = &(*p)->rb_right;
		}
	}
	rb_link_node(&t->rb_node, parent, p);
	rb_insert_color(&t->rb_node, &bwdog_transacts);
	mtk_binder_unlock(__func__);
}

/*
 * binder_cancel_bwdog - Cancel a transaction from tracking list
 * @t:          pointer to the transaction being cancelled
 */
void binder_cancel_bwdog_locked(struct binder_transaction *t)
{
	struct rb_node **p = NULL;

	if (binder_bwdog_safe(t)) {
		if (t->bark_on) {
			binder_print_bwdog(t, NULL, NULL, t->bark_on);
			t->bark_on = WAIT_ON_NONE;
		}
		return;
	}

	p = binder_query_bwdog(t);
	if (*p == NULL) {
		pr_debug("%d waits %s, but not queued...\n",
				t->debug_id, binder_wait_on_str[t->wait_on]);
		return;
	}
	rb_erase(&t->rb_node, &bwdog_transacts);
	t->wait_on = WAIT_ON_NONE;
}

void binder_cancel_bwdog(struct binder_transaction *t)
{
	mtk_binder_lock(__func__);
	binder_cancel_bwdog_locked(t);
	mtk_binder_unlock(__func__);
}

/*
 * binder_bwdog_bark -
 *     Barking function while timeout. Record target process or thread, which
 * cannot handle transaction in time, including todo list. Also add a log
 * entry for AMS reference.
 *
 * @t:          pointer to the transaction, which triggers watchdog
 * @cur:        current kernel timespec
 */
static void binder_bwdog_bark(struct binder_transaction *t,
		struct timespec *cur)
{
	struct binder_timeout_log_entry *e;

	if (binder_bwdog_safe(t)) {
		pr_debug("%d watched, but wait nothing\n", t->debug_id);
		return;
	}

	e = binder_timeout_log_add();
	binder_print_bwdog(t, cur, e, t->wait_on);

	e->r = t->wait_on;
	e->from_proc = t->fproc;
	e->from_thrd = t->fthrd;
	e->debug_id = t->debug_id;
	memcpy(&e->tv, &t->tv, sizeof(struct timeval));

	switch (t->wait_on) {
		case WAIT_ON_READ:{
					spin_lock(&t->lock);
					if (!t->to_proc) {
						spin_unlock(&t->lock);
						pr_debug("%d has NULL target\n",
								t->debug_id);
						return;
					}
					spin_unlock(&t->lock);
					e->to_proc = t->tproc;
					e->to_thrd = t->tthrd;
					e->code = t->code;
					strncpy(e->service, t->service,
						MAX_SERVICE_NAME_LEN);
					break;
				}

		case WAIT_ON_EXEC:{
					spin_lock(&t->lock);
					if (!t->to_thread) {
						spin_unlock(&t->lock);
						pr_debug("%d has NULL target for execution\n",
								t->debug_id);
						return;
					}
					spin_unlock(&t->lock);
					e->to_proc = t->tproc;
					e->to_thrd = t->tthrd;
					e->code = t->code;
					strncpy(e->service, t->service,
						MAX_SERVICE_NAME_LEN);
					break;
				}

		case WAIT_ON_REPLY_READ:{
					spin_lock(&t->lock);
					if (!t->to_thread) {
						spin_unlock(&t->lock);
						pr_debug("%d has NULL target thread\n",
								t->debug_id);
						return;
					}
					spin_unlock(&t->lock);
					e->to_proc = t->tproc;
					e->to_thrd = t->tthrd;
					strncpy(e->service, "",
						MAX_SERVICE_NAME_LEN);
					break;
				}

		default:{
				return;
			}
	}
}

/* binder_update_transaction_time - update read/exec done time for transaction
 * step:
 *        0: start // not used
 *        1: read
 *        2: reply
 */
void binder_update_transaction_time(
		struct binder_transaction_log *transaction_log,
		struct binder_transaction *t,
		int step)
{
	struct binder_transaction_log_entry *e;

	if (step < 1 || step > 2) {
		pr_debug("update trans time fail, wrong step value for id %d\n",
				t->debug_id);
		return;
	}

	if ((t == NULL) || (t->log_idx == -1)
			|| (t->log_idx > (transaction_log->size - 1)))
		return;

	e = &transaction_log->entry[t->log_idx];
	if (e->debug_id == t->debug_id) {
		if (step == 1)
			ktime_get_ts(&e->readstamp);
		else if (step == 2)
			ktime_get_ts(&e->endstamp);
	}
}

/* binder_update_transaction_tid - update to thread pid transaction
 */
void binder_update_transaction_ttid(
		struct binder_transaction_log *transaction_log,
		struct binder_transaction *t)
{
	struct binder_transaction_log_entry *e;

	if ((t == NULL) || (transaction_log == NULL))
		return;
	if ((t->log_idx == -1) ||
			(t->log_idx > (transaction_log->size - 1)))
		return;
	if (t->tthrd < 0)
		return;

	e = &transaction_log->entry[t->log_idx];
	if ((e->debug_id == t->debug_id) && (e->to_thread == 0))
		e->to_thread = t->tthrd;
}

/* this is an addService() transaction identified by:
 * fp->type == BINDER_TYPE_BINDER && tr->target.handle == 0
 */
void parse_service_name(struct binder_transaction_data *tr,
		struct binder_proc *proc,
		char *name)
{
	unsigned int i, len = 0;
	char *tmp;
	char c;

	/* TODO: Implement hwbinder service name parser. */
	if (!strcmp(proc->context->name, "hwbinder")) {
		name[0] = '\0';
		return;
	}

	if (tr->target.handle == 0) {
		for (i = 0; (2 * i) < tr->data_size; i++) {
			/* hack into addService() payload:
			 * service name string is located at
			 * MAGIC_SERVICE_NAME_OFFSET, and interleaved
			 * with character '\0'. for example,
			 * 'p', '\0', 'h', '\0', 'o', '\0', 'n', '\0', 'e'
			 */
			if ((2 * i) < MAGIC_SERVICE_NAME_OFFSET)
				continue;
			/* prevent array index overflow */
			if (len >= (MAX_SERVICE_NAME_LEN - 1))
				break;
			tmp = (char *)(uintptr_t)(tr->data.ptr.buffer + (2*i));
			get_user(c, tmp);
			len += sprintf(name + len, "%c", c);
		}
		name[len] = '\0';
	} else {
		name[0] = '\0';
	}
	/* via addService of activity service, identify
	 * system_server's process id.
	 */
	if (!strcmp(name, "activity")) {
		system_server_pid = proc->pid;
		pr_debug("system_server %d\n", system_server_pid);
	}
}

/*
 * binder_bwdog_thread - Main thread to check timeout list periodically
 */
static int binder_bwdog_thread(void *__unused)
{
	unsigned long sleep_sec;
	struct rb_node *n = NULL;
	struct timespec cur_time;
	struct binder_transaction *t = NULL;

	for (;;) {
		mtk_binder_lock(__func__);
		ktime_get_ts(&cur_time);
		/* monotonic_to_bootbased(&cur_time); */

		for (n = rb_first(&bwdog_transacts); n != NULL;
				n = rb_next(n)) {
			t = rb_entry(n, struct binder_transaction, rb_node);
			if (timespec_compare(&cur_time, &t->bark_time) < 0)
				break;
			binder_bwdog_bark(t, &cur_time);
			rb_erase(&t->rb_node, &bwdog_transacts);
			t->bark_on = t->wait_on;
			t->wait_on = WAIT_ON_NONE;
		}

		if (!n)
			sleep_sec = WAIT_BUDGET_MIN;
		else
			sleep_sec = timespec_sub(t->bark_time, cur_time).tv_sec;

		mtk_binder_unlock(__func__);
		msleep(sleep_sec * MSEC_PER_SEC);
	}
	pr_debug("%s exit...\n", __func__);
	return 0;
}

static void print_binder_timeout_log_entry(struct seq_file *m,
		struct binder_timeout_log_entry *e)
{
	struct rtc_time tm;

	/* pr_info_ratelimited("transaction id:%d is timeout ", e->debug_id); */
	rtc_time_to_tm(e->tv.tv_sec, &tm);
	seq_printf(m, "%d:%s %d:%d to %d:%d spends %u000 ms (%s) dex_code %u ",
			e->debug_id, binder_wait_on_str[e->r],
			e->from_proc, e->from_thrd, e->to_proc, e->to_thrd,
			e->over_sec, e->service, e->code);
	seq_printf(m, "start_at %lu.%03ld android %d-%02d-%02d %02d:%02d:%02d.%03lu\n",
			(unsigned long)e->ts.tv_sec,
			(e->ts.tv_nsec / NSEC_PER_MSEC),
			(tm.tm_year + 1900), (tm.tm_mon + 1), tm.tm_mday,
			tm.tm_hour, tm.tm_min, tm.tm_sec,
			(unsigned long)(e->tv.tv_usec / USEC_PER_MSEC));
}

int binder_timeout_log_show(struct seq_file *m, void *unused)
{
	struct binder_timeout_log *log = &binder_timeout_log_t;
	unsigned int log_cur = atomic_read(&log->cur);
	unsigned int count;
	unsigned int cur;
	int i;

	mtk_binder_lock(__func__);
	count = log_cur + 1;

	if (count == 1)
		goto timeout_log_show_unlock;

	cur = count < ARRAY_SIZE(log->entry) && !log->full ?
		0 : count % ARRAY_SIZE(log->entry);
	if (count > ARRAY_SIZE(log->entry) || log->full)
		count = ARRAY_SIZE(log->entry);
	for (i = 0; i < count; i++) {
		unsigned int index = cur++ % ARRAY_SIZE(log->entry);

		print_binder_timeout_log_entry(m, &log->entry[index]);
	}

timeout_log_show_unlock:
	mtk_binder_unlock(__func__);
	return 0;
}

/*
 * init_binder_wtdog() - Create binder watchdog for timeout monitor
 */
static void init_binder_wtdog(void)
{
	struct task_struct *th;

	pr_info("create watchdog thread");
	th = kthread_create(binder_bwdog_thread, NULL, "binder_watchdog");
	if (IS_ERR(th))
		pr_debug("fail to create watchdog thread (err:%li)\n",
				PTR_ERR(th));
	else
		wake_up_process(th);
}


/*
 * init_binder_transaction_log() - Initialize transaction log and failed log
 */
void init_binder_transaction_log(struct binder_transaction_log *transaction_log,
		struct binder_transaction_log *transaction_log_failed)
{
	transaction_log_failed->entry = &entry_failed[0];
	transaction_log_failed->size = ARRAY_SIZE(entry_failed);

#ifdef CONFIG_MTK_EXTMEM
	transaction_log->entry =
		extmem_malloc_page_align(
				sizeof(struct binder_transaction_log_entry)
				* MAX_ENG_TRANS_LOG_BUFF_LEN);
	transaction_log->size = MAX_ENG_TRANS_LOG_BUFF_LEN;
	if (transaction_log->entry == NULL) {
		pr_debug("%s[%s] ext emory alloc failed!!!\n",
			 __FILE__, __func__);
		transaction_log->entry =
			vmalloc(sizeof(struct binder_transaction_log_entry) *
					MAX_ENG_TRANS_LOG_BUFF_LEN);
	}
#else
	transaction_log->entry = &entry_t[0];
	transaction_log->size = ARRAY_SIZE(entry_t);
#endif
}
#endif

/**
 * struct binder_object - union of flat binder object types
 * @hdr:   generic object header
 * @fbo:   binder object (nodes and refs)
 * @fdo:   file descriptor object
 * @bbo:   binder buffer pointer
 * @fdao:  file descriptor array
 *
 * Used for type-independent object copies
 */
struct binder_object {
	union {
		struct binder_object_header hdr;
		struct flat_binder_object fbo;
		struct binder_fd_object fdo;
		struct binder_buffer_object bbo;
		struct binder_fd_array_object fdao;
	};
};

/**
 * binder_proc_lock() - Acquire outer lock for given binder_proc
 * @proc:         struct binder_proc to acquire
 *
 * Acquires proc->outer_lock. Used to protect binder_ref
 * structures associated with the given proc.
 */
#define binder_proc_lock(proc) _binder_proc_lock(proc, __LINE__)
static void
_binder_proc_lock(struct binder_proc *proc, int line)
{
	binder_debug(BINDER_DEBUG_SPINLOCKS,
		     "%s: line=%d\n", __func__, line);
	spin_lock(&proc->outer_lock);
}

/**
 * binder_proc_unlock() - Release spinlock for given binder_proc
 * @proc:         struct binder_proc to acquire
 *
 * Release lock acquired via binder_proc_lock()
 */
#define binder_proc_unlock(_proc) _binder_proc_unlock(_proc, __LINE__)
static void
_binder_proc_unlock(struct binder_proc *proc, int line)
{
	binder_debug(BINDER_DEBUG_SPINLOCKS,
		     "%s: line=%d\n", __func__, line);
	spin_unlock(&proc->outer_lock);
}

/**
 * binder_inner_proc_lock() - Acquire inner lock for given binder_proc
 * @proc:         struct binder_proc to acquire
 *
 * Acquires proc->inner_lock. Used to protect todo lists
 */
#define binder_inner_proc_lock(proc) _binder_inner_proc_lock(proc, __LINE__)
static void
_binder_inner_proc_lock(struct binder_proc *proc, int line)
{
	binder_debug(BINDER_DEBUG_SPINLOCKS,
		     "%s: line=%d\n", __func__, line);
	spin_lock(&proc->inner_lock);
}

/**
 * binder_inner_proc_unlock() - Release inner lock for given binder_proc
 * @proc:         struct binder_proc to acquire
 *
 * Release lock acquired via binder_inner_proc_lock()
 */
#define binder_inner_proc_unlock(proc) _binder_inner_proc_unlock(proc, __LINE__)
static void
_binder_inner_proc_unlock(struct binder_proc *proc, int line)
{
	binder_debug(BINDER_DEBUG_SPINLOCKS,
		     "%s: line=%d\n", __func__, line);
	spin_unlock(&proc->inner_lock);
}

/**
 * binder_node_lock() - Acquire spinlock for given binder_node
 * @node:         struct binder_node to acquire
 *
 * Acquires node->lock. Used to protect binder_node fields
 */
#define binder_node_lock(node) _binder_node_lock(node, __LINE__)
static void
_binder_node_lock(struct binder_node *node, int line)
{
	binder_debug(BINDER_DEBUG_SPINLOCKS,
		     "%s: line=%d\n", __func__, line);
	spin_lock(&node->lock);
}

/**
 * binder_node_unlock() - Release spinlock for given binder_proc
 * @node:         struct binder_node to acquire
 *
 * Release lock acquired via binder_node_lock()
 */
#define binder_node_unlock(node) _binder_node_unlock(node, __LINE__)
static void
_binder_node_unlock(struct binder_node *node, int line)
{
	binder_debug(BINDER_DEBUG_SPINLOCKS,
		     "%s: line=%d\n", __func__, line);
	spin_unlock(&node->lock);
}

/**
 * binder_node_inner_lock() - Acquire node and inner locks
 * @node:         struct binder_node to acquire
 *
 * Acquires node->lock. If node->proc also acquires
 * proc->inner_lock. Used to protect binder_node fields
 */
#define binder_node_inner_lock(node) _binder_node_inner_lock(node, __LINE__)
static void
_binder_node_inner_lock(struct binder_node *node, int line)
{
	binder_debug(BINDER_DEBUG_SPINLOCKS,
		     "%s: line=%d\n", __func__, line);
	spin_lock(&node->lock);
	if (node->proc)
		binder_inner_proc_lock(node->proc);
}

/**
 * binder_node_unlock() - Release node and inner locks
 * @node:         struct binder_node to acquire
 *
 * Release lock acquired via binder_node_lock()
 */
#define binder_node_inner_unlock(node) _binder_node_inner_unlock(node, __LINE__)
static void
_binder_node_inner_unlock(struct binder_node *node, int line)
{
	struct binder_proc *proc = node->proc;

	binder_debug(BINDER_DEBUG_SPINLOCKS,
		     "%s: line=%d\n", __func__, line);
	if (proc)
		binder_inner_proc_unlock(proc);
	spin_unlock(&node->lock);
}

static bool binder_worklist_empty_ilocked(struct list_head *list)
{
	return list_empty(list);
}

/**
 * binder_worklist_empty() - Check if no items on the work list
 * @proc:       binder_proc associated with list
 * @list:	list to check
 *
 * Return: true if there are no items on list, else false
 */
static bool binder_worklist_empty(struct binder_proc *proc,
				  struct list_head *list)
{
	bool ret;

	binder_inner_proc_lock(proc);
	ret = binder_worklist_empty_ilocked(list);
	binder_inner_proc_unlock(proc);
	return ret;
}

/**
 * binder_enqueue_work_ilocked() - Add an item to the work list
 * @work:         struct binder_work to add to list
 * @target_list:  list to add work to
 *
 * Adds the work to the specified list. Asserts that work
 * is not already on a list.
 *
 * Requires the proc->inner_lock to be held.
 */
static void
binder_enqueue_work_ilocked(struct binder_work *work,
			   struct list_head *target_list)
{
	BUG_ON(target_list == NULL);
	BUG_ON(work->entry.next && !list_empty(&work->entry));
	list_add_tail(&work->entry, target_list);
}

/**
 * binder_enqueue_deferred_thread_work_ilocked() - Add deferred thread work
 * @thread:       thread to queue work to
 * @work:         struct binder_work to add to list
 *
 * Adds the work to the todo list of the thread. Doesn't set the process_todo
 * flag, which means that (if it wasn't already set) the thread will go to
 * sleep without handling this work when it calls read.
 *
 * Requires the proc->inner_lock to be held.
 */
static void
binder_enqueue_deferred_thread_work_ilocked(struct binder_thread *thread,
					    struct binder_work *work)
{
	binder_enqueue_work_ilocked(work, &thread->todo);
}

/**
 * binder_enqueue_thread_work_ilocked() - Add an item to the thread work list
 * @thread:       thread to queue work to
 * @work:         struct binder_work to add to list
 *
 * Adds the work to the todo list of the thread, and enables processing
 * of the todo queue.
 *
 * Requires the proc->inner_lock to be held.
 */
static void
binder_enqueue_thread_work_ilocked(struct binder_thread *thread,
				   struct binder_work *work)
{
	binder_enqueue_work_ilocked(work, &thread->todo);
	thread->process_todo = true;
}

/**
 * binder_enqueue_thread_work() - Add an item to the thread work list
 * @thread:       thread to queue work to
 * @work:         struct binder_work to add to list
 *
 * Adds the work to the todo list of the thread, and enables processing
 * of the todo queue.
 */
static void
binder_enqueue_thread_work(struct binder_thread *thread,
			   struct binder_work *work)
{
	binder_inner_proc_lock(thread->proc);
	binder_enqueue_thread_work_ilocked(thread, work);
	binder_inner_proc_unlock(thread->proc);
}

static void
binder_dequeue_work_ilocked(struct binder_work *work)
{
	list_del_init(&work->entry);
}

/**
 * binder_dequeue_work() - Removes an item from the work list
 * @proc:         binder_proc associated with list
 * @work:         struct binder_work to remove from list
 *
 * Removes the specified work item from whatever list it is on.
 * Can safely be called if work is not on any list.
 */
static void
binder_dequeue_work(struct binder_proc *proc, struct binder_work *work)
{
	binder_inner_proc_lock(proc);
	binder_dequeue_work_ilocked(work);
	binder_inner_proc_unlock(proc);
}

static struct binder_work *binder_dequeue_work_head_ilocked(
					struct list_head *list)
{
	struct binder_work *w;

	w = list_first_entry_or_null(list, struct binder_work, entry);
	if (w)
		list_del_init(&w->entry);
	return w;
}

/**
 * binder_dequeue_work_head() - Dequeues the item at head of list
 * @proc:         binder_proc associated with list
 * @list:         list to dequeue head
 *
 * Removes the head of the list if there are items on the list
 *
 * Return: pointer dequeued binder_work, NULL if list was empty
 */
static struct binder_work *binder_dequeue_work_head(
					struct binder_proc *proc,
					struct list_head *list)
{
	struct binder_work *w;

	binder_inner_proc_lock(proc);
	w = binder_dequeue_work_head_ilocked(list);
	binder_inner_proc_unlock(proc);
	return w;
}

static void
binder_defer_work(struct binder_proc *proc, enum binder_deferred_state defer);
static void binder_free_thread(struct binder_thread *thread);
static void binder_free_proc(struct binder_proc *proc);
static void binder_inc_node_tmpref_ilocked(struct binder_node *node);

static int task_get_unused_fd_flags(struct binder_proc *proc, int flags)
{
	unsigned long rlim_cur;
	unsigned long irqs;
	int ret;

	mutex_lock(&proc->files_lock);
	if (proc->files == NULL) {
		ret = -ESRCH;
		goto err;
	}
	if (!lock_task_sighand(proc->tsk, &irqs)) {
		ret = -EMFILE;
		goto err;
	}
	rlim_cur = task_rlimit(proc->tsk, RLIMIT_NOFILE);
	unlock_task_sighand(proc->tsk, &irqs);

	ret = __alloc_fd(proc->files, 0, rlim_cur, flags);
err:
	mutex_unlock(&proc->files_lock);
	return ret;
}

/*
 * copied from fd_install
 */
static void task_fd_install(
	struct binder_proc *proc, unsigned int fd, struct file *file)
{
	mutex_lock(&proc->files_lock);
	if (proc->files)
		__fd_install(proc->files, fd, file);
	mutex_unlock(&proc->files_lock);
}

/*
 * copied from sys_close
 */
static long task_close_fd(struct binder_proc *proc, unsigned int fd)
{
	int retval;

	mutex_lock(&proc->files_lock);
	if (proc->files == NULL) {
		retval = -ESRCH;
		goto err;
	}
	retval = __close_fd(proc->files, fd);
	/* can't restart close syscall because file table entry was cleared */
	if (unlikely(retval == -ERESTARTSYS ||
		     retval == -ERESTARTNOINTR ||
		     retval == -ERESTARTNOHAND ||
		     retval == -ERESTART_RESTARTBLOCK))
		retval = -EINTR;
err:
	mutex_unlock(&proc->files_lock);
	return retval;
}

static bool binder_has_work_ilocked(struct binder_thread *thread,
				    bool do_proc_work)
{
	return thread->process_todo ||
		thread->looper_need_return ||
		(do_proc_work &&
		 !binder_worklist_empty_ilocked(&thread->proc->todo));
}

static bool binder_has_work(struct binder_thread *thread, bool do_proc_work)
{
	bool has_work;

	binder_inner_proc_lock(thread->proc);
	has_work = binder_has_work_ilocked(thread, do_proc_work);
	binder_inner_proc_unlock(thread->proc);

	return has_work;
}

static bool binder_available_for_proc_work_ilocked(struct binder_thread *thread)
{
	return !thread->transaction_stack &&
		binder_worklist_empty_ilocked(&thread->todo) &&
		(thread->looper & (BINDER_LOOPER_STATE_ENTERED |
				   BINDER_LOOPER_STATE_REGISTERED));
}

static void binder_wakeup_poll_threads_ilocked(struct binder_proc *proc,
					       bool sync)
{
	struct rb_node *n;
	struct binder_thread *thread;

	for (n = rb_first(&proc->threads); n != NULL; n = rb_next(n)) {
		thread = rb_entry(n, struct binder_thread, rb_node);
		if (thread->looper & BINDER_LOOPER_STATE_POLL &&
		    binder_available_for_proc_work_ilocked(thread)) {
			if (sync)
				wake_up_interruptible_sync(&thread->wait);
			else
				wake_up_interruptible(&thread->wait);
		}
	}
}

/**
 * binder_select_thread_ilocked() - selects a thread for doing proc work.
 * @proc:	process to select a thread from
 *
 * Note that calling this function moves the thread off the waiting_threads
 * list, so it can only be woken up by the caller of this function, or a
 * signal. Therefore, callers *should* always wake up the thread this function
 * returns.
 *
 * Return:	If there's a thread currently waiting for process work,
 *		returns that thread. Otherwise returns NULL.
 */
static struct binder_thread *
binder_select_thread_ilocked(struct binder_proc *proc)
{
	struct binder_thread *thread;

	assert_spin_locked(&proc->inner_lock);
	thread = list_first_entry_or_null(&proc->waiting_threads,
					  struct binder_thread,
					  waiting_thread_node);

	if (thread)
		list_del_init(&thread->waiting_thread_node);

	return thread;
}

/**
 * binder_wakeup_thread_ilocked() - wakes up a thread for doing proc work.
 * @proc:	process to wake up a thread in
 * @thread:	specific thread to wake-up (may be NULL)
 * @sync:	whether to do a synchronous wake-up
 *
 * This function wakes up a thread in the @proc process.
 * The caller may provide a specific thread to wake-up in
 * the @thread parameter. If @thread is NULL, this function
 * will wake up threads that have called poll().
 *
 * Note that for this function to work as expected, callers
 * should first call binder_select_thread() to find a thread
 * to handle the work (if they don't have a thread already),
 * and pass the result into the @thread parameter.
 */
static void binder_wakeup_thread_ilocked(struct binder_proc *proc,
					 struct binder_thread *thread,
					 bool sync)
{
	assert_spin_locked(&proc->inner_lock);

	if (thread) {
		if (sync)
			wake_up_interruptible_sync(&thread->wait);
		else
			wake_up_interruptible(&thread->wait);
		return;
	}

	/* Didn't find a thread waiting for proc work; this can happen
	 * in two scenarios:
	 * 1. All threads are busy handling transactions
	 *    In that case, one of those threads should call back into
	 *    the kernel driver soon and pick up this work.
	 * 2. Threads are using the (e)poll interface, in which case
	 *    they may be blocked on the waitqueue without having been
	 *    added to waiting_threads. For this case, we just iterate
	 *    over all threads not handling transaction work, and
	 *    wake them all up. We wake all because we don't know whether
	 *    a thread that called into (e)poll is handling non-binder
	 *    work currently.
	 */
	binder_wakeup_poll_threads_ilocked(proc, sync);
}

static void binder_wakeup_proc_ilocked(struct binder_proc *proc)
{
	struct binder_thread *thread = binder_select_thread_ilocked(proc);

	binder_wakeup_thread_ilocked(proc, thread, /* sync = */false);
}

static bool is_rt_policy(int policy)
{
	return policy == SCHED_FIFO || policy == SCHED_RR;
}

static bool is_fair_policy(int policy)
{
	return policy == SCHED_NORMAL || policy == SCHED_BATCH;
}

static bool binder_supported_policy(int policy)
{
	return is_fair_policy(policy) || is_rt_policy(policy);
}

static int to_userspace_prio(int policy, int kernel_priority)
{
	if (is_fair_policy(policy))
		return PRIO_TO_NICE(kernel_priority);
	else
		return MAX_USER_RT_PRIO - 1 - kernel_priority;
}

static int to_kernel_prio(int policy, int user_priority)
{
	if (is_fair_policy(policy))
		return NICE_TO_PRIO(user_priority);
	else
		return MAX_USER_RT_PRIO - 1 - user_priority;
}

static void binder_do_set_priority(struct task_struct *task,
				   struct binder_priority desired,
				   bool verify)
{
	int priority; /* user-space prio value */
	bool has_cap_nice;
	unsigned int policy = desired.sched_policy;

	if (task->policy == policy && task->normal_prio == desired.prio)
		return;

	has_cap_nice = has_capability_noaudit(task, CAP_SYS_NICE);

	priority = to_userspace_prio(policy, desired.prio);

	if (verify && is_rt_policy(policy) && !has_cap_nice) {
		long max_rtprio = task_rlimit(task, RLIMIT_RTPRIO);

		if (max_rtprio == 0) {
			policy = SCHED_NORMAL;
			priority = MIN_NICE;
		} else if (priority > max_rtprio) {
			priority = max_rtprio;
		}
	}

	if (verify && is_fair_policy(policy) && !has_cap_nice) {
		long min_nice = rlimit_to_nice(task_rlimit(task, RLIMIT_NICE));

		if (min_nice > MAX_NICE) {
			binder_user_error("%d RLIMIT_NICE not set\n",
					  task->pid);
			return;
		} else if (priority < min_nice) {
			priority = min_nice;
		}
	}

	if (policy != desired.sched_policy ||
	    to_kernel_prio(policy, priority) != desired.prio)
		binder_debug(BINDER_DEBUG_PRIORITY_CAP,
			     "%d: priority %d not allowed, using %d instead\n",
			      task->pid, desired.prio,
			      to_kernel_prio(policy, priority));

	trace_binder_set_priority(task->tgid, task->pid, task->normal_prio,
				  to_kernel_prio(policy, priority),
				  desired.prio);

	/* Set the actual priority */
	if (task->policy != policy || is_rt_policy(policy)) {
		struct sched_param params;

		params.sched_priority = is_rt_policy(policy) ? priority : 0;

		sched_setscheduler_nocheck(task,
					   policy | SCHED_RESET_ON_FORK,
					   &params);
	}
	if (is_fair_policy(policy))
		set_user_nice(task, priority);
}

static void binder_set_priority(struct task_struct *task,
				struct binder_priority desired)
{
	binder_do_set_priority(task, desired, /* verify = */ true);
}

static void binder_restore_priority(struct task_struct *task,
				    struct binder_priority desired)
{
	binder_do_set_priority(task, desired, /* verify = */ false);
}

static void binder_transaction_priority(struct task_struct *task,
					struct binder_transaction *t,
					struct binder_priority node_prio,
					bool inherit_rt)
{
	struct binder_priority desired_prio = t->priority;

	if (t->set_priority_called)
		return;

	t->set_priority_called = true;
	t->saved_priority.sched_policy = task->policy;
	t->saved_priority.prio = task->normal_prio;

	if (!inherit_rt && is_rt_policy(desired_prio.sched_policy)) {
		desired_prio.prio = NICE_TO_PRIO(0);
		desired_prio.sched_policy = SCHED_NORMAL;
	}

	if (node_prio.prio < t->priority.prio ||
	    (node_prio.prio == t->priority.prio &&
	     node_prio.sched_policy == SCHED_FIFO)) {
		/*
		 * In case the minimum priority on the node is
		 * higher (lower value), use that priority. If
		 * the priority is the same, but the node uses
		 * SCHED_FIFO, prefer SCHED_FIFO, since it can
		 * run unbounded, unlike SCHED_RR.
		 */
		desired_prio = node_prio;
	}

	binder_set_priority(task, desired_prio);
}

static struct binder_node *binder_get_node_ilocked(struct binder_proc *proc,
						   binder_uintptr_t ptr)
{
	struct rb_node *n = proc->nodes.rb_node;
	struct binder_node *node;

	assert_spin_locked(&proc->inner_lock);

	while (n) {
		node = rb_entry(n, struct binder_node, rb_node);

		if (ptr < node->ptr)
			n = n->rb_left;
		else if (ptr > node->ptr)
			n = n->rb_right;
		else {
			/*
			 * take an implicit weak reference
			 * to ensure node stays alive until
			 * call to binder_put_node()
			 */
			binder_inc_node_tmpref_ilocked(node);
			return node;
		}
	}
	return NULL;
}

static struct binder_node *binder_get_node(struct binder_proc *proc,
					   binder_uintptr_t ptr)
{
	struct binder_node *node;

	binder_inner_proc_lock(proc);
	node = binder_get_node_ilocked(proc, ptr);
	binder_inner_proc_unlock(proc);
	return node;
}

static struct binder_node *binder_init_node_ilocked(
						struct binder_proc *proc,
						struct binder_node *new_node,
						struct flat_binder_object *fp)
{
	struct rb_node **p = &proc->nodes.rb_node;
	struct rb_node *parent = NULL;
	struct binder_node *node;
	binder_uintptr_t ptr = fp ? fp->binder : 0;
	binder_uintptr_t cookie = fp ? fp->cookie : 0;
	__u32 flags = fp ? fp->flags : 0;
	s8 priority;

	assert_spin_locked(&proc->inner_lock);

	while (*p) {

		parent = *p;
		node = rb_entry(parent, struct binder_node, rb_node);

		if (ptr < node->ptr)
			p = &(*p)->rb_left;
		else if (ptr > node->ptr)
			p = &(*p)->rb_right;
		else {
			/*
			 * A matching node is already in
			 * the rb tree. Abandon the init
			 * and return it.
			 */
			binder_inc_node_tmpref_ilocked(node);
			return node;
		}
	}
	node = new_node;
	binder_stats_created(BINDER_STAT_NODE);
	node->tmp_refs++;
	rb_link_node(&node->rb_node, parent, p);
	rb_insert_color(&node->rb_node, &proc->nodes);
	node->debug_id = atomic_inc_return(&binder_last_id);
	node->proc = proc;
	node->ptr = ptr;
	node->cookie = cookie;
	node->work.type = BINDER_WORK_NODE;
	priority = flags & FLAT_BINDER_FLAG_PRIORITY_MASK;
	node->sched_policy = (flags & FLAT_BINDER_FLAG_SCHED_POLICY_MASK) >>
		FLAT_BINDER_FLAG_SCHED_POLICY_SHIFT;
	node->min_priority = to_kernel_prio(node->sched_policy, priority);
	node->accept_fds = !!(flags & FLAT_BINDER_FLAG_ACCEPTS_FDS);
	node->inherit_rt = !!(flags & FLAT_BINDER_FLAG_INHERIT_RT);
	node->txn_security_ctx = !!(flags & FLAT_BINDER_FLAG_TXN_SECURITY_CTX);
	spin_lock_init(&node->lock);
	INIT_LIST_HEAD(&node->work.entry);
	INIT_LIST_HEAD(&node->async_todo);
	binder_debug(BINDER_DEBUG_INTERNAL_REFS,
		     "%d:%d node %d u%016llx c%016llx created\n",
		     proc->pid, current->pid, node->debug_id,
		     (u64)node->ptr, (u64)node->cookie);

	return node;
}

static struct binder_node *binder_new_node(struct binder_proc *proc,
					   struct flat_binder_object *fp)
{
	struct binder_node *node;
	struct binder_node *new_node = kzalloc(sizeof(*node), GFP_KERNEL);

	if (!new_node)
		return NULL;
	binder_inner_proc_lock(proc);
	node = binder_init_node_ilocked(proc, new_node, fp);
	binder_inner_proc_unlock(proc);
	if (node != new_node)
		/*
		 * The node was already added by another thread
		 */
		kfree(new_node);

	return node;
}

static void binder_free_node(struct binder_node *node)
{
	kfree(node);
	binder_stats_deleted(BINDER_STAT_NODE);
}

static int binder_inc_node_nilocked(struct binder_node *node, int strong,
				    int internal,
				    struct list_head *target_list)
{
	struct binder_proc *proc = node->proc;

	assert_spin_locked(&node->lock);
	if (proc)
		assert_spin_locked(&proc->inner_lock);
	if (strong) {
		if (internal) {
			if (target_list == NULL &&
			    node->internal_strong_refs == 0 &&
			    !(node->proc &&
			      node == node->proc->context->binder_context_mgr_node &&
			      node->has_strong_ref)) {
				pr_err("invalid inc strong node for %d\n",
					node->debug_id);
				return -EINVAL;
			}
			node->internal_strong_refs++;
		} else
			node->local_strong_refs++;
		if (!node->has_strong_ref && target_list) {
			binder_dequeue_work_ilocked(&node->work);
			/*
			 * Note: this function is the only place where we queue
			 * directly to a thread->todo without using the
			 * corresponding binder_enqueue_thread_work() helper
			 * functions; in this case it's ok to not set the
			 * process_todo flag, since we know this node work will
			 * always be followed by other work that starts queue
			 * processing: in case of synchronous transactions, a
			 * BR_REPLY or BR_ERROR; in case of oneway
			 * transactions, a BR_TRANSACTION_COMPLETE.
			 */
			binder_enqueue_work_ilocked(&node->work, target_list);
		}
	} else {
		if (!internal)
			node->local_weak_refs++;
		if (!node->has_weak_ref && list_empty(&node->work.entry)) {
			if (target_list == NULL) {
				pr_err("invalid inc weak node for %d\n",
					node->debug_id);
				return -EINVAL;
			}
			/*
			 * See comment above
			 */
			binder_enqueue_work_ilocked(&node->work, target_list);
		}
	}
	return 0;
}

static int binder_inc_node(struct binder_node *node, int strong, int internal,
			   struct list_head *target_list)
{
	int ret;

	binder_node_inner_lock(node);
	ret = binder_inc_node_nilocked(node, strong, internal, target_list);
	binder_node_inner_unlock(node);

	return ret;
}

static bool binder_dec_node_nilocked(struct binder_node *node,
				     int strong, int internal)
{
	struct binder_proc *proc = node->proc;

	assert_spin_locked(&node->lock);
	if (proc)
		assert_spin_locked(&proc->inner_lock);
	if (strong) {
		if (internal)
			node->internal_strong_refs--;
		else
			node->local_strong_refs--;
		if (node->local_strong_refs || node->internal_strong_refs)
			return false;
	} else {
		if (!internal)
			node->local_weak_refs--;
		if (node->local_weak_refs || node->tmp_refs ||
				!hlist_empty(&node->refs))
			return false;
	}

	if (proc && (node->has_strong_ref || node->has_weak_ref)) {
		if (list_empty(&node->work.entry)) {
			binder_enqueue_work_ilocked(&node->work, &proc->todo);
			binder_wakeup_proc_ilocked(proc);
		}
	} else {
		if (hlist_empty(&node->refs) && !node->local_strong_refs &&
		    !node->local_weak_refs && !node->tmp_refs) {
			if (proc) {
				binder_dequeue_work_ilocked(&node->work);
				rb_erase(&node->rb_node, &proc->nodes);
				binder_debug(BINDER_DEBUG_INTERNAL_REFS,
					     "refless node %d deleted\n",
					     node->debug_id);
			} else {
				BUG_ON(!list_empty(&node->work.entry));
				spin_lock(&binder_dead_nodes_lock);
				/*
				 * tmp_refs could have changed so
				 * check it again
				 */
				if (node->tmp_refs) {
					spin_unlock(&binder_dead_nodes_lock);
					return false;
				}
				hlist_del(&node->dead_node);
				spin_unlock(&binder_dead_nodes_lock);
				binder_debug(BINDER_DEBUG_INTERNAL_REFS,
					     "dead node %d deleted\n",
					     node->debug_id);
			}
			return true;
		}
	}
	return false;
}

static void binder_dec_node(struct binder_node *node, int strong, int internal)
{
	bool free_node;

	binder_node_inner_lock(node);
	free_node = binder_dec_node_nilocked(node, strong, internal);
	binder_node_inner_unlock(node);
	if (free_node)
		binder_free_node(node);
}

static void binder_inc_node_tmpref_ilocked(struct binder_node *node)
{
	/*
	 * No call to binder_inc_node() is needed since we
	 * don't need to inform userspace of any changes to
	 * tmp_refs
	 */
	node->tmp_refs++;
}

/**
 * binder_inc_node_tmpref() - take a temporary reference on node
 * @node:	node to reference
 *
 * Take reference on node to prevent the node from being freed
 * while referenced only by a local variable. The inner lock is
 * needed to serialize with the node work on the queue (which
 * isn't needed after the node is dead). If the node is dead
 * (node->proc is NULL), use binder_dead_nodes_lock to protect
 * node->tmp_refs against dead-node-only cases where the node
 * lock cannot be acquired (eg traversing the dead node list to
 * print nodes)
 */
static void binder_inc_node_tmpref(struct binder_node *node)
{
	binder_node_lock(node);
	if (node->proc)
		binder_inner_proc_lock(node->proc);
	else
		spin_lock(&binder_dead_nodes_lock);
	binder_inc_node_tmpref_ilocked(node);
	if (node->proc)
		binder_inner_proc_unlock(node->proc);
	else
		spin_unlock(&binder_dead_nodes_lock);
	binder_node_unlock(node);
}

/**
 * binder_dec_node_tmpref() - remove a temporary reference on node
 * @node:	node to reference
 *
 * Release temporary reference on node taken via binder_inc_node_tmpref()
 */
static void binder_dec_node_tmpref(struct binder_node *node)
{
	bool free_node;

	binder_node_inner_lock(node);
	if (!node->proc)
		spin_lock(&binder_dead_nodes_lock);
	node->tmp_refs--;
	BUG_ON(node->tmp_refs < 0);
	if (!node->proc)
		spin_unlock(&binder_dead_nodes_lock);
	/*
	 * Call binder_dec_node() to check if all refcounts are 0
	 * and cleanup is needed. Calling with strong=0 and internal=1
	 * causes no actual reference to be released in binder_dec_node().
	 * If that changes, a change is needed here too.
	 */
	free_node = binder_dec_node_nilocked(node, 0, 1);
	binder_node_inner_unlock(node);
	if (free_node)
		binder_free_node(node);
}

static void binder_put_node(struct binder_node *node)
{
	binder_dec_node_tmpref(node);
}

static struct binder_ref *binder_get_ref_olocked(struct binder_proc *proc,
						 u32 desc, bool need_strong_ref)
{
	struct rb_node *n = proc->refs_by_desc.rb_node;
	struct binder_ref *ref;

	while (n) {
		ref = rb_entry(n, struct binder_ref, rb_node_desc);

		if (desc < ref->data.desc) {
			n = n->rb_left;
		} else if (desc > ref->data.desc) {
			n = n->rb_right;
		} else if (need_strong_ref && !ref->data.strong) {
			binder_user_error("tried to use weak ref as strong ref\n");
			return NULL;
		} else {
			return ref;
		}
	}
	return NULL;
}

/**
 * binder_get_ref_for_node_olocked() - get the ref associated with given node
 * @proc:	binder_proc that owns the ref
 * @node:	binder_node of target
 * @new_ref:	newly allocated binder_ref to be initialized or %NULL
 *
 * Look up the ref for the given node and return it if it exists
 *
 * If it doesn't exist and the caller provides a newly allocated
 * ref, initialize the fields of the newly allocated ref and insert
 * into the given proc rb_trees and node refs list.
 *
 * Return:	the ref for node. It is possible that another thread
 *		allocated/initialized the ref first in which case the
 *		returned ref would be different than the passed-in
 *		new_ref. new_ref must be kfree'd by the caller in
 *		this case.
 */
static struct binder_ref *binder_get_ref_for_node_olocked(
					struct binder_proc *proc,
					struct binder_node *node,
					struct binder_ref *new_ref)
{
	struct binder_context *context = proc->context;
	struct rb_node **p = &proc->refs_by_node.rb_node;
	struct rb_node *parent = NULL;
	struct binder_ref *ref;
	struct rb_node *n;

	while (*p) {
		parent = *p;
		ref = rb_entry(parent, struct binder_ref, rb_node_node);

		if (node < ref->node)
			p = &(*p)->rb_left;
		else if (node > ref->node)
			p = &(*p)->rb_right;
		else
			return ref;
	}
	if (!new_ref)
		return NULL;

	binder_stats_created(BINDER_STAT_REF);
	new_ref->data.debug_id = atomic_inc_return(&binder_last_id);
	new_ref->proc = proc;
	new_ref->node = node;
	rb_link_node(&new_ref->rb_node_node, parent, p);
	rb_insert_color(&new_ref->rb_node_node, &proc->refs_by_node);

	new_ref->data.desc = (node == context->binder_context_mgr_node) ? 0 : 1;
	for (n = rb_first(&proc->refs_by_desc); n != NULL; n = rb_next(n)) {
		ref = rb_entry(n, struct binder_ref, rb_node_desc);
		if (ref->data.desc > new_ref->data.desc)
			break;
		new_ref->data.desc = ref->data.desc + 1;
	}

	p = &proc->refs_by_desc.rb_node;
	while (*p) {
		parent = *p;
		ref = rb_entry(parent, struct binder_ref, rb_node_desc);

		if (new_ref->data.desc < ref->data.desc)
			p = &(*p)->rb_left;
		else if (new_ref->data.desc > ref->data.desc)
			p = &(*p)->rb_right;
		else
			BUG();
	}
	rb_link_node(&new_ref->rb_node_desc, parent, p);
	rb_insert_color(&new_ref->rb_node_desc, &proc->refs_by_desc);

	binder_node_lock(node);
	hlist_add_head(&new_ref->node_entry, &node->refs);

	binder_debug(BINDER_DEBUG_INTERNAL_REFS,
		     "%d new ref %d desc %d for node %d\n",
		      proc->pid, new_ref->data.debug_id, new_ref->data.desc,
		      node->debug_id);
	binder_node_unlock(node);
	return new_ref;
}

static void binder_cleanup_ref_olocked(struct binder_ref *ref)
{
	bool delete_node = false;

	binder_debug(BINDER_DEBUG_INTERNAL_REFS,
		     "%d delete ref %d desc %d for node %d\n",
		      ref->proc->pid, ref->data.debug_id, ref->data.desc,
		      ref->node->debug_id);

	rb_erase(&ref->rb_node_desc, &ref->proc->refs_by_desc);
	rb_erase(&ref->rb_node_node, &ref->proc->refs_by_node);

	binder_node_inner_lock(ref->node);
	if (ref->data.strong)
		binder_dec_node_nilocked(ref->node, 1, 1);

	hlist_del(&ref->node_entry);
	delete_node = binder_dec_node_nilocked(ref->node, 0, 1);
	binder_node_inner_unlock(ref->node);
	/*
	 * Clear ref->node unless we want the caller to free the node
	 */
	if (!delete_node) {
		/*
		 * The caller uses ref->node to determine
		 * whether the node needs to be freed. Clear
		 * it since the node is still alive.
		 */
		ref->node = NULL;
	}

	if (ref->death) {
		binder_debug(BINDER_DEBUG_DEAD_BINDER,
			     "%d delete ref %d desc %d has death notification\n",
			      ref->proc->pid, ref->data.debug_id,
			      ref->data.desc);
		binder_dequeue_work(ref->proc, &ref->death->work);
		binder_stats_deleted(BINDER_STAT_DEATH);
	}
	binder_stats_deleted(BINDER_STAT_REF);
}

/**
 * binder_inc_ref_olocked() - increment the ref for given handle
 * @ref:         ref to be incremented
 * @strong:      if true, strong increment, else weak
 * @target_list: list to queue node work on
 *
 * Increment the ref. @ref->proc->outer_lock must be held on entry
 *
 * Return: 0, if successful, else errno
 */
static int binder_inc_ref_olocked(struct binder_ref *ref, int strong,
				  struct list_head *target_list)
{
	int ret;

	if (strong) {
		if (ref->data.strong == 0) {
			ret = binder_inc_node(ref->node, 1, 1, target_list);
			if (ret)
				return ret;
		}
		ref->data.strong++;
	} else {
		if (ref->data.weak == 0) {
			ret = binder_inc_node(ref->node, 0, 1, target_list);
			if (ret)
				return ret;
		}
		ref->data.weak++;
	}
	return 0;
}

/**
 * binder_dec_ref() - dec the ref for given handle
 * @ref:	ref to be decremented
 * @strong:	if true, strong decrement, else weak
 *
 * Decrement the ref.
 *
 * Return: true if ref is cleaned up and ready to be freed
 */
static bool binder_dec_ref_olocked(struct binder_ref *ref, int strong)
{
	if (strong) {
		if (ref->data.strong == 0) {
			binder_user_error("%d invalid dec strong, ref %d desc %d s %d w %d\n",
					  ref->proc->pid, ref->data.debug_id,
					  ref->data.desc, ref->data.strong,
					  ref->data.weak);
			return false;
		}
		ref->data.strong--;
		if (ref->data.strong == 0)
			binder_dec_node(ref->node, strong, 1);
	} else {
		if (ref->data.weak == 0) {
			binder_user_error("%d invalid dec weak, ref %d desc %d s %d w %d\n",
					  ref->proc->pid, ref->data.debug_id,
					  ref->data.desc, ref->data.strong,
					  ref->data.weak);
			return false;
		}
		ref->data.weak--;
	}
	if (ref->data.strong == 0 && ref->data.weak == 0) {
		binder_cleanup_ref_olocked(ref);
		return true;
	}
	return false;
}

/**
 * binder_get_node_from_ref() - get the node from the given proc/desc
 * @proc:	proc containing the ref
 * @desc:	the handle associated with the ref
 * @need_strong_ref: if true, only return node if ref is strong
 * @rdata:	the id/refcount data for the ref
 *
 * Given a proc and ref handle, return the associated binder_node
 *
 * Return: a binder_node or NULL if not found or not strong when strong required
 */
static struct binder_node *binder_get_node_from_ref(
		struct binder_proc *proc,
		u32 desc, bool need_strong_ref,
		struct binder_ref_data *rdata)
{
	struct binder_node *node;
	struct binder_ref *ref;

	binder_proc_lock(proc);
	ref = binder_get_ref_olocked(proc, desc, need_strong_ref);
	if (!ref)
		goto err_no_ref;
	node = ref->node;
	/*
	 * Take an implicit reference on the node to ensure
	 * it stays alive until the call to binder_put_node()
	 */
	binder_inc_node_tmpref(node);
	if (rdata)
		*rdata = ref->data;
	binder_proc_unlock(proc);

	return node;

err_no_ref:
	binder_proc_unlock(proc);
	return NULL;
}

/**
 * binder_free_ref() - free the binder_ref
 * @ref:	ref to free
 *
 * Free the binder_ref. Free the binder_node indicated by ref->node
 * (if non-NULL) and the binder_ref_death indicated by ref->death.
 */
static void binder_free_ref(struct binder_ref *ref)
{
	if (ref->node)
		binder_free_node(ref->node);
	kfree(ref->death);
	kfree(ref);
}

/**
 * binder_update_ref_for_handle() - inc/dec the ref for given handle
 * @proc:	proc containing the ref
 * @desc:	the handle associated with the ref
 * @increment:	true=inc reference, false=dec reference
 * @strong:	true=strong reference, false=weak reference
 * @rdata:	the id/refcount data for the ref
 *
 * Given a proc and ref handle, increment or decrement the ref
 * according to "increment" arg.
 *
 * Return: 0 if successful, else errno
 */
static int binder_update_ref_for_handle(struct binder_proc *proc,
		uint32_t desc, bool increment, bool strong,
		struct binder_ref_data *rdata)
{
	int ret = 0;
	struct binder_ref *ref;
	bool delete_ref = false;

	binder_proc_lock(proc);
	ref = binder_get_ref_olocked(proc, desc, strong);
	if (!ref) {
		ret = -EINVAL;
		goto err_no_ref;
	}
	if (increment)
		ret = binder_inc_ref_olocked(ref, strong, NULL);
	else
		delete_ref = binder_dec_ref_olocked(ref, strong);

	if (rdata)
		*rdata = ref->data;
	binder_proc_unlock(proc);

	if (delete_ref)
		binder_free_ref(ref);
	return ret;

err_no_ref:
	binder_proc_unlock(proc);
	return ret;
}

/**
 * binder_dec_ref_for_handle() - dec the ref for given handle
 * @proc:	proc containing the ref
 * @desc:	the handle associated with the ref
 * @strong:	true=strong reference, false=weak reference
 * @rdata:	the id/refcount data for the ref
 *
 * Just calls binder_update_ref_for_handle() to decrement the ref.
 *
 * Return: 0 if successful, else errno
 */
static int binder_dec_ref_for_handle(struct binder_proc *proc,
		uint32_t desc, bool strong, struct binder_ref_data *rdata)
{
	return binder_update_ref_for_handle(proc, desc, false, strong, rdata);
}


/**
 * binder_inc_ref_for_node() - increment the ref for given proc/node
 * @proc:	 proc containing the ref
 * @node:	 target node
 * @strong:	 true=strong reference, false=weak reference
 * @target_list: worklist to use if node is incremented
 * @rdata:	 the id/refcount data for the ref
 *
 * Given a proc and node, increment the ref. Create the ref if it
 * doesn't already exist
 *
 * Return: 0 if successful, else errno
 */
static int binder_inc_ref_for_node(struct binder_proc *proc,
			struct binder_node *node,
			bool strong,
			struct list_head *target_list,
			struct binder_ref_data *rdata)
{
	struct binder_ref *ref;
	struct binder_ref *new_ref = NULL;
	int ret = 0;

	binder_proc_lock(proc);
	ref = binder_get_ref_for_node_olocked(proc, node, NULL);
	if (!ref) {
		binder_proc_unlock(proc);
		new_ref = kzalloc(sizeof(*ref), GFP_KERNEL);
		if (!new_ref)
			return -ENOMEM;
		binder_proc_lock(proc);
		ref = binder_get_ref_for_node_olocked(proc, node, new_ref);
	}
	ret = binder_inc_ref_olocked(ref, strong, target_list);
	*rdata = ref->data;
	binder_proc_unlock(proc);
	if (new_ref && ref != new_ref)
		/*
		 * Another thread created the ref first so
		 * free the one we allocated
		 */
		kfree(new_ref);
	return ret;
}

static void binder_pop_transaction_ilocked(struct binder_thread *target_thread,
					   struct binder_transaction *t)
{
	BUG_ON(!target_thread);
	assert_spin_locked(&target_thread->proc->inner_lock);
	BUG_ON(target_thread->transaction_stack != t);
	BUG_ON(target_thread->transaction_stack->from != target_thread);
	target_thread->transaction_stack =
		target_thread->transaction_stack->from_parent;
	t->from = NULL;
}

/**
 * binder_thread_dec_tmpref() - decrement thread->tmp_ref
 * @thread:	thread to decrement
 *
 * A thread needs to be kept alive while being used to create or
 * handle a transaction. binder_get_txn_from() is used to safely
 * extract t->from from a binder_transaction and keep the thread
 * indicated by t->from from being freed. When done with that
 * binder_thread, this function is called to decrement the
 * tmp_ref and free if appropriate (thread has been released
 * and no transaction being processed by the driver)
 */
static void binder_thread_dec_tmpref(struct binder_thread *thread)
{
	/*
	 * atomic is used to protect the counter value while
	 * it cannot reach zero or thread->is_dead is false
	 */
	binder_inner_proc_lock(thread->proc);
	atomic_dec(&thread->tmp_ref);
	if (thread->is_dead && !atomic_read(&thread->tmp_ref)) {
		binder_inner_proc_unlock(thread->proc);
		binder_free_thread(thread);
		return;
	}
	binder_inner_proc_unlock(thread->proc);
}

/**
 * binder_proc_dec_tmpref() - decrement proc->tmp_ref
 * @proc:	proc to decrement
 *
 * A binder_proc needs to be kept alive while being used to create or
 * handle a transaction. proc->tmp_ref is incremented when
 * creating a new transaction or the binder_proc is currently in-use
 * by threads that are being released. When done with the binder_proc,
 * this function is called to decrement the counter and free the
 * proc if appropriate (proc has been released, all threads have
 * been released and not currenly in-use to process a transaction).
 */
static void binder_proc_dec_tmpref(struct binder_proc *proc)
{
	binder_inner_proc_lock(proc);
	proc->tmp_ref--;
	if (proc->is_dead && RB_EMPTY_ROOT(&proc->threads) &&
			!proc->tmp_ref) {
		binder_inner_proc_unlock(proc);
		binder_free_proc(proc);
		return;
	}
	binder_inner_proc_unlock(proc);
}

/**
 * binder_get_txn_from() - safely extract the "from" thread in transaction
 * @t:	binder transaction for t->from
 *
 * Atomically return the "from" thread and increment the tmp_ref
 * count for the thread to ensure it stays alive until
 * binder_thread_dec_tmpref() is called.
 *
 * Return: the value of t->from
 */
static struct binder_thread *binder_get_txn_from(
		struct binder_transaction *t)
{
	struct binder_thread *from;

	spin_lock(&t->lock);
	from = t->from;
	if (from)
		atomic_inc(&from->tmp_ref);
	spin_unlock(&t->lock);
	return from;
}

/**
 * binder_get_txn_from_and_acq_inner() - get t->from and acquire inner lock
 * @t:	binder transaction for t->from
 *
 * Same as binder_get_txn_from() except it also acquires the proc->inner_lock
 * to guarantee that the thread cannot be released while operating on it.
 * The caller must call binder_inner_proc_unlock() to release the inner lock
 * as well as call binder_dec_thread_txn() to release the reference.
 *
 * Return: the value of t->from
 */
static struct binder_thread *binder_get_txn_from_and_acq_inner(
		struct binder_transaction *t)
{
	struct binder_thread *from;

	from = binder_get_txn_from(t);
	if (!from)
		return NULL;
	binder_inner_proc_lock(from->proc);
	if (t->from) {
		BUG_ON(from != t->from);
		return from;
	}
	binder_inner_proc_unlock(from->proc);
	binder_thread_dec_tmpref(from);
	return NULL;
}

static void binder_free_transaction(struct binder_transaction *t)
{
	struct binder_proc *target_proc = t->to_proc;

	if (target_proc) {
		binder_inner_proc_lock(target_proc);
		if (t->buffer)
			t->buffer->transaction = NULL;
		binder_inner_proc_unlock(target_proc);
	}
#ifdef BINDER_WATCHDOG
	binder_cancel_bwdog(t);
#endif
#ifdef BINDER_USER_TRACKING
	binder_print_delay(t);
#endif
	/*
	 * If the transaction has no target_proc, then
	 * t->buffer->transaction has already been cleared.
	 */
	kfree(t);
	binder_stats_deleted(BINDER_STAT_TRANSACTION);
}

static void binder_send_failed_reply(struct binder_transaction *t,
				     uint32_t error_code)
{
	struct binder_thread *target_thread;
	struct binder_transaction *next;

	BUG_ON(t->flags & TF_ONE_WAY);
	while (1) {
		target_thread = binder_get_txn_from_and_acq_inner(t);
		if (target_thread) {
			binder_debug(BINDER_DEBUG_FAILED_TRANSACTION,
				     "send failed reply for transaction %d to %d:%d\n",
				      t->debug_id,
				      target_thread->proc->pid,
				      target_thread->pid);

			binder_pop_transaction_ilocked(target_thread, t);
			if (target_thread->reply_error.cmd == BR_OK) {
				target_thread->reply_error.cmd = error_code;
				binder_enqueue_thread_work_ilocked(
					target_thread,
					&target_thread->reply_error.work);
				wake_up_interruptible(&target_thread->wait);
			} else {
				/*
				 * Cannot get here for normal operation, but
				 * we can if multiple synchronous transactions
				 * are sent without blocking for responses.
				 * Just ignore the 2nd error in this case.
				 */
				pr_warn("Unexpected reply error: %u\n",
					target_thread->reply_error.cmd);
			}
			binder_inner_proc_unlock(target_thread->proc);
			binder_thread_dec_tmpref(target_thread);
			binder_free_transaction(t);
			return;
		}
		next = t->from_parent;

		binder_debug(BINDER_DEBUG_FAILED_TRANSACTION,
			     "send failed reply for transaction %d, target dead\n",
			     t->debug_id);

		binder_free_transaction(t);
		if (next == NULL) {
			binder_debug(BINDER_DEBUG_DEAD_BINDER,
				     "reply failed, no target thread at root\n");
			return;
		}
		t = next;
		binder_debug(BINDER_DEBUG_DEAD_BINDER,
			     "reply failed, no target thread -- retry %d\n",
			      t->debug_id);
	}
}

/**
 * binder_cleanup_transaction() - cleans up undelivered transaction
 * @t:		transaction that needs to be cleaned up
 * @reason:	reason the transaction wasn't delivered
 * @error_code:	error to return to caller (if synchronous call)
 */
static void binder_cleanup_transaction(struct binder_transaction *t,
				       const char *reason,
				       uint32_t error_code)
{
	if (t->buffer->target_node && !(t->flags & TF_ONE_WAY)) {
		binder_send_failed_reply(t, error_code);
	} else {
		binder_debug(BINDER_DEBUG_DEAD_TRANSACTION,
			"undelivered transaction %d, %s\n",
			t->debug_id, reason);
		binder_free_transaction(t);
	}
}

/**
 * binder_get_object() - gets object and checks for valid metadata
 * @proc:	binder_proc owning the buffer
 * @buffer:	binder_buffer that we're parsing.
 * @offset:	offset in the @buffer at which to validate an object.
 * @object:	struct binder_object to read into
 *
 * Return:	If there's a valid metadata object at @offset in @buffer, the
 *		size of that object. Otherwise, it returns zero. The object
 *		is read into the struct binder_object pointed to by @object.
 */
static size_t binder_get_object(struct binder_proc *proc,
				struct binder_buffer *buffer,
				unsigned long offset,
				struct binder_object *object)
{
	size_t read_size;
	struct binder_object_header *hdr;
	size_t object_size = 0;

	read_size = min_t(size_t, sizeof(*object), buffer->data_size - offset);
	if (offset > buffer->data_size || read_size < sizeof(*hdr) ||
	    !IS_ALIGNED(offset, sizeof(u32)))
		return 0;
	binder_alloc_copy_from_buffer(&proc->alloc, object, buffer,
				      offset, read_size);

	/* Ok, now see if we read a complete object. */
	hdr = &object->hdr;
	switch (hdr->type) {
	case BINDER_TYPE_BINDER:
	case BINDER_TYPE_WEAK_BINDER:
	case BINDER_TYPE_HANDLE:
	case BINDER_TYPE_WEAK_HANDLE:
		object_size = sizeof(struct flat_binder_object);
		break;
	case BINDER_TYPE_FD:
		object_size = sizeof(struct binder_fd_object);
		break;
	case BINDER_TYPE_PTR:
		object_size = sizeof(struct binder_buffer_object);
		break;
	case BINDER_TYPE_FDA:
		object_size = sizeof(struct binder_fd_array_object);
		break;
	default:
		return 0;
	}
	if (offset <= buffer->data_size - object_size &&
	    buffer->data_size >= object_size)
		return object_size;
	else
		return 0;
}

/**
 * binder_validate_ptr() - validates binder_buffer_object in a binder_buffer.
 * @proc:	binder_proc owning the buffer
 * @b:		binder_buffer containing the object
 * @object:	struct binder_object to read into
 * @index:	index in offset array at which the binder_buffer_object is
 *		located
 * @start_offset: points to the start of the offset array
 * @object_offsetp: offset of @object read from @b
 * @num_valid:	the number of valid offsets in the offset array
 *
 * Return:	If @index is within the valid range of the offset array
 *		described by @start and @num_valid, and if there's a valid
 *		binder_buffer_object at the offset found in index @index
 *		of the offset array, that object is returned. Otherwise,
 *		%NULL is returned.
 *		Note that the offset found in index @index itself is not
 *		verified; this function assumes that @num_valid elements
 *		from @start were previously verified to have valid offsets.
 *		If @object_offsetp is non-NULL, then the offset within
 *		@b is written to it.
 */
static struct binder_buffer_object *binder_validate_ptr(
						struct binder_proc *proc,
						struct binder_buffer *b,
						struct binder_object *object,
						binder_size_t index,
						binder_size_t start_offset,
						binder_size_t *object_offsetp,
						binder_size_t num_valid)
{
	size_t object_size;
	binder_size_t object_offset;
	unsigned long buffer_offset;

	if (index >= num_valid)
		return NULL;

	buffer_offset = start_offset + sizeof(binder_size_t) * index;
	binder_alloc_copy_from_buffer(&proc->alloc, &object_offset,
				      b, buffer_offset, sizeof(object_offset));
	object_size = binder_get_object(proc, b, object_offset, object);
	if (!object_size || object->hdr.type != BINDER_TYPE_PTR)
		return NULL;
	if (object_offsetp)
		*object_offsetp = object_offset;

	return &object->bbo;
}

/**
 * binder_validate_fixup() - validates pointer/fd fixups happen in order.
 * @proc:		binder_proc owning the buffer
 * @b:			transaction buffer
 * @objects_start_offset: offset to start of objects buffer
 * @buffer_obj_offset:	offset to binder_buffer_object in which to fix up
 * @fixup_offset:	start offset in @buffer to fix up
 * @last_obj_offset:	offset to last binder_buffer_object that we fixed
 * @last_min_offset:	minimum fixup offset in object at @last_obj_offset
 *
 * Return:		%true if a fixup in buffer @buffer at offset @offset is
 *			allowed.
 *
 * For safety reasons, we only allow fixups inside a buffer to happen
 * at increasing offsets; additionally, we only allow fixup on the last
 * buffer object that was verified, or one of its parents.
 *
 * Example of what is allowed:
 *
 * A
 *   B (parent = A, offset = 0)
 *   C (parent = A, offset = 16)
 *     D (parent = C, offset = 0)
 *   E (parent = A, offset = 32) // min_offset is 16 (C.parent_offset)
 *
 * Examples of what is not allowed:
 *
 * Decreasing offsets within the same parent:
 * A
 *   C (parent = A, offset = 16)
 *   B (parent = A, offset = 0) // decreasing offset within A
 *
 * Referring to a parent that wasn't the last object or any of its parents:
 * A
 *   B (parent = A, offset = 0)
 *   C (parent = A, offset = 0)
 *   C (parent = A, offset = 16)
 *     D (parent = B, offset = 0) // B is not A or any of A's parents
 */
static bool binder_validate_fixup(struct binder_proc *proc,
				  struct binder_buffer *b,
				  binder_size_t objects_start_offset,
				  binder_size_t buffer_obj_offset,
				  binder_size_t fixup_offset,
				  binder_size_t last_obj_offset,
				  binder_size_t last_min_offset)
{
	if (!last_obj_offset) {
		/* Nothing to fix up in */
		return false;
	}

	while (last_obj_offset != buffer_obj_offset) {
		unsigned long buffer_offset;
		struct binder_object last_object;
		struct binder_buffer_object *last_bbo;
		size_t object_size = binder_get_object(proc, b, last_obj_offset,
						       &last_object);
		if (object_size != sizeof(*last_bbo))
			return false;

		last_bbo = &last_object.bbo;
		/*
		 * Safe to retrieve the parent of last_obj, since it
		 * was already previously verified by the driver.
		 */
		if ((last_bbo->flags & BINDER_BUFFER_FLAG_HAS_PARENT) == 0)
			return false;
		last_min_offset = last_bbo->parent_offset + sizeof(uintptr_t);
		buffer_offset = objects_start_offset +
			sizeof(binder_size_t) * last_bbo->parent,
		binder_alloc_copy_from_buffer(&proc->alloc, &last_obj_offset,
					      b, buffer_offset,
					      sizeof(last_obj_offset));
	}
	return (fixup_offset >= last_min_offset);
}

static void binder_transaction_buffer_release(struct binder_proc *proc,
					      struct binder_buffer *buffer,
					      binder_size_t failed_at,
					      bool is_failure)
{
	int debug_id = buffer->debug_id;
	binder_size_t off_start_offset, buffer_offset, off_end_offset;

	binder_debug(BINDER_DEBUG_TRANSACTION,
		     "%d buffer release %d, size %zd-%zd, failed at %llx\n",
		     proc->pid, buffer->debug_id,
		     buffer->data_size, buffer->offsets_size,
		     (unsigned long long)failed_at);

	if (buffer->target_node)
		binder_dec_node(buffer->target_node, 1, 0);

	off_start_offset = ALIGN(buffer->data_size, sizeof(void *));
	off_end_offset = is_failure ? failed_at :
				off_start_offset + buffer->offsets_size;
	for (buffer_offset = off_start_offset; buffer_offset < off_end_offset;
	     buffer_offset += sizeof(binder_size_t)) {
		struct binder_object_header *hdr;
		size_t object_size;
		struct binder_object object;
		binder_size_t object_offset;

		binder_alloc_copy_from_buffer(&proc->alloc, &object_offset,
					      buffer, buffer_offset,
					      sizeof(object_offset));
		object_size = binder_get_object(proc, buffer,
						object_offset, &object);
		if (object_size == 0) {
			pr_err("transaction release %d bad object at offset %lld, size %zd\n",
			       debug_id, (u64)object_offset, buffer->data_size);
			continue;
		}
		hdr = &object.hdr;
		switch (hdr->type) {
		case BINDER_TYPE_BINDER:
		case BINDER_TYPE_WEAK_BINDER: {
			struct flat_binder_object *fp;
			struct binder_node *node;

			fp = to_flat_binder_object(hdr);
			node = binder_get_node(proc, fp->binder);
			if (node == NULL) {
				pr_err("transaction release %d bad node %016llx\n",
				       debug_id, (u64)fp->binder);
				break;
			}
			binder_debug(BINDER_DEBUG_TRANSACTION,
				     "        node %d u%016llx\n",
				     node->debug_id, (u64)node->ptr);
			binder_dec_node(node, hdr->type == BINDER_TYPE_BINDER,
					0);
			binder_put_node(node);
		} break;
		case BINDER_TYPE_HANDLE:
		case BINDER_TYPE_WEAK_HANDLE: {
			struct flat_binder_object *fp;
			struct binder_ref_data rdata;
			int ret;

			fp = to_flat_binder_object(hdr);
			ret = binder_dec_ref_for_handle(proc, fp->handle,
				hdr->type == BINDER_TYPE_HANDLE, &rdata);

			if (ret) {
				pr_err("transaction release %d bad handle %d, ret = %d\n",
				 debug_id, fp->handle, ret);
				break;
			}
			binder_debug(BINDER_DEBUG_TRANSACTION,
				     "        ref %d desc %d\n",
				     rdata.debug_id, rdata.desc);
		} break;

		case BINDER_TYPE_FD: {
			struct binder_fd_object *fp = to_binder_fd_object(hdr);

			binder_debug(BINDER_DEBUG_TRANSACTION,
				     "        fd %d\n", fp->fd);
			if (failed_at)
				task_close_fd(proc, fp->fd);
		} break;
		case BINDER_TYPE_PTR:
			/*
			 * Nothing to do here, this will get cleaned up when the
			 * transaction buffer gets freed
			 */
			break;
		case BINDER_TYPE_FDA: {
			struct binder_fd_array_object *fda;
			struct binder_buffer_object *parent;
			struct binder_object ptr_object;
			binder_size_t fda_offset;
			size_t fd_index;
			binder_size_t fd_buf_size;
			binder_size_t num_valid;

			num_valid = (buffer_offset - off_start_offset) /
						sizeof(binder_size_t);
			fda = to_binder_fd_array_object(hdr);
			parent = binder_validate_ptr(proc, buffer, &ptr_object,
						     fda->parent,
						     off_start_offset,
						     NULL,
						     num_valid);
			if (!parent) {
				pr_err("transaction release %d bad parent offset",
				       debug_id);
				continue;
			}
			fd_buf_size = sizeof(u32) * fda->num_fds;
			if (fda->num_fds >= SIZE_MAX / sizeof(u32)) {
				pr_err("transaction release %d invalid number of fds (%lld)\n",
				       debug_id, (u64)fda->num_fds);
				continue;
			}
			if (fd_buf_size > parent->length ||
			    fda->parent_offset > parent->length - fd_buf_size) {
				/* No space for all file descriptors here. */
				pr_err("transaction release %d not enough space for %lld fds in buffer\n",
				       debug_id, (u64)fda->num_fds);
				continue;
			}
			/*
			 * the source data for binder_buffer_object is visible
			 * to user-space and the @buffer element is the user
			 * pointer to the buffer_object containing the fd_array.
			 * Convert the address to an offset relative to
			 * the base of the transaction buffer.
			 */
			fda_offset =
			    (parent->buffer - (uintptr_t)buffer->user_data) +
			    fda->parent_offset;
			for (fd_index = 0; fd_index < fda->num_fds;
			     fd_index++) {
				u32 fd;
				binder_size_t offset = fda_offset +
					fd_index * sizeof(fd);

				binder_alloc_copy_from_buffer(&proc->alloc,
							      &fd,
							      buffer,
							      offset,
							      sizeof(fd));
				task_close_fd(proc, fd);
			}
		} break;
		default:
			pr_err("transaction release %d bad object type %x\n",
				debug_id, hdr->type);
			break;
		}
	}
}
#ifdef BINDER_WATCHDOG
static int binder_translate_binder(struct binder_transaction_data *tr,
				   struct flat_binder_object *fp,
				   struct binder_transaction *t,
				   struct binder_thread *thread)
#else
static int binder_translate_binder(struct flat_binder_object *fp,
				   struct binder_transaction *t,
				   struct binder_thread *thread)
#endif
{
	struct binder_node *node;
	struct binder_proc *proc = thread->proc;
	struct binder_proc *target_proc = t->to_proc;
	struct binder_ref_data rdata;
	int ret = 0;

	node = binder_get_node(proc, fp->binder);
	if (!node) {
		node = binder_new_node(proc, fp);
		if (!node)
			return -ENOMEM;
#ifdef BINDER_WATCHDOG
		parse_service_name(tr, proc, node->name);
#endif
	}
	if (fp->cookie != node->cookie) {
		binder_user_error("%d:%d sending u%016llx node %d, cookie mismatch %016llx != %016llx\n",
				  proc->pid, thread->pid, (u64)fp->binder,
				  node->debug_id, (u64)fp->cookie,
				  (u64)node->cookie);
		ret = -EINVAL;
		goto done;
	}
	if (security_binder_transfer_binder(proc->tsk, target_proc->tsk)) {
		ret = -EPERM;
		goto done;
	}

	ret = binder_inc_ref_for_node(target_proc, node,
			fp->hdr.type == BINDER_TYPE_BINDER,
			&thread->todo, &rdata);
	if (ret)
		goto done;

	if (fp->hdr.type == BINDER_TYPE_BINDER)
		fp->hdr.type = BINDER_TYPE_HANDLE;
	else
		fp->hdr.type = BINDER_TYPE_WEAK_HANDLE;
	fp->binder = 0;
	fp->handle = rdata.desc;
	fp->cookie = 0;

	trace_binder_transaction_node_to_ref(t, node, &rdata);
	binder_debug(BINDER_DEBUG_TRANSACTION,
		     "        node %d u%016llx -> ref %d desc %d\n",
		     node->debug_id, (u64)node->ptr,
		     rdata.debug_id, rdata.desc);
done:
	binder_put_node(node);
	return ret;
}

static int binder_translate_handle(struct flat_binder_object *fp,
				   struct binder_transaction *t,
				   struct binder_thread *thread)
{
	struct binder_proc *proc = thread->proc;
	struct binder_proc *target_proc = t->to_proc;
	struct binder_node *node;
	struct binder_ref_data src_rdata;
	int ret = 0;

	node = binder_get_node_from_ref(proc, fp->handle,
			fp->hdr.type == BINDER_TYPE_HANDLE, &src_rdata);
	if (!node) {
		binder_user_error("%d:%d got transaction with invalid handle, %d\n",
				  proc->pid, thread->pid, fp->handle);
		return -EINVAL;
	}
	if (security_binder_transfer_binder(proc->tsk, target_proc->tsk)) {
		ret = -EPERM;
		goto done;
	}

	binder_node_lock(node);
	if (node->proc == target_proc) {
		if (fp->hdr.type == BINDER_TYPE_HANDLE)
			fp->hdr.type = BINDER_TYPE_BINDER;
		else
			fp->hdr.type = BINDER_TYPE_WEAK_BINDER;
		fp->binder = node->ptr;
		fp->cookie = node->cookie;
		if (node->proc)
			binder_inner_proc_lock(node->proc);
		binder_inc_node_nilocked(node,
					 fp->hdr.type == BINDER_TYPE_BINDER,
					 0, NULL);
		if (node->proc)
			binder_inner_proc_unlock(node->proc);
		trace_binder_transaction_ref_to_node(t, node, &src_rdata);
		binder_debug(BINDER_DEBUG_TRANSACTION,
			     "        ref %d desc %d -> node %d u%016llx\n",
			     src_rdata.debug_id, src_rdata.desc, node->debug_id,
			     (u64)node->ptr);
		binder_node_unlock(node);
	} else {
		struct binder_ref_data dest_rdata;

		binder_node_unlock(node);
		ret = binder_inc_ref_for_node(target_proc, node,
				fp->hdr.type == BINDER_TYPE_HANDLE,
				NULL, &dest_rdata);
		if (ret)
			goto done;

		fp->binder = 0;
		fp->handle = dest_rdata.desc;
		fp->cookie = 0;
		trace_binder_transaction_ref_to_ref(t, node, &src_rdata,
						    &dest_rdata);
		binder_debug(BINDER_DEBUG_TRANSACTION,
			     "        ref %d desc %d -> ref %d desc %d (node %d)\n",
			     src_rdata.debug_id, src_rdata.desc,
			     dest_rdata.debug_id, dest_rdata.desc,
			     node->debug_id);
	}
done:
	binder_put_node(node);
	return ret;
}

static int binder_translate_fd(int fd,
			       struct binder_transaction *t,
			       struct binder_thread *thread,
			       struct binder_transaction *in_reply_to)
{
	struct binder_proc *proc = thread->proc;
	struct binder_proc *target_proc = t->to_proc;
	int target_fd;
	struct file *file;
	int ret;
	bool target_allows_fd;

	if (in_reply_to)
		target_allows_fd = !!(in_reply_to->flags & TF_ACCEPT_FDS);
	else
		target_allows_fd = t->buffer->target_node->accept_fds;
	if (!target_allows_fd) {
		binder_user_error("%d:%d got %s with fd, %d, but target does not allow fds\n",
				  proc->pid, thread->pid,
				  in_reply_to ? "reply" : "transaction",
				  fd);
		ret = -EPERM;
		goto err_fd_not_accepted;
	}

	file = fget(fd);
	if (!file) {
		binder_user_error("%d:%d got transaction with invalid fd, %d\n",
				  proc->pid, thread->pid, fd);
		ret = -EBADF;
		goto err_fget;
	}
	ret = security_binder_transfer_file(proc->tsk, target_proc->tsk, file);
	if (ret < 0) {
		ret = -EPERM;
		goto err_security;
	}

	target_fd = task_get_unused_fd_flags(target_proc, O_CLOEXEC);
	if (target_fd < 0) {
		ret = -ENOMEM;
		goto err_get_unused_fd;
	}
	task_fd_install(target_proc, target_fd, file);
	trace_binder_transaction_fd(t, fd, target_fd);
	binder_debug(BINDER_DEBUG_TRANSACTION, "        fd %d -> %d\n",
		     fd, target_fd);

	return target_fd;

err_get_unused_fd:
err_security:
	fput(file);
err_fget:
err_fd_not_accepted:
	return ret;
}

static int binder_translate_fd_array(struct binder_fd_array_object *fda,
				     struct binder_buffer_object *parent,
				     struct binder_transaction *t,
				     struct binder_thread *thread,
				     struct binder_transaction *in_reply_to)
{
	binder_size_t fdi, fd_buf_size, num_installed_fds;
	binder_size_t fda_offset;
	int target_fd;
	struct binder_proc *proc = thread->proc;
	struct binder_proc *target_proc = t->to_proc;

	fd_buf_size = sizeof(u32) * fda->num_fds;
	if (fda->num_fds >= SIZE_MAX / sizeof(u32)) {
		binder_user_error("%d:%d got transaction with invalid number of fds (%lld)\n",
				  proc->pid, thread->pid, (u64)fda->num_fds);
		return -EINVAL;
	}
	if (fd_buf_size > parent->length ||
	    fda->parent_offset > parent->length - fd_buf_size) {
		/* No space for all file descriptors here. */
		binder_user_error("%d:%d not enough space to store %lld fds in buffer\n",
				  proc->pid, thread->pid, (u64)fda->num_fds);
		return -EINVAL;
	}
	/*
	 * the source data for binder_buffer_object is visible
	 * to user-space and the @buffer element is the user
	 * pointer to the buffer_object containing the fd_array.
	 * Convert the address to an offset relative to
	 * the base of the transaction buffer.
	 */
	fda_offset = (parent->buffer - (uintptr_t)t->buffer->user_data) +
		fda->parent_offset;
	if (!IS_ALIGNED((unsigned long)fda_offset, sizeof(u32))) {
		binder_user_error("%d:%d parent offset not aligned correctly.\n",
				  proc->pid, thread->pid);
		return -EINVAL;
	}
	for (fdi = 0; fdi < fda->num_fds; fdi++) {
		u32 fd;

		binder_size_t offset = fda_offset + fdi * sizeof(fd);

		binder_alloc_copy_from_buffer(&target_proc->alloc,
					      &fd, t->buffer,
					      offset, sizeof(fd));
		target_fd = binder_translate_fd(fd, t, thread, in_reply_to);
		if (target_fd < 0)
			goto err_translate_fd_failed;
		binder_alloc_copy_to_buffer(&target_proc->alloc,
					    t->buffer, offset,
					    &target_fd, sizeof(fd));
	}
	return 0;

err_translate_fd_failed:
	/*
	 * Failed to allocate fd or security error, free fds
	 * installed so far.
	 */
	num_installed_fds = fdi;
	for (fdi = 0; fdi < num_installed_fds; fdi++) {
		u32 fd;
		binder_size_t offset = fda_offset + fdi * sizeof(fd);
		binder_alloc_copy_from_buffer(&target_proc->alloc,
					      &fd, t->buffer,
					      offset, sizeof(fd));
		task_close_fd(target_proc, fd);
	}
	return target_fd;
}

static int binder_fixup_parent(struct binder_transaction *t,
			       struct binder_thread *thread,
			       struct binder_buffer_object *bp,
			       binder_size_t off_start_offset,
			       binder_size_t num_valid,
			       binder_size_t last_fixup_obj_off,
			       binder_size_t last_fixup_min_off)
{
	struct binder_buffer_object *parent;
	struct binder_buffer *b = t->buffer;
	struct binder_proc *proc = thread->proc;
	struct binder_proc *target_proc = t->to_proc;
	struct binder_object object;
	binder_size_t buffer_offset;
	binder_size_t parent_offset;

	if (!(bp->flags & BINDER_BUFFER_FLAG_HAS_PARENT))
		return 0;

	parent = binder_validate_ptr(target_proc, b, &object, bp->parent,
				     off_start_offset, &parent_offset,
				     num_valid);
	if (!parent) {
		binder_user_error("%d:%d got transaction with invalid parent offset or type\n",
				  proc->pid, thread->pid);
		return -EINVAL;
	}

	if (!binder_validate_fixup(target_proc, b, off_start_offset,
				   parent_offset, bp->parent_offset,
				   last_fixup_obj_off,
				   last_fixup_min_off)) {
		binder_user_error("%d:%d got transaction with out-of-order buffer fixup\n",
				  proc->pid, thread->pid);
		return -EINVAL;
	}

	if (parent->length < sizeof(binder_uintptr_t) ||
	    bp->parent_offset > parent->length - sizeof(binder_uintptr_t)) {
		/* No space for a pointer here! */
		binder_user_error("%d:%d got transaction with invalid parent offset\n",
				  proc->pid, thread->pid);
		return -EINVAL;
	}
	buffer_offset = bp->parent_offset +
			(uintptr_t)parent->buffer - (uintptr_t)b->user_data;
	binder_alloc_copy_to_buffer(&target_proc->alloc, b, buffer_offset,
				    &bp->buffer, sizeof(bp->buffer));

	return 0;
}

/**
 * binder_proc_transaction() - sends a transaction to a process and wakes it up
 * @t:		transaction to send
 * @proc:	process to send the transaction to
 * @thread:	thread in @proc to send the transaction to (may be NULL)
 *
 * This function queues a transaction to the specified process. It will try
 * to find a thread in the target process to handle the transaction and
 * wake it up. If no thread is found, the work is queued to the proc
 * waitqueue.
 *
 * If the @thread parameter is not NULL, the transaction is always queued
 * to the waitlist of that specific thread.
 *
 * Return:	true if the transactions was successfully queued
 *		false if the target process or thread is dead
 */
static bool binder_proc_transaction(struct binder_transaction *t,
				    struct binder_proc *proc,
				    struct binder_thread *thread)
{
	struct binder_node *node = t->buffer->target_node;
	struct binder_priority node_prio;
	bool oneway = !!(t->flags & TF_ONE_WAY);
	bool pending_async = false;

	BUG_ON(!node);
	binder_node_lock(node);
	node_prio.prio = node->min_priority;
	node_prio.sched_policy = node->sched_policy;

	if (oneway) {
		BUG_ON(thread);
		if (node->has_async_transaction) {
			pending_async = true;
		} else {
			node->has_async_transaction = true;
		}
	}

	binder_inner_proc_lock(proc);

	if (proc->is_dead || (thread && thread->is_dead)) {
		binder_inner_proc_unlock(proc);
		binder_node_unlock(node);
		return false;
	}

	if (!thread && !pending_async)
		thread = binder_select_thread_ilocked(proc);

	if (thread) {
		binder_transaction_priority(thread->task, t, node_prio,
					    node->inherit_rt);
		binder_enqueue_thread_work_ilocked(thread, &t->work);
#ifdef CONFIG_MTK_TASK_TURBO
		if (binder_start_turbo_inherit(t->from ?
				t->from->task : NULL, thread->task))
			t->inherit_task = thread->task;
#endif
	} else if (!pending_async) {
		binder_enqueue_work_ilocked(&t->work, &proc->todo);
	} else {
		binder_enqueue_work_ilocked(&t->work, &node->async_todo);
	}

	if (!pending_async)
		binder_wakeup_thread_ilocked(proc, thread, !oneway /* sync */);

	binder_inner_proc_unlock(proc);
	binder_node_unlock(node);

	return true;
}

/**
 * binder_get_node_refs_for_txn() - Get required refs on node for txn
 * @node:         struct binder_node for which to get refs
 * @proc:         returns @node->proc if valid
 * @error:        if no @proc then returns BR_DEAD_REPLY
 *
 * User-space normally keeps the node alive when creating a transaction
 * since it has a reference to the target. The local strong ref keeps it
 * alive if the sending process dies before the target process processes
 * the transaction. If the source process is malicious or has a reference
 * counting bug, relying on the local strong ref can fail.
 *
 * Since user-space can cause the local strong ref to go away, we also take
 * a tmpref on the node to ensure it survives while we are constructing
 * the transaction. We also need a tmpref on the proc while we are
 * constructing the transaction, so we take that here as well.
 *
 * Return: The target_node with refs taken or NULL if no @node->proc is NULL.
 * Also sets @proc if valid. If the @node->proc is NULL indicating that the
 * target proc has died, @error is set to BR_DEAD_REPLY
 */
static struct binder_node *binder_get_node_refs_for_txn(
		struct binder_node *node,
		struct binder_proc **procp,
		uint32_t *error)
{
	struct binder_node *target_node = NULL;

	binder_node_inner_lock(node);
	if (node->proc) {
		target_node = node;
		binder_inc_node_nilocked(node, 1, 0, NULL);
		binder_inc_node_tmpref_ilocked(node);
		node->proc->tmp_ref++;
		*procp = node->proc;
	} else
		*error = BR_DEAD_REPLY;
	binder_node_inner_unlock(node);

	return target_node;
}

static void binder_transaction(struct binder_proc *proc,
			       struct binder_thread *thread,
			       struct binder_transaction_data *tr, int reply,
			       binder_size_t extra_buffers_size)
{
	int ret;
	struct binder_transaction *t;
	struct binder_work *tcomplete;
	binder_size_t buffer_offset = 0;
	binder_size_t off_start_offset, off_end_offset;
	binder_size_t off_min;
	binder_size_t sg_buf_offset, sg_buf_end_offset;
	struct binder_proc *target_proc = NULL;
	struct binder_thread *target_thread = NULL;
	struct binder_node *target_node = NULL;
	struct binder_transaction *in_reply_to = NULL;
	struct binder_transaction_log_entry *e;
	uint32_t return_error = 0;
	uint32_t return_error_param = 0;
	uint32_t return_error_line = 0;
	binder_size_t last_fixup_obj_off = 0;
	binder_size_t last_fixup_min_off = 0;
	struct binder_context *context = proc->context;
	int t_debug_id = atomic_inc_return(&binder_last_id);
	char *secctx = NULL;
	u32 secctx_sz = 0;
#ifdef BINDER_WATCHDOG
	struct binder_transaction_log_entry log_entry;
	unsigned int log_idx = -1;

	if ((reply && (tr->data_size < (proc->alloc.buffer_size / 16))))
		e = &log_entry;
	else {
		e = binder_transaction_log_add(&binder_transaction_log);
		log_idx = e->cur % binder_transaction_log.size;
	}
#else
	e = binder_transaction_log_add(&binder_transaction_log);
#endif
	e->debug_id = t_debug_id;
	e->call_type = reply ? 2 : !!(tr->flags & TF_ONE_WAY);
	e->from_proc = proc->pid;
	e->from_thread = thread->pid;
	e->target_handle = tr->target.handle;
	e->data_size = tr->data_size;
	e->offsets_size = tr->offsets_size;
	e->context_name = proc->context->name;
#ifdef BINDER_WATCHDOG
	e->code = tr->code;
	/* fd 0 is also valid... set initial value to -1 */
	e->fd = -1;
#endif
#ifdef BINDER_USER_TRACKING
	ktime_get_ts(&e->timestamp);
	/* monotonic_to_bootbased(&e->timestamp); */

	do_gettimeofday(&e->tv);
	/* consider time zone. translate to android time */
	e->tv.tv_sec -= (sys_tz.tz_minuteswest * 60);
#endif
	if (reply) {
		binder_inner_proc_lock(proc);
		in_reply_to = thread->transaction_stack;
		if (in_reply_to == NULL) {
			binder_inner_proc_unlock(proc);
			binder_user_error("%d:%d got reply transaction with no transaction stack\n",
					  proc->pid, thread->pid);
			return_error = BR_FAILED_REPLY;
			return_error_param = -EPROTO;
			return_error_line = __LINE__;
			goto err_empty_call_stack;
		}
#ifdef BINDER_WATCHDOG
		binder_inner_proc_unlock(proc);
		binder_cancel_bwdog(in_reply_to);
		binder_inner_proc_lock(proc);

#endif
		if (in_reply_to->to_thread != thread) {
			spin_lock(&in_reply_to->lock);
			binder_user_error("%d:%d got reply transaction with bad transaction stack, transaction %d has target %d:%d\n",
				proc->pid, thread->pid, in_reply_to->debug_id,
				in_reply_to->to_proc ?
				in_reply_to->to_proc->pid : 0,
				in_reply_to->to_thread ?
				in_reply_to->to_thread->pid : 0);
			spin_unlock(&in_reply_to->lock);
			binder_inner_proc_unlock(proc);
			return_error = BR_FAILED_REPLY;
			return_error_param = -EPROTO;
			return_error_line = __LINE__;
			in_reply_to = NULL;
			goto err_bad_call_stack;
		}
		thread->transaction_stack = in_reply_to->to_parent;
		binder_inner_proc_unlock(proc);
		target_thread = binder_get_txn_from_and_acq_inner(in_reply_to);
		if (target_thread == NULL) {
			return_error = BR_DEAD_REPLY;
			return_error_line = __LINE__;
			goto err_dead_binder;
		}
		if (target_thread->transaction_stack != in_reply_to) {
			binder_user_error("%d:%d got reply transaction with bad target transaction stack %d, expected %d\n",
				proc->pid, thread->pid,
				target_thread->transaction_stack ?
				target_thread->transaction_stack->debug_id : 0,
				in_reply_to->debug_id);
			binder_inner_proc_unlock(target_thread->proc);
			return_error = BR_FAILED_REPLY;
			return_error_param = -EPROTO;
			return_error_line = __LINE__;
			in_reply_to = NULL;
			target_thread = NULL;
			goto err_dead_binder;
		}
		target_proc = target_thread->proc;
		target_proc->tmp_ref++;
		binder_inner_proc_unlock(target_thread->proc);
#ifdef BINDER_WATCHDOG
		e->service[0] = '\0';
#endif
	} else {
		if (tr->target.handle) {
			struct binder_ref *ref;

			/*
			 * There must already be a strong ref
			 * on this node. If so, do a strong
			 * increment on the node to ensure it
			 * stays alive until the transaction is
			 * done.
			 */
			binder_proc_lock(proc);
			ref = binder_get_ref_olocked(proc, tr->target.handle,
						     true);
			if (ref) {
				target_node = binder_get_node_refs_for_txn(
						ref->node, &target_proc,
						&return_error);
			} else {
				binder_user_error("%d:%d got transaction to invalid handle\n",
						  proc->pid, thread->pid);
				return_error = BR_FAILED_REPLY;
			}
			binder_proc_unlock(proc);
		} else {
			mutex_lock(&context->context_mgr_node_lock);
			target_node = context->binder_context_mgr_node;
			if (target_node)
				target_node = binder_get_node_refs_for_txn(
						target_node, &target_proc,
						&return_error);
			else
				return_error = BR_DEAD_REPLY;
			mutex_unlock(&context->context_mgr_node_lock);
			if (target_node && target_proc->pid == proc->pid) {
				binder_user_error("%d:%d got transaction to context manager from process owning it\n",
						  proc->pid, thread->pid);
				return_error = BR_FAILED_REPLY;
				return_error_param = -EINVAL;
				return_error_line = __LINE__;
				goto err_invalid_target_handle;
			}
		}
		if (!target_node) {
			/*
			 * return_error is set above
			 */
			return_error_param = -EINVAL;
			return_error_line = __LINE__;
			goto err_dead_binder;
		}
		e->to_node = target_node->debug_id;
#ifdef BINDER_WATCHDOG
		strncpy(e->service, target_node->name, MAX_SERVICE_NAME_LEN);
#endif
		if (security_binder_transaction(proc->tsk,
						target_proc->tsk) < 0) {
			return_error = BR_FAILED_REPLY;
			return_error_param = -EPERM;
			return_error_line = __LINE__;
			goto err_invalid_target_handle;
		}
		binder_inner_proc_lock(proc);
		if (!(tr->flags & TF_ONE_WAY) && thread->transaction_stack) {
			struct binder_transaction *tmp;

			tmp = thread->transaction_stack;
			if (tmp->to_thread != thread) {
				spin_lock(&tmp->lock);
				binder_user_error("%d:%d got new transaction with bad transaction stack, transaction %d has target %d:%d\n",
					proc->pid, thread->pid, tmp->debug_id,
					tmp->to_proc ? tmp->to_proc->pid : 0,
					tmp->to_thread ?
					tmp->to_thread->pid : 0);
				spin_unlock(&tmp->lock);
				binder_inner_proc_unlock(proc);
				return_error = BR_FAILED_REPLY;
				return_error_param = -EPROTO;
				return_error_line = __LINE__;
				goto err_bad_call_stack;
			}
			while (tmp) {
				struct binder_thread *from;

				spin_lock(&tmp->lock);
				from = tmp->from;
				if (from && from->proc == target_proc) {
					atomic_inc(&from->tmp_ref);
					target_thread = from;
					spin_unlock(&tmp->lock);
					break;
				}
				spin_unlock(&tmp->lock);
				tmp = tmp->from_parent;
			}
		}
		binder_inner_proc_unlock(proc);
	}
	if (target_thread)
		e->to_thread = target_thread->pid;
	e->to_proc = target_proc->pid;

	/* TODO: reuse incoming transaction for reply */
	t = kzalloc(sizeof(*t), GFP_KERNEL);
	if (t == NULL) {
		return_error = BR_FAILED_REPLY;
		return_error_param = -ENOMEM;
		return_error_line = __LINE__;
		goto err_alloc_t_failed;
	}
#ifdef CONFIG_MTK_TASK_TURBO
	t->inherit_task = NULL;
#endif
#ifdef BINDER_USER_TRACKING
	memcpy(&t->timestamp, &e->timestamp, sizeof(struct timespec));
	/* do_gettimeofday(&t->tv); */
	/* consider time zone. translate to android time */
	/* t->tv.tv_sec -= (sys_tz.tz_minuteswest * 60); */
	memcpy(&t->tv, &e->tv, sizeof(struct timeval));
#endif
#ifdef BINDER_WATCHDOG
	if (!reply)
		strncpy(t->service, target_node->name, MAX_SERVICE_NAME_LEN);
#endif
	binder_stats_created(BINDER_STAT_TRANSACTION);
	spin_lock_init(&t->lock);

	tcomplete = kzalloc(sizeof(*tcomplete), GFP_KERNEL);
	if (tcomplete == NULL) {
		return_error = BR_FAILED_REPLY;
		return_error_param = -ENOMEM;
		return_error_line = __LINE__;
		goto err_alloc_tcomplete_failed;
	}
	binder_stats_created(BINDER_STAT_TRANSACTION_COMPLETE);

	t->debug_id = t_debug_id;

	if (reply)
		binder_debug(BINDER_DEBUG_TRANSACTION,
			     "%d:%d BC_REPLY %d -> %d:%d, data %016llx-%016llx size %lld-%lld-%lld\n",
			     proc->pid, thread->pid, t->debug_id,
			     target_proc->pid, target_thread->pid,
			     (u64)tr->data.ptr.buffer,
			     (u64)tr->data.ptr.offsets,
			     (u64)tr->data_size, (u64)tr->offsets_size,
			     (u64)extra_buffers_size);
	else
		binder_debug(BINDER_DEBUG_TRANSACTION,
			     "%d:%d BC_TRANSACTION %d -> %d - node %d, data %016llx-%016llx size %lld-%lld-%lld\n",
			     proc->pid, thread->pid, t->debug_id,
			     target_proc->pid, target_node->debug_id,
			     (u64)tr->data.ptr.buffer,
			     (u64)tr->data.ptr.offsets,
			     (u64)tr->data_size, (u64)tr->offsets_size,
			     (u64)extra_buffers_size);
#ifdef BINDER_WATCHDOG
	t->fproc = proc->pid;
	t->fthrd = thread->pid;
	t->tproc = target_proc->pid;
	t->tthrd = target_thread ? target_thread->pid : 0;
	t->log_idx = log_idx;
#endif
	if (!reply && !(tr->flags & TF_ONE_WAY))
		t->from = thread;
	else
		t->from = NULL;
	t->sender_euid = task_euid(proc->tsk);
	t->to_proc = target_proc;
	t->to_thread = target_thread;
	t->code = tr->code;
	t->flags = tr->flags;
	if (!(t->flags & TF_ONE_WAY) &&
	    binder_supported_policy(current->policy)) {
		/* Inherit supported policies for synchronous transactions */
		t->priority.sched_policy = current->policy;
		t->priority.prio = current->normal_prio;
	} else {
		/* Otherwise, fall back to the default priority */
		t->priority = target_proc->default_priority;
	}

	if (target_node && target_node->txn_security_ctx) {
		u32 secid;
		size_t added_size;

		security_task_getsecid(proc->tsk, &secid);
		ret = security_secid_to_secctx(secid, &secctx, &secctx_sz);
		if (ret) {
			return_error = BR_FAILED_REPLY;
			return_error_param = ret;
			return_error_line = __LINE__;
			goto err_get_secctx_failed;
		}
		added_size = ALIGN(secctx_sz, sizeof(u64));
		extra_buffers_size += added_size;
		if (extra_buffers_size < added_size) {
			/* integer overflow of extra_buffers_size */
			return_error = BR_FAILED_REPLY;
			return_error_param = EINVAL;
			return_error_line = __LINE__;
			goto err_bad_extra_size;
		}
	}

	trace_binder_transaction(reply, t, target_node);

#ifdef BINDER_WATCHDOG
	t->wait_on = reply ? WAIT_ON_REPLY_READ : WAIT_ON_READ;
	binder_queue_bwdog(t, (time_t) WAIT_BUDGET_READ);
#endif
	t->buffer = binder_alloc_new_buf(&target_proc->alloc, tr->data_size,
		tr->offsets_size, extra_buffers_size,
		!reply && (t->flags & TF_ONE_WAY));
	if (IS_ERR(t->buffer)) {
		/*
		 * -ESRCH indicates VMA cleared. The target is dying.
		 */
		return_error_param = PTR_ERR(t->buffer);
		return_error = return_error_param == -ESRCH ?
			BR_DEAD_REPLY : BR_FAILED_REPLY;
		return_error_line = __LINE__;
		t->buffer = NULL;
		goto err_binder_alloc_buf_failed;
	}
	if (secctx) {
		size_t buf_offset = ALIGN(tr->data_size, sizeof(void *)) +
				    ALIGN(tr->offsets_size, sizeof(void *)) +
				    ALIGN(extra_buffers_size, sizeof(void *)) -
				    ALIGN(secctx_sz, sizeof(u64));

		t->security_ctx = (uintptr_t)t->buffer->user_data + buf_offset;
		binder_alloc_copy_to_buffer(&target_proc->alloc,
					    t->buffer, buf_offset,
					    secctx, secctx_sz);
		security_release_secctx(secctx, secctx_sz);
		secctx = NULL;
	}
	t->buffer->debug_id = t->debug_id;
	t->buffer->transaction = t;
	t->buffer->target_node = target_node;
	trace_binder_transaction_alloc_buf(t->buffer);

	if (binder_alloc_copy_user_to_buffer(
				&target_proc->alloc,
				t->buffer, 0,
				(const void __user *)
					(uintptr_t)tr->data.ptr.buffer,
				tr->data_size)) {
		binder_user_error("%d:%d got transaction with invalid data ptr\n",
				proc->pid, thread->pid);
		return_error = BR_FAILED_REPLY;
		return_error_param = -EFAULT;
		return_error_line = __LINE__;
		goto err_copy_data_failed;
	}
	if (binder_alloc_copy_user_to_buffer(
				&target_proc->alloc,
				t->buffer,
				ALIGN(tr->data_size, sizeof(void *)),
				(const void __user *)
					(uintptr_t)tr->data.ptr.offsets,
				tr->offsets_size)) {
		binder_user_error("%d:%d got transaction with invalid offsets ptr\n",
				proc->pid, thread->pid);
		return_error = BR_FAILED_REPLY;
		return_error_param = -EFAULT;
		return_error_line = __LINE__;
		goto err_copy_data_failed;
	}
	if (!IS_ALIGNED(tr->offsets_size, sizeof(binder_size_t))) {
		binder_user_error("%d:%d got transaction with invalid offsets size, %lld\n",
				proc->pid, thread->pid, (u64)tr->offsets_size);
		return_error = BR_FAILED_REPLY;
		return_error_param = -EINVAL;
		return_error_line = __LINE__;
		goto err_bad_offset;
	}
	if (!IS_ALIGNED(extra_buffers_size, sizeof(u64))) {
		binder_user_error("%d:%d got transaction with unaligned buffers size, %lld\n",
				  proc->pid, thread->pid,
				  (u64)extra_buffers_size);
		return_error = BR_FAILED_REPLY;
		return_error_param = -EINVAL;
		return_error_line = __LINE__;
		goto err_bad_offset;
	}
	off_start_offset = ALIGN(tr->data_size, sizeof(void *));
	buffer_offset = off_start_offset;
	off_end_offset = off_start_offset + tr->offsets_size;
	sg_buf_offset = ALIGN(off_end_offset, sizeof(void *));
	sg_buf_end_offset = sg_buf_offset + extra_buffers_size -
		ALIGN(secctx_sz, sizeof(u64));
	off_min = 0;
	for (buffer_offset = off_start_offset; buffer_offset < off_end_offset;
	     buffer_offset += sizeof(binder_size_t)) {
		struct binder_object_header *hdr;
		size_t object_size;
		struct binder_object object;
		binder_size_t object_offset;

		binder_alloc_copy_from_buffer(&target_proc->alloc,
					      &object_offset,
					      t->buffer,
					      buffer_offset,
					      sizeof(object_offset));
		object_size = binder_get_object(target_proc, t->buffer,
						object_offset, &object);
		if (object_size == 0 || object_offset < off_min) {
			binder_user_error("%d:%d got transaction with invalid offset (%lld, min %lld max %lld) or object.\n",
					  proc->pid, thread->pid,
					  (u64)object_offset,
					  (u64)off_min,
					  (u64)t->buffer->data_size);
			return_error = BR_FAILED_REPLY;
			return_error_param = -EINVAL;
			return_error_line = __LINE__;
			goto err_bad_offset;
		}

		hdr = &object.hdr;
		off_min = object_offset + object_size;
		switch (hdr->type) {
		case BINDER_TYPE_BINDER:
		case BINDER_TYPE_WEAK_BINDER: {
			struct flat_binder_object *fp;

			fp = to_flat_binder_object(hdr);
#ifdef BINDER_WATCHDOG
			ret = binder_translate_binder(tr, fp, t, thread);
#else
			ret = binder_translate_binder(fp, t, thread);
#endif
			if (ret < 0) {
				return_error = BR_FAILED_REPLY;
				return_error_param = ret;
				return_error_line = __LINE__;
				goto err_translate_failed;
			}
			binder_alloc_copy_to_buffer(&target_proc->alloc,
						    t->buffer, object_offset,
						    fp, sizeof(*fp));
		} break;
		case BINDER_TYPE_HANDLE:
		case BINDER_TYPE_WEAK_HANDLE: {
			struct flat_binder_object *fp;

			fp = to_flat_binder_object(hdr);
			ret = binder_translate_handle(fp, t, thread);
			if (ret < 0) {
				return_error = BR_FAILED_REPLY;
				return_error_param = ret;
				return_error_line = __LINE__;
				goto err_translate_failed;
			}
			binder_alloc_copy_to_buffer(&target_proc->alloc,
						    t->buffer, object_offset,
						    fp, sizeof(*fp));
		} break;

		case BINDER_TYPE_FD: {
			struct binder_fd_object *fp = to_binder_fd_object(hdr);
			int target_fd = binder_translate_fd(fp->fd, t, thread,
							    in_reply_to);

			if (target_fd < 0) {
				return_error = BR_FAILED_REPLY;
				return_error_param = target_fd;
				return_error_line = __LINE__;
				goto err_translate_failed;
			}
			fp->pad_binder = 0;
			fp->fd = target_fd;
#ifdef BINDER_WATCHDOG
			e->fd = target_fd;
#endif
			binder_alloc_copy_to_buffer(&target_proc->alloc,
						    t->buffer, object_offset,
						    fp, sizeof(*fp));
		} break;
		case BINDER_TYPE_FDA: {
			struct binder_object ptr_object;
			binder_size_t parent_offset;
			struct binder_fd_array_object *fda =
				to_binder_fd_array_object(hdr);
			size_t num_valid = (buffer_offset - off_start_offset) /
						sizeof(binder_size_t);
			struct binder_buffer_object *parent =
				binder_validate_ptr(target_proc, t->buffer,
						    &ptr_object, fda->parent,
						    off_start_offset,
						    &parent_offset,
						    num_valid);
			if (!parent) {
				binder_user_error("%d:%d got transaction with invalid parent offset or type\n",
						  proc->pid, thread->pid);
				return_error = BR_FAILED_REPLY;
				return_error_param = -EINVAL;
				return_error_line = __LINE__;
				goto err_bad_parent;
			}
			if (!binder_validate_fixup(target_proc, t->buffer,
						   off_start_offset,
						   parent_offset,
						   fda->parent_offset,
						   last_fixup_obj_off,
						   last_fixup_min_off)) {
				binder_user_error("%d:%d got transaction with out-of-order buffer fixup\n",
						  proc->pid, thread->pid);
				return_error = BR_FAILED_REPLY;
				return_error_param = -EINVAL;
				return_error_line = __LINE__;
				goto err_bad_parent;
			}
			ret = binder_translate_fd_array(fda, parent, t, thread,
							in_reply_to);
			if (ret < 0) {
				return_error = BR_FAILED_REPLY;
				return_error_param = ret;
				return_error_line = __LINE__;
				goto err_translate_failed;
			}
			last_fixup_obj_off = parent_offset;
			last_fixup_min_off =
				fda->parent_offset + sizeof(u32) * fda->num_fds;
		} break;
		case BINDER_TYPE_PTR: {
			struct binder_buffer_object *bp =
				to_binder_buffer_object(hdr);
			size_t buf_left = sg_buf_end_offset - sg_buf_offset;
			size_t num_valid;

			if (bp->length > buf_left) {
				binder_user_error("%d:%d got transaction with too large buffer\n",
						  proc->pid, thread->pid);
				return_error = BR_FAILED_REPLY;
				return_error_param = -EINVAL;
				return_error_line = __LINE__;
				goto err_bad_offset;
			}
			if (binder_alloc_copy_user_to_buffer(
						&target_proc->alloc,
						t->buffer,
						sg_buf_offset,
						(const void __user *)
							(uintptr_t)bp->buffer,
						bp->length)) {
				binder_user_error("%d:%d got transaction with invalid offsets ptr\n",
						  proc->pid, thread->pid);
				return_error_param = -EFAULT;
				return_error = BR_FAILED_REPLY;
				return_error_line = __LINE__;
				goto err_copy_data_failed;
			}
			/* Fixup buffer pointer to target proc address space */
			bp->buffer = (uintptr_t)
				t->buffer->user_data + sg_buf_offset;
			sg_buf_offset += ALIGN(bp->length, sizeof(u64));

			num_valid = (buffer_offset - off_start_offset) /
					sizeof(binder_size_t);
			ret = binder_fixup_parent(t, thread, bp,
						  off_start_offset,
						  num_valid,
						  last_fixup_obj_off,
						  last_fixup_min_off);
			if (ret < 0) {
				return_error = BR_FAILED_REPLY;
				return_error_param = ret;
				return_error_line = __LINE__;
				goto err_translate_failed;
			}
			binder_alloc_copy_to_buffer(&target_proc->alloc,
						    t->buffer, object_offset,
						    bp, sizeof(*bp));
			last_fixup_obj_off = object_offset;
			last_fixup_min_off = 0;
		} break;
		default:
			binder_user_error("%d:%d got transaction with invalid object type, %x\n",
				proc->pid, thread->pid, hdr->type);
			return_error = BR_FAILED_REPLY;
			return_error_param = -EINVAL;
			return_error_line = __LINE__;
			goto err_bad_object_type;
		}
	}
	tcomplete->type = BINDER_WORK_TRANSACTION_COMPLETE;
	t->work.type = BINDER_WORK_TRANSACTION;

	if (reply) {
		binder_enqueue_thread_work(thread, tcomplete);
#ifdef BINDER_WATCHDOG
		binder_update_transaction_time(&binder_transaction_log,
				in_reply_to, 2);
#endif
		binder_inner_proc_lock(target_proc);
		if (target_thread->is_dead) {
			binder_inner_proc_unlock(target_proc);
			goto err_dead_proc_or_thread;
		}
		BUG_ON(t->buffer->async_transaction != 0);
		binder_pop_transaction_ilocked(target_thread, in_reply_to);
		binder_enqueue_thread_work_ilocked(target_thread, &t->work);
		binder_inner_proc_unlock(target_proc);
		wake_up_interruptible_sync(&target_thread->wait);

#ifdef CONFIG_MTK_TASK_TURBO
		if (thread->task && in_reply_to->inherit_task == thread->task) {
			binder_stop_turbo_inherit(thread->task);
			in_reply_to->inherit_task = NULL;
		}
#endif
		binder_restore_priority(current, in_reply_to->saved_priority);
		binder_free_transaction(in_reply_to);
	} else if (!(t->flags & TF_ONE_WAY)) {
		BUG_ON(t->buffer->async_transaction != 0);
		binder_inner_proc_lock(proc);
		/*
		 * Defer the TRANSACTION_COMPLETE, so we don't return to
		 * userspace immediately; this allows the target process to
		 * immediately start processing this transaction, reducing
		 * latency. We will then return the TRANSACTION_COMPLETE when
		 * the target replies (or there is an error).
		 */
		binder_enqueue_deferred_thread_work_ilocked(thread, tcomplete);
		t->need_reply = 1;
		t->from_parent = thread->transaction_stack;
		thread->transaction_stack = t;
		binder_inner_proc_unlock(proc);
		if (!binder_proc_transaction(t, target_proc, target_thread)) {
			binder_inner_proc_lock(proc);
			binder_pop_transaction_ilocked(thread, t);
			binder_inner_proc_unlock(proc);
			goto err_dead_proc_or_thread;
		}
	} else {
		BUG_ON(target_node == NULL);
		BUG_ON(t->buffer->async_transaction != 1);
		binder_enqueue_thread_work(thread, tcomplete);
		if (!binder_proc_transaction(t, target_proc, NULL))
			goto err_dead_proc_or_thread;
	}
	if (target_thread)
		binder_thread_dec_tmpref(target_thread);
	binder_proc_dec_tmpref(target_proc);
	if (target_node)
		binder_dec_node_tmpref(target_node);
	/*
	 * write barrier to synchronize with initialization
	 * of log entry
	 */
	smp_wmb();
	WRITE_ONCE(e->debug_id_done, t_debug_id);
	return;

err_dead_proc_or_thread:
	return_error = BR_DEAD_REPLY;
	return_error_line = __LINE__;
	binder_dequeue_work(proc, tcomplete);
err_translate_failed:
err_bad_object_type:
err_bad_offset:
err_bad_parent:
err_copy_data_failed:
	trace_binder_transaction_failed_buffer_release(t->buffer);
	binder_transaction_buffer_release(target_proc, t->buffer,
					  buffer_offset, true);
	if (target_node)
		binder_dec_node_tmpref(target_node);
	target_node = NULL;
	t->buffer->transaction = NULL;
	binder_alloc_free_buf(&target_proc->alloc, t->buffer);
err_binder_alloc_buf_failed:
err_bad_extra_size:
	if (secctx)
		security_release_secctx(secctx, secctx_sz);
err_get_secctx_failed:
	kfree(tcomplete);
	binder_stats_deleted(BINDER_STAT_TRANSACTION_COMPLETE);
err_alloc_tcomplete_failed:
#ifdef BINDER_WATCHDOG
	binder_cancel_bwdog(t);
#endif
#ifdef BINDER_USER_TRACKING
	binder_print_delay(t);
#endif
	kfree(t);
	binder_stats_deleted(BINDER_STAT_TRANSACTION);
err_alloc_t_failed:
err_bad_call_stack:
err_empty_call_stack:
err_dead_binder:
err_invalid_target_handle:
	if (target_thread)
		binder_thread_dec_tmpref(target_thread);
	if (target_proc)
		binder_proc_dec_tmpref(target_proc);
	if (target_node) {
		binder_dec_node(target_node, 1, 0);
		binder_dec_node_tmpref(target_node);
	}

	binder_debug(BINDER_DEBUG_FAILED_TRANSACTION,
		     "%d:%d transaction failed %d/%d, size %lld-%lld line %d\n",
		     proc->pid, thread->pid, return_error, return_error_param,
		     (u64)tr->data_size, (u64)tr->offsets_size,
		     return_error_line);

	{
		struct binder_transaction_log_entry *fe;

		e->return_error = return_error;
		e->return_error_param = return_error_param;
		e->return_error_line = return_error_line;
		fe = binder_transaction_log_add(&binder_transaction_log_failed);
		*fe = *e;
		/*
		 * write barrier to synchronize with initialization
		 * of log entry
		 */
		smp_wmb();
		WRITE_ONCE(e->debug_id_done, t_debug_id);
		WRITE_ONCE(fe->debug_id_done, t_debug_id);
	}

	BUG_ON(thread->return_error.cmd != BR_OK);
	if (in_reply_to) {
#ifdef CONFIG_MTK_TASK_TURBO
		if (thread->task && in_reply_to->inherit_task == thread->task) {
			binder_stop_turbo_inherit(thread->task);
			in_reply_to->inherit_task = NULL;
		}
#endif
		binder_restore_priority(current, in_reply_to->saved_priority);
		thread->return_error.cmd = BR_TRANSACTION_COMPLETE;
		binder_enqueue_thread_work(thread, &thread->return_error.work);
		binder_send_failed_reply(in_reply_to, return_error);
	} else {
		thread->return_error.cmd = return_error;
		binder_enqueue_thread_work(thread, &thread->return_error.work);
	}
}

static int binder_thread_write(struct binder_proc *proc,
			struct binder_thread *thread,
			binder_uintptr_t binder_buffer, size_t size,
			binder_size_t *consumed)
{
	uint32_t cmd;
	struct binder_context *context = proc->context;
	void __user *buffer = (void __user *)(uintptr_t)binder_buffer;
	void __user *ptr = buffer + *consumed;
	void __user *end = buffer + size;

	while (ptr < end && thread->return_error.cmd == BR_OK) {
		int ret;

		if (get_user(cmd, (uint32_t __user *)ptr))
			return -EFAULT;
		ptr += sizeof(uint32_t);
		trace_binder_command(cmd);
		if (_IOC_NR(cmd) < ARRAY_SIZE(binder_stats.bc)) {
			atomic_inc(&binder_stats.bc[_IOC_NR(cmd)]);
			atomic_inc(&proc->stats.bc[_IOC_NR(cmd)]);
			atomic_inc(&thread->stats.bc[_IOC_NR(cmd)]);
		}
		switch (cmd) {
		case BC_INCREFS:
		case BC_ACQUIRE:
		case BC_RELEASE:
		case BC_DECREFS: {
			uint32_t target;
			const char *debug_string;
			bool strong = cmd == BC_ACQUIRE || cmd == BC_RELEASE;
			bool increment = cmd == BC_INCREFS || cmd == BC_ACQUIRE;
			struct binder_ref_data rdata;

			if (get_user(target, (uint32_t __user *)ptr))
				return -EFAULT;

			ptr += sizeof(uint32_t);
			ret = -1;
			if (increment && !target) {
				struct binder_node *ctx_mgr_node;
				mutex_lock(&context->context_mgr_node_lock);
				ctx_mgr_node = context->binder_context_mgr_node;
				if (ctx_mgr_node)
					ret = binder_inc_ref_for_node(
							proc, ctx_mgr_node,
							strong, NULL, &rdata);
				mutex_unlock(&context->context_mgr_node_lock);
			}
			if (ret)
				ret = binder_update_ref_for_handle(
						proc, target, increment, strong,
						&rdata);
			if (!ret && rdata.desc != target) {
				binder_user_error("%d:%d tried to acquire reference to desc %d, got %d instead\n",
					proc->pid, thread->pid,
					target, rdata.desc);
			}
			switch (cmd) {
			case BC_INCREFS:
				debug_string = "IncRefs";
				break;
			case BC_ACQUIRE:
				debug_string = "Acquire";
				break;
			case BC_RELEASE:
				debug_string = "Release";
				break;
			case BC_DECREFS:
			default:
				debug_string = "DecRefs";
				break;
			}
			if (ret) {
				binder_user_error("%d:%d %s %d refcount change on invalid ref %d ret %d\n",
					proc->pid, thread->pid, debug_string,
					strong, target, ret);
				break;
			}
			binder_debug(BINDER_DEBUG_USER_REFS,
				     "%d:%d %s ref %d desc %d s %d w %d\n",
				     proc->pid, thread->pid, debug_string,
				     rdata.debug_id, rdata.desc, rdata.strong,
				     rdata.weak);
			break;
		}
		case BC_INCREFS_DONE:
		case BC_ACQUIRE_DONE: {
			binder_uintptr_t node_ptr;
			binder_uintptr_t cookie;
			struct binder_node *node;
			bool free_node;

			if (get_user(node_ptr, (binder_uintptr_t __user *)ptr))
				return -EFAULT;
			ptr += sizeof(binder_uintptr_t);
			if (get_user(cookie, (binder_uintptr_t __user *)ptr))
				return -EFAULT;
			ptr += sizeof(binder_uintptr_t);
			node = binder_get_node(proc, node_ptr);
			if (node == NULL) {
				binder_user_error("%d:%d %s u%016llx no match\n",
					proc->pid, thread->pid,
					cmd == BC_INCREFS_DONE ?
					"BC_INCREFS_DONE" :
					"BC_ACQUIRE_DONE",
					(u64)node_ptr);
				break;
			}
			if (cookie != node->cookie) {
				binder_user_error("%d:%d %s u%016llx node %d cookie mismatch %016llx != %016llx\n",
					proc->pid, thread->pid,
					cmd == BC_INCREFS_DONE ?
					"BC_INCREFS_DONE" : "BC_ACQUIRE_DONE",
					(u64)node_ptr, node->debug_id,
					(u64)cookie, (u64)node->cookie);
				binder_put_node(node);
				break;
			}
			binder_node_inner_lock(node);
			if (cmd == BC_ACQUIRE_DONE) {
				if (node->pending_strong_ref == 0) {
					binder_user_error("%d:%d BC_ACQUIRE_DONE node %d has no pending acquire request\n",
						proc->pid, thread->pid,
						node->debug_id);
					binder_node_inner_unlock(node);
					binder_put_node(node);
					break;
				}
				node->pending_strong_ref = 0;
			} else {
				if (node->pending_weak_ref == 0) {
					binder_user_error("%d:%d BC_INCREFS_DONE node %d has no pending increfs request\n",
						proc->pid, thread->pid,
						node->debug_id);
					binder_node_inner_unlock(node);
					binder_put_node(node);
					break;
				}
				node->pending_weak_ref = 0;
			}
			free_node = binder_dec_node_nilocked(node,
					cmd == BC_ACQUIRE_DONE, 0);
			WARN_ON(free_node);
			binder_debug(BINDER_DEBUG_USER_REFS,
				     "%d:%d %s node %d ls %d lw %d tr %d\n",
				     proc->pid, thread->pid,
				     cmd == BC_INCREFS_DONE ? "BC_INCREFS_DONE" : "BC_ACQUIRE_DONE",
				     node->debug_id, node->local_strong_refs,
				     node->local_weak_refs, node->tmp_refs);
			binder_node_inner_unlock(node);
			binder_put_node(node);
			break;
		}
		case BC_ATTEMPT_ACQUIRE:
			pr_err("BC_ATTEMPT_ACQUIRE not supported\n");
			return -EINVAL;
		case BC_ACQUIRE_RESULT:
			pr_err("BC_ACQUIRE_RESULT not supported\n");
			return -EINVAL;

		case BC_FREE_BUFFER: {
			binder_uintptr_t data_ptr;
			struct binder_buffer *buffer;

			if (get_user(data_ptr, (binder_uintptr_t __user *)ptr))
				return -EFAULT;
			ptr += sizeof(binder_uintptr_t);

			buffer = binder_alloc_prepare_to_free(&proc->alloc,
							      data_ptr);
			if (IS_ERR_OR_NULL(buffer)) {
				if (PTR_ERR(buffer) == -EPERM) {
					binder_user_error(
						"%d:%d BC_FREE_BUFFER u%016llx matched unreturned or currently freeing buffer\n",
						proc->pid, thread->pid,
						(u64)data_ptr);
				} else {
					binder_user_error(
						"%d:%d BC_FREE_BUFFER u%016llx no match\n",
						proc->pid, thread->pid,
						(u64)data_ptr);
				}
				break;
			}
			binder_debug(BINDER_DEBUG_FREE_BUFFER,
				     "%d:%d BC_FREE_BUFFER u%016llx found buffer %d for %s transaction\n",
				     proc->pid, thread->pid, (u64)data_ptr,
				     buffer->debug_id,
				     buffer->transaction ? "active" : "finished");

			binder_inner_proc_lock(proc);
			if (buffer->transaction) {
				buffer->transaction->buffer = NULL;
				buffer->transaction = NULL;
			}
			binder_inner_proc_unlock(proc);
			if (buffer->async_transaction && buffer->target_node) {
				struct binder_node *buf_node;
				struct binder_work *w;

				buf_node = buffer->target_node;
				binder_node_inner_lock(buf_node);
				BUG_ON(!buf_node->has_async_transaction);
				BUG_ON(buf_node->proc != proc);
				w = binder_dequeue_work_head_ilocked(
						&buf_node->async_todo);
				if (!w) {
					buf_node->has_async_transaction = false;
				} else {
					binder_enqueue_work_ilocked(
							w, &proc->todo);
					binder_wakeup_proc_ilocked(proc);
				}
				binder_node_inner_unlock(buf_node);
			}
			trace_binder_transaction_buffer_release(buffer);
			binder_transaction_buffer_release(proc, buffer, 0, false);
			binder_alloc_free_buf(&proc->alloc, buffer);
			break;
		}

		case BC_TRANSACTION_SG:
		case BC_REPLY_SG: {
			struct binder_transaction_data_sg tr;

			if (copy_from_user(&tr, ptr, sizeof(tr)))
				return -EFAULT;
			ptr += sizeof(tr);
			binder_transaction(proc, thread, &tr.transaction_data,
					   cmd == BC_REPLY_SG, tr.buffers_size);
			break;
		}
		case BC_TRANSACTION:
		case BC_REPLY: {
			struct binder_transaction_data tr;

			if (copy_from_user(&tr, ptr, sizeof(tr)))
				return -EFAULT;
			ptr += sizeof(tr);
			binder_transaction(proc, thread, &tr,
					   cmd == BC_REPLY, 0);
			break;
		}

		case BC_REGISTER_LOOPER:
			binder_debug(BINDER_DEBUG_THREADS,
				     "%d:%d BC_REGISTER_LOOPER\n",
				     proc->pid, thread->pid);
			binder_inner_proc_lock(proc);
			if (thread->looper & BINDER_LOOPER_STATE_ENTERED) {
				thread->looper |= BINDER_LOOPER_STATE_INVALID;
				binder_user_error("%d:%d ERROR: BC_REGISTER_LOOPER called after BC_ENTER_LOOPER\n",
					proc->pid, thread->pid);
			} else if (proc->requested_threads == 0) {
				thread->looper |= BINDER_LOOPER_STATE_INVALID;
				binder_user_error("%d:%d ERROR: BC_REGISTER_LOOPER called without request\n",
					proc->pid, thread->pid);
			} else {
				proc->requested_threads--;
				proc->requested_threads_started++;
			}
			thread->looper |= BINDER_LOOPER_STATE_REGISTERED;
			binder_inner_proc_unlock(proc);
			break;
		case BC_ENTER_LOOPER:
			binder_debug(BINDER_DEBUG_THREADS,
				     "%d:%d BC_ENTER_LOOPER\n",
				     proc->pid, thread->pid);
			if (thread->looper & BINDER_LOOPER_STATE_REGISTERED) {
				thread->looper |= BINDER_LOOPER_STATE_INVALID;
				binder_user_error("%d:%d ERROR: BC_ENTER_LOOPER called after BC_REGISTER_LOOPER\n",
					proc->pid, thread->pid);
			}
			thread->looper |= BINDER_LOOPER_STATE_ENTERED;
			break;
		case BC_EXIT_LOOPER:
			binder_debug(BINDER_DEBUG_THREADS,
				     "%d:%d BC_EXIT_LOOPER\n",
				     proc->pid, thread->pid);
			thread->looper |= BINDER_LOOPER_STATE_EXITED;
			break;

		case BC_REQUEST_DEATH_NOTIFICATION:
		case BC_CLEAR_DEATH_NOTIFICATION: {
			uint32_t target;
			binder_uintptr_t cookie;
			struct binder_ref *ref;
			struct binder_ref_death *death = NULL;

			if (get_user(target, (uint32_t __user *)ptr))
				return -EFAULT;
			ptr += sizeof(uint32_t);
			if (get_user(cookie, (binder_uintptr_t __user *)ptr))
				return -EFAULT;
			ptr += sizeof(binder_uintptr_t);
			if (cmd == BC_REQUEST_DEATH_NOTIFICATION) {
				/*
				 * Allocate memory for death notification
				 * before taking lock
				 */
				death = kzalloc(sizeof(*death), GFP_KERNEL);
				if (death == NULL) {
					WARN_ON(thread->return_error.cmd !=
						BR_OK);
					thread->return_error.cmd = BR_ERROR;
					binder_enqueue_thread_work(
						thread,
						&thread->return_error.work);
					binder_debug(
						BINDER_DEBUG_FAILED_TRANSACTION,
						"%d:%d BC_REQUEST_DEATH_NOTIFICATION failed\n",
						proc->pid, thread->pid);
					break;
				}
			}
			binder_proc_lock(proc);
			ref = binder_get_ref_olocked(proc, target, false);
			if (ref == NULL) {
				binder_user_error("%d:%d %s invalid ref %d\n",
					proc->pid, thread->pid,
					cmd == BC_REQUEST_DEATH_NOTIFICATION ?
					"BC_REQUEST_DEATH_NOTIFICATION" :
					"BC_CLEAR_DEATH_NOTIFICATION",
					target);
				binder_proc_unlock(proc);
				kfree(death);
				break;
			}

			binder_debug(BINDER_DEBUG_DEATH_NOTIFICATION,
				     "%d:%d %s %016llx ref %d desc %d s %d w %d for node %d\n",
				     proc->pid, thread->pid,
				     cmd == BC_REQUEST_DEATH_NOTIFICATION ?
				     "BC_REQUEST_DEATH_NOTIFICATION" :
				     "BC_CLEAR_DEATH_NOTIFICATION",
				     (u64)cookie, ref->data.debug_id,
				     ref->data.desc, ref->data.strong,
				     ref->data.weak, ref->node->debug_id);

			binder_node_lock(ref->node);
			if (cmd == BC_REQUEST_DEATH_NOTIFICATION) {
				if (ref->death) {
					binder_user_error("%d:%d BC_REQUEST_DEATH_NOTIFICATION death notification already set\n",
						proc->pid, thread->pid);
					binder_node_unlock(ref->node);
					binder_proc_unlock(proc);
					kfree(death);
					break;
				}
				binder_stats_created(BINDER_STAT_DEATH);
				INIT_LIST_HEAD(&death->work.entry);
				death->cookie = cookie;
				ref->death = death;
				if (ref->node->proc == NULL) {
					ref->death->work.type = BINDER_WORK_DEAD_BINDER;

					binder_inner_proc_lock(proc);
					binder_enqueue_work_ilocked(
						&ref->death->work, &proc->todo);
					binder_wakeup_proc_ilocked(proc);
					binder_inner_proc_unlock(proc);
				}
			} else {
				if (ref->death == NULL) {
					binder_user_error("%d:%d BC_CLEAR_DEATH_NOTIFICATION death notification not active\n",
						proc->pid, thread->pid);
					binder_node_unlock(ref->node);
					binder_proc_unlock(proc);
					break;
				}
				death = ref->death;
				if (death->cookie != cookie) {
					binder_user_error("%d:%d BC_CLEAR_DEATH_NOTIFICATION death notification cookie mismatch %016llx != %016llx\n",
						proc->pid, thread->pid,
						(u64)death->cookie,
						(u64)cookie);
					binder_node_unlock(ref->node);
					binder_proc_unlock(proc);
					break;
				}
				ref->death = NULL;
				binder_inner_proc_lock(proc);
				if (list_empty(&death->work.entry)) {
					death->work.type = BINDER_WORK_CLEAR_DEATH_NOTIFICATION;
					if (thread->looper &
					    (BINDER_LOOPER_STATE_REGISTERED |
					     BINDER_LOOPER_STATE_ENTERED))
						binder_enqueue_thread_work_ilocked(
								thread,
								&death->work);
					else {
						binder_enqueue_work_ilocked(
								&death->work,
								&proc->todo);
						binder_wakeup_proc_ilocked(
								proc);
					}
				} else {
					BUG_ON(death->work.type != BINDER_WORK_DEAD_BINDER);
					death->work.type = BINDER_WORK_DEAD_BINDER_AND_CLEAR;
				}
				binder_inner_proc_unlock(proc);
			}
			binder_node_unlock(ref->node);
			binder_proc_unlock(proc);
		} break;
		case BC_DEAD_BINDER_DONE: {
			struct binder_work *w;
			binder_uintptr_t cookie;
			struct binder_ref_death *death = NULL;

			if (get_user(cookie, (binder_uintptr_t __user *)ptr))
				return -EFAULT;

			ptr += sizeof(cookie);
			binder_inner_proc_lock(proc);
			list_for_each_entry(w, &proc->delivered_death,
					    entry) {
				struct binder_ref_death *tmp_death =
					container_of(w,
						     struct binder_ref_death,
						     work);

				if (tmp_death->cookie == cookie) {
					death = tmp_death;
					break;
				}
			}
			binder_debug(BINDER_DEBUG_DEAD_BINDER,
				     "%d:%d BC_DEAD_BINDER_DONE %016llx found %pK\n",
				     proc->pid, thread->pid, (u64)cookie,
				     death);
			if (death == NULL) {
				binder_user_error("%d:%d BC_DEAD_BINDER_DONE %016llx not found\n",
					proc->pid, thread->pid, (u64)cookie);
				binder_inner_proc_unlock(proc);
				break;
			}
			binder_dequeue_work_ilocked(&death->work);
			if (death->work.type == BINDER_WORK_DEAD_BINDER_AND_CLEAR) {
				death->work.type = BINDER_WORK_CLEAR_DEATH_NOTIFICATION;
				if (thread->looper &
					(BINDER_LOOPER_STATE_REGISTERED |
					 BINDER_LOOPER_STATE_ENTERED))
					binder_enqueue_thread_work_ilocked(
						thread, &death->work);
				else {
					binder_enqueue_work_ilocked(
							&death->work,
							&proc->todo);
					binder_wakeup_proc_ilocked(proc);
				}
			}
			binder_inner_proc_unlock(proc);
		} break;

		default:
			pr_err("%d:%d unknown command %d\n",
			       proc->pid, thread->pid, cmd);
			return -EINVAL;
		}
		*consumed = ptr - buffer;
	}
	return 0;
}

static void binder_stat_br(struct binder_proc *proc,
			   struct binder_thread *thread, uint32_t cmd)
{
	trace_binder_return(cmd);
	if (_IOC_NR(cmd) < ARRAY_SIZE(binder_stats.br)) {
		atomic_inc(&binder_stats.br[_IOC_NR(cmd)]);
		atomic_inc(&proc->stats.br[_IOC_NR(cmd)]);
		atomic_inc(&thread->stats.br[_IOC_NR(cmd)]);
	}
}

static int binder_put_node_cmd(struct binder_proc *proc,
			       struct binder_thread *thread,
			       void __user **ptrp,
			       binder_uintptr_t node_ptr,
			       binder_uintptr_t node_cookie,
			       int node_debug_id,
			       uint32_t cmd, const char *cmd_name)
{
	void __user *ptr = *ptrp;

	if (put_user(cmd, (uint32_t __user *)ptr))
		return -EFAULT;
	ptr += sizeof(uint32_t);

	if (put_user(node_ptr, (binder_uintptr_t __user *)ptr))
		return -EFAULT;
	ptr += sizeof(binder_uintptr_t);

	if (put_user(node_cookie, (binder_uintptr_t __user *)ptr))
		return -EFAULT;
	ptr += sizeof(binder_uintptr_t);

	binder_stat_br(proc, thread, cmd);
	binder_debug(BINDER_DEBUG_USER_REFS, "%d:%d %s %d u%016llx c%016llx\n",
		     proc->pid, thread->pid, cmd_name, node_debug_id,
		     (u64)node_ptr, (u64)node_cookie);

	*ptrp = ptr;
	return 0;
}

static int binder_wait_for_work(struct binder_thread *thread,
				bool do_proc_work)
{
	DEFINE_WAIT(wait);
	struct binder_proc *proc = thread->proc;
	int ret = 0;

	freezer_do_not_count();
	binder_inner_proc_lock(proc);
	for (;;) {
		prepare_to_wait(&thread->wait, &wait, TASK_INTERRUPTIBLE);
		if (binder_has_work_ilocked(thread, do_proc_work))
			break;
		if (do_proc_work)
			list_add(&thread->waiting_thread_node,
				 &proc->waiting_threads);
		binder_inner_proc_unlock(proc);
		schedule();
		binder_inner_proc_lock(proc);
		list_del_init(&thread->waiting_thread_node);
		if (signal_pending(current)) {
			ret = -ERESTARTSYS;
			break;
		}
	}
	finish_wait(&thread->wait, &wait);
	binder_inner_proc_unlock(proc);
	freezer_count();

	return ret;
}

static int binder_thread_read(struct binder_proc *proc,
			      struct binder_thread *thread,
			      binder_uintptr_t binder_buffer, size_t size,
			      binder_size_t *consumed, int non_block)
{
	void __user *buffer = (void __user *)(uintptr_t)binder_buffer;
	void __user *ptr = buffer + *consumed;
	void __user *end = buffer + size;

	int ret = 0;
	int wait_for_proc_work;

	if (*consumed == 0) {
		if (put_user(BR_NOOP, (uint32_t __user *)ptr))
			return -EFAULT;
		ptr += sizeof(uint32_t);
	}

retry:
	binder_inner_proc_lock(proc);
	wait_for_proc_work = binder_available_for_proc_work_ilocked(thread);
	binder_inner_proc_unlock(proc);

	thread->looper |= BINDER_LOOPER_STATE_WAITING;

	trace_binder_wait_for_work(wait_for_proc_work,
				   !!thread->transaction_stack,
				   !binder_worklist_empty(proc, &thread->todo));
	if (wait_for_proc_work) {
		if (!(thread->looper & (BINDER_LOOPER_STATE_REGISTERED |
					BINDER_LOOPER_STATE_ENTERED))) {
			binder_user_error("%d:%d ERROR: Thread waiting for process work before calling BC_REGISTER_LOOPER or BC_ENTER_LOOPER (state %x)\n",
				proc->pid, thread->pid, thread->looper);
			wait_event_interruptible(binder_user_error_wait,
						 binder_stop_on_user_error < 2);
		}
#ifdef CONFIG_MTK_TASK_TURBO
		binder_stop_turbo_inherit(current);
#endif
		binder_restore_priority(current, proc->default_priority);
	}

	if (non_block) {
		if (!binder_has_work(thread, wait_for_proc_work))
			ret = -EAGAIN;
	} else {
		ret = binder_wait_for_work(thread, wait_for_proc_work);
	}

	thread->looper &= ~BINDER_LOOPER_STATE_WAITING;

	if (ret)
		return ret;

	while (1) {
		uint32_t cmd;
		struct binder_transaction_data_secctx tr;
		struct binder_transaction_data *trd = &tr.transaction_data;
		struct binder_work *w = NULL;
		struct list_head *list = NULL;
		struct binder_transaction *t = NULL;
		struct binder_thread *t_from;
		size_t trsize = sizeof(*trd);

		binder_inner_proc_lock(proc);
		if (!binder_worklist_empty_ilocked(&thread->todo))
			list = &thread->todo;
		else if (!binder_worklist_empty_ilocked(&proc->todo) &&
			   wait_for_proc_work)
			list = &proc->todo;
		else {
			binder_inner_proc_unlock(proc);

			/* no data added */
			if (ptr - buffer == 4 && !thread->looper_need_return)
				goto retry;
			break;
		}

		if (end - ptr < sizeof(tr) + 4) {
			binder_inner_proc_unlock(proc);
			break;
		}
		w = binder_dequeue_work_head_ilocked(list);
		if (binder_worklist_empty_ilocked(&thread->todo))
			thread->process_todo = false;

		switch (w->type) {
		case BINDER_WORK_TRANSACTION: {
			binder_inner_proc_unlock(proc);
			t = container_of(w, struct binder_transaction, work);
#ifdef BINDER_WATCHDOG
			binder_cancel_bwdog(t);
#endif
		} break;
		case BINDER_WORK_RETURN_ERROR: {
			struct binder_error *e = container_of(
					w, struct binder_error, work);

			WARN_ON(e->cmd == BR_OK);
			binder_inner_proc_unlock(proc);
			if (put_user(e->cmd, (uint32_t __user *)ptr))
				return -EFAULT;
			cmd = e->cmd;
			e->cmd = BR_OK;
			ptr += sizeof(uint32_t);

			binder_stat_br(proc, thread, e->cmd);
		} break;
		case BINDER_WORK_TRANSACTION_COMPLETE: {
			binder_inner_proc_unlock(proc);
			cmd = BR_TRANSACTION_COMPLETE;
			kfree(w);
			binder_stats_deleted(BINDER_STAT_TRANSACTION_COMPLETE);
			if (put_user(cmd, (uint32_t __user *)ptr))
				return -EFAULT;
			ptr += sizeof(uint32_t);

			binder_stat_br(proc, thread, cmd);
			binder_debug(BINDER_DEBUG_TRANSACTION_COMPLETE,
				     "%d:%d BR_TRANSACTION_COMPLETE\n",
				     proc->pid, thread->pid);
		} break;
		case BINDER_WORK_NODE: {
			struct binder_node *node = container_of(w, struct binder_node, work);
			int strong, weak;
			binder_uintptr_t node_ptr = node->ptr;
			binder_uintptr_t node_cookie = node->cookie;
			int node_debug_id = node->debug_id;
			int has_weak_ref;
			int has_strong_ref;
			void __user *orig_ptr = ptr;

			BUG_ON(proc != node->proc);
			strong = node->internal_strong_refs ||
					node->local_strong_refs;
			weak = !hlist_empty(&node->refs) ||
					node->local_weak_refs ||
					node->tmp_refs || strong;
			has_strong_ref = node->has_strong_ref;
			has_weak_ref = node->has_weak_ref;

			if (weak && !has_weak_ref) {
				node->has_weak_ref = 1;
				node->pending_weak_ref = 1;
				node->local_weak_refs++;
			}
			if (strong && !has_strong_ref) {
				node->has_strong_ref = 1;
				node->pending_strong_ref = 1;
				node->local_strong_refs++;
			}
			if (!strong && has_strong_ref)
				node->has_strong_ref = 0;
			if (!weak && has_weak_ref)
				node->has_weak_ref = 0;
			if (!weak && !strong) {
				binder_debug(BINDER_DEBUG_INTERNAL_REFS,
					     "%d:%d node %d u%016llx c%016llx deleted\n",
					     proc->pid, thread->pid,
					     node_debug_id,
					     (u64)node_ptr,
					     (u64)node_cookie);
				rb_erase(&node->rb_node, &proc->nodes);
				binder_inner_proc_unlock(proc);
				binder_node_lock(node);
				/*
				 * Acquire the node lock before freeing the
				 * node to serialize with other threads that
				 * may have been holding the node lock while
				 * decrementing this node (avoids race where
				 * this thread frees while the other thread
				 * is unlocking the node after the final
				 * decrement)
				 */
				binder_node_unlock(node);
				binder_free_node(node);
			} else
				binder_inner_proc_unlock(proc);

			if (weak && !has_weak_ref)
				ret = binder_put_node_cmd(
						proc, thread, &ptr, node_ptr,
						node_cookie, node_debug_id,
						BR_INCREFS, "BR_INCREFS");
			if (!ret && strong && !has_strong_ref)
				ret = binder_put_node_cmd(
						proc, thread, &ptr, node_ptr,
						node_cookie, node_debug_id,
						BR_ACQUIRE, "BR_ACQUIRE");
			if (!ret && !strong && has_strong_ref)
				ret = binder_put_node_cmd(
						proc, thread, &ptr, node_ptr,
						node_cookie, node_debug_id,
						BR_RELEASE, "BR_RELEASE");
			if (!ret && !weak && has_weak_ref)
				ret = binder_put_node_cmd(
						proc, thread, &ptr, node_ptr,
						node_cookie, node_debug_id,
						BR_DECREFS, "BR_DECREFS");
			if (orig_ptr == ptr)
				binder_debug(BINDER_DEBUG_INTERNAL_REFS,
					     "%d:%d node %d u%016llx c%016llx state unchanged\n",
					     proc->pid, thread->pid,
					     node_debug_id,
					     (u64)node_ptr,
					     (u64)node_cookie);
			if (ret)
				return ret;
		} break;
		case BINDER_WORK_DEAD_BINDER:
		case BINDER_WORK_DEAD_BINDER_AND_CLEAR:
		case BINDER_WORK_CLEAR_DEATH_NOTIFICATION: {
			struct binder_ref_death *death;
			uint32_t cmd;
			binder_uintptr_t cookie;

			death = container_of(w, struct binder_ref_death, work);
			if (w->type == BINDER_WORK_CLEAR_DEATH_NOTIFICATION)
				cmd = BR_CLEAR_DEATH_NOTIFICATION_DONE;
			else
				cmd = BR_DEAD_BINDER;
			cookie = death->cookie;

			binder_debug(BINDER_DEBUG_DEATH_NOTIFICATION,
				     "%d:%d %s %016llx\n",
				      proc->pid, thread->pid,
				      cmd == BR_DEAD_BINDER ?
				      "BR_DEAD_BINDER" :
				      "BR_CLEAR_DEATH_NOTIFICATION_DONE",
				      (u64)cookie);
			if (w->type == BINDER_WORK_CLEAR_DEATH_NOTIFICATION) {
				binder_inner_proc_unlock(proc);
				kfree(death);
				binder_stats_deleted(BINDER_STAT_DEATH);
			} else {
				binder_enqueue_work_ilocked(
						w, &proc->delivered_death);
				binder_inner_proc_unlock(proc);
			}
			if (put_user(cmd, (uint32_t __user *)ptr))
				return -EFAULT;
			ptr += sizeof(uint32_t);
			if (put_user(cookie,
				     (binder_uintptr_t __user *)ptr))
				return -EFAULT;
			ptr += sizeof(binder_uintptr_t);
			binder_stat_br(proc, thread, cmd);
			if (cmd == BR_DEAD_BINDER)
				goto done; /* DEAD_BINDER notifications can cause transactions */
		} break;
		}

		if (!t)
			continue;

		BUG_ON(t->buffer == NULL);
		if (t->buffer->target_node) {
			struct binder_node *target_node = t->buffer->target_node;
			struct binder_priority node_prio;

			trd->target.ptr = target_node->ptr;
			trd->cookie =  target_node->cookie;
			node_prio.sched_policy = target_node->sched_policy;
			node_prio.prio = target_node->min_priority;
			binder_transaction_priority(current, t, node_prio,
						    target_node->inherit_rt);
			cmd = BR_TRANSACTION;
		} else {
			trd->target.ptr = 0;
			trd->cookie = 0;
			cmd = BR_REPLY;
		}
		trd->code = t->code;
		trd->flags = t->flags;
		trd->sender_euid = from_kuid(current_user_ns(), t->sender_euid);

		t_from = binder_get_txn_from(t);
		if (t_from) {
			struct task_struct *sender = t_from->proc->tsk;

			trd->sender_pid =
				task_tgid_nr_ns(sender,
						task_active_pid_ns(current));

#ifdef CONFIG_MTK_TASK_TURBO
			if (binder_start_turbo_inherit(t_from->task,
							thread->task))
				t->inherit_task = thread->task;
#endif

		} else {
			trd->sender_pid = 0;
		}

		trd->data_size = t->buffer->data_size;
		trd->offsets_size = t->buffer->offsets_size;
		trd->data.ptr.buffer = (uintptr_t)t->buffer->user_data;
		trd->data.ptr.offsets = trd->data.ptr.buffer +
					ALIGN(t->buffer->data_size,
					    sizeof(void *));

		tr.secctx = t->security_ctx;
		if (t->security_ctx) {
			cmd = BR_TRANSACTION_SEC_CTX;
			trsize = sizeof(tr);
		}
		if (put_user(cmd, (uint32_t __user *)ptr)) {
			if (t_from)
				binder_thread_dec_tmpref(t_from);

			binder_cleanup_transaction(t, "put_user failed",
						   BR_FAILED_REPLY);

			return -EFAULT;
		}
		ptr += sizeof(uint32_t);
		if (copy_to_user(ptr, &tr, trsize)) {
			if (t_from)
				binder_thread_dec_tmpref(t_from);

			binder_cleanup_transaction(t, "copy_to_user failed",
						   BR_FAILED_REPLY);

			return -EFAULT;
		}
		ptr += trsize;

		trace_binder_transaction_received(t);
		binder_stat_br(proc, thread, cmd);
		binder_debug(BINDER_DEBUG_TRANSACTION,
			     "%d:%d %s %d %d:%d, cmd %d size %zd-%zd ptr %016llx-%016llx\n",
			     proc->pid, thread->pid,
			     (cmd == BR_TRANSACTION) ? "BR_TRANSACTION" :
				(cmd == BR_TRANSACTION_SEC_CTX) ?
				     "BR_TRANSACTION_SEC_CTX" : "BR_REPLY",
			     t->debug_id, t_from ? t_from->proc->pid : 0,
			     t_from ? t_from->pid : 0, cmd,
			     t->buffer->data_size, t->buffer->offsets_size,
			     (u64)trd->data.ptr.buffer,
			     (u64)trd->data.ptr.offsets);

		if (t_from)
			binder_thread_dec_tmpref(t_from);
		t->buffer->allow_user_free = 1;
		if (cmd != BR_REPLY && !(t->flags & TF_ONE_WAY)) {
			binder_inner_proc_lock(thread->proc);
			t->to_parent = thread->transaction_stack;
			t->to_thread = thread;
			thread->transaction_stack = t;
			binder_inner_proc_unlock(thread->proc);
#ifdef BINDER_WATCHDOG
			ktime_get_ts(&t->exe_timestamp);
			/* monotonic_to_bootbased(&t->exe_timestamp); */
			do_gettimeofday(&t->tv);
			/* consider time zone. translate to android time */
			t->tv.tv_sec -= (sys_tz.tz_minuteswest * 60);
			t->wait_on = WAIT_ON_EXEC;
			t->tthrd = thread->pid;
			binder_queue_bwdog(t, (time_t) WAIT_BUDGET_EXEC);
			binder_update_transaction_time(
					&binder_transaction_log, t, 1);
			binder_update_transaction_ttid(
					&binder_transaction_log, t);
#endif
		} else {
#ifdef BINDER_WATCHDOG
			if (cmd == BR_TRANSACTION && (t->flags & TF_ONE_WAY)) {
				binder_update_transaction_time(
						&binder_transaction_log, t, 1);
				t->tthrd = thread->pid;
				binder_update_transaction_ttid(
						&binder_transaction_log, t);
			}
#endif
			binder_free_transaction(t);
		}
		break;
	}

done:

	*consumed = ptr - buffer;
	binder_inner_proc_lock(proc);
	if (proc->requested_threads == 0 &&
	    list_empty(&thread->proc->waiting_threads) &&
	    proc->requested_threads_started < proc->max_threads &&
	    (thread->looper & (BINDER_LOOPER_STATE_REGISTERED |
	     BINDER_LOOPER_STATE_ENTERED)) /* the user-space code fails to */
	     /*spawn a new thread if we leave this out */) {
		proc->requested_threads++;
		binder_inner_proc_unlock(proc);
		binder_debug(BINDER_DEBUG_THREADS,
			     "%d:%d BR_SPAWN_LOOPER\n",
			     proc->pid, thread->pid);
		if (put_user(BR_SPAWN_LOOPER, (uint32_t __user *)buffer))
			return -EFAULT;
		binder_stat_br(proc, thread, BR_SPAWN_LOOPER);
	} else
		binder_inner_proc_unlock(proc);
	return 0;
}

static void binder_release_work(struct binder_proc *proc,
				struct list_head *list)
{
	struct binder_work *w;

	while (1) {
		w = binder_dequeue_work_head(proc, list);
		if (!w)
			return;

		switch (w->type) {
		case BINDER_WORK_TRANSACTION: {
			struct binder_transaction *t;

			t = container_of(w, struct binder_transaction, work);

			binder_cleanup_transaction(t, "process died.",
						   BR_DEAD_REPLY);
		} break;
		case BINDER_WORK_RETURN_ERROR: {
			struct binder_error *e = container_of(
					w, struct binder_error, work);

			binder_debug(BINDER_DEBUG_DEAD_TRANSACTION,
				"undelivered TRANSACTION_ERROR: %u\n",
				e->cmd);
		} break;
		case BINDER_WORK_TRANSACTION_COMPLETE: {
			binder_debug(BINDER_DEBUG_DEAD_TRANSACTION,
				"undelivered TRANSACTION_COMPLETE\n");
			kfree(w);
			binder_stats_deleted(BINDER_STAT_TRANSACTION_COMPLETE);
		} break;
		case BINDER_WORK_DEAD_BINDER_AND_CLEAR:
		case BINDER_WORK_CLEAR_DEATH_NOTIFICATION: {
			struct binder_ref_death *death;

			death = container_of(w, struct binder_ref_death, work);
			binder_debug(BINDER_DEBUG_DEAD_TRANSACTION,
				"undelivered death notification, %016llx\n",
				(u64)death->cookie);
			kfree(death);
			binder_stats_deleted(BINDER_STAT_DEATH);
		} break;
		default:
			pr_err("unexpected work type, %d, not freed\n",
			       w->type);
			break;
		}
	}

}

static struct binder_thread *binder_get_thread_ilocked(
		struct binder_proc *proc, struct binder_thread *new_thread)
{
	struct binder_thread *thread = NULL;
	struct rb_node *parent = NULL;
	struct rb_node **p = &proc->threads.rb_node;

	while (*p) {
		parent = *p;
		thread = rb_entry(parent, struct binder_thread, rb_node);

		if (current->pid < thread->pid)
			p = &(*p)->rb_left;
		else if (current->pid > thread->pid)
			p = &(*p)->rb_right;
		else
			return thread;
	}
	if (!new_thread)
		return NULL;
	thread = new_thread;
	binder_stats_created(BINDER_STAT_THREAD);
	thread->proc = proc;
	thread->pid = current->pid;
	get_task_struct(current);
	thread->task = current;
	atomic_set(&thread->tmp_ref, 0);
	init_waitqueue_head(&thread->wait);
	INIT_LIST_HEAD(&thread->todo);
	rb_link_node(&thread->rb_node, parent, p);
	rb_insert_color(&thread->rb_node, &proc->threads);
	thread->looper_need_return = true;
	thread->return_error.work.type = BINDER_WORK_RETURN_ERROR;
	thread->return_error.cmd = BR_OK;
	thread->reply_error.work.type = BINDER_WORK_RETURN_ERROR;
	thread->reply_error.cmd = BR_OK;
	INIT_LIST_HEAD(&new_thread->waiting_thread_node);
	return thread;
}

static struct binder_thread *binder_get_thread(struct binder_proc *proc)
{
	struct binder_thread *thread;
	struct binder_thread *new_thread;

	binder_inner_proc_lock(proc);
	thread = binder_get_thread_ilocked(proc, NULL);
	binder_inner_proc_unlock(proc);
	if (!thread) {
		new_thread = kzalloc(sizeof(*thread), GFP_KERNEL);
		if (new_thread == NULL)
			return NULL;
		binder_inner_proc_lock(proc);
		thread = binder_get_thread_ilocked(proc, new_thread);
		binder_inner_proc_unlock(proc);
		if (thread != new_thread)
			kfree(new_thread);
	}
	return thread;
}

static void binder_free_proc(struct binder_proc *proc)
{
	BUG_ON(!list_empty(&proc->todo));
	BUG_ON(!list_empty(&proc->delivered_death));
	binder_alloc_deferred_release(&proc->alloc);
	put_task_struct(proc->tsk);
	binder_stats_deleted(BINDER_STAT_PROC);
	kfree(proc);
}

static void binder_free_thread(struct binder_thread *thread)
{
	BUG_ON(!list_empty(&thread->todo));
	binder_stats_deleted(BINDER_STAT_THREAD);
	binder_proc_dec_tmpref(thread->proc);
	put_task_struct(thread->task);
	kfree(thread);
}

static int binder_thread_release(struct binder_proc *proc,
				 struct binder_thread *thread)
{
	struct binder_transaction *t;
	struct binder_transaction *send_reply = NULL;
	int active_transactions = 0;
	struct binder_transaction *last_t = NULL;

	binder_inner_proc_lock(thread->proc);
	/*
	 * take a ref on the proc so it survives
	 * after we remove this thread from proc->threads.
	 * The corresponding dec is when we actually
	 * free the thread in binder_free_thread()
	 */
	proc->tmp_ref++;
	/*
	 * take a ref on this thread to ensure it
	 * survives while we are releasing it
	 */
	atomic_inc(&thread->tmp_ref);
	rb_erase(&thread->rb_node, &proc->threads);
	t = thread->transaction_stack;
	if (t) {
		spin_lock(&t->lock);
		if (t->to_thread == thread)
			send_reply = t;
	}
	thread->is_dead = true;

	while (t) {
		last_t = t;
		active_transactions++;
		binder_debug(BINDER_DEBUG_DEAD_TRANSACTION,
			     "release %d:%d transaction %d %s, still active\n",
			      proc->pid, thread->pid,
			     t->debug_id,
			     (t->to_thread == thread) ? "in" : "out");

		if (t->to_thread == thread) {
			t->to_proc = NULL;
			t->to_thread = NULL;
			if (t->buffer) {
				t->buffer->transaction = NULL;
				t->buffer = NULL;
			}
			t = t->to_parent;
		} else if (t->from == thread) {
			t->from = NULL;
			t = t->from_parent;
		} else
			BUG();
		spin_unlock(&last_t->lock);
		if (t)
			spin_lock(&t->lock);
	}

	/*
	 * If this thread used poll, make sure we remove the waitqueue
	 * from any epoll data structures holding it with POLLFREE.
	 * waitqueue_active() is safe to use here because we're holding
	 * the inner lock.
	 */
	if ((thread->looper & BINDER_LOOPER_STATE_POLL) &&
	    waitqueue_active(&thread->wait)) {
		wake_up_poll(&thread->wait, POLLHUP | POLLFREE);
	}

	binder_inner_proc_unlock(thread->proc);

	/*
	 * This is needed to avoid races between wake_up_poll() above and
	 * and ep_remove_waitqueue() called for other reasons (eg the epoll file
	 * descriptor being closed); ep_remove_waitqueue() holds an RCU read
	 * lock, so we can be sure it's done after calling synchronize_rcu().
	 */
	if (thread->looper & BINDER_LOOPER_STATE_POLL)
		synchronize_rcu();

	if (send_reply)
		binder_send_failed_reply(send_reply, BR_DEAD_REPLY);
	binder_release_work(proc, &thread->todo);
	binder_thread_dec_tmpref(thread);
	return active_transactions;
}

static unsigned int binder_poll(struct file *filp,
				struct poll_table_struct *wait)
{
	struct binder_proc *proc = filp->private_data;
	struct binder_thread *thread = NULL;
	bool wait_for_proc_work;

	thread = binder_get_thread(proc);
	if (!thread)
		return POLLERR;

	binder_inner_proc_lock(thread->proc);
	thread->looper |= BINDER_LOOPER_STATE_POLL;
	wait_for_proc_work = binder_available_for_proc_work_ilocked(thread);

	binder_inner_proc_unlock(thread->proc);

	poll_wait(filp, &thread->wait, wait);

	if (binder_has_work(thread, wait_for_proc_work))
		return POLLIN;

	return 0;
}

static int binder_ioctl_write_read(struct file *filp,
				unsigned int cmd, unsigned long arg,
				struct binder_thread *thread)
{
	int ret = 0;
	struct binder_proc *proc = filp->private_data;
	unsigned int size = _IOC_SIZE(cmd);
	void __user *ubuf = (void __user *)arg;
	struct binder_write_read bwr;

	if (size != sizeof(struct binder_write_read)) {
		ret = -EINVAL;
		goto out;
	}
	if (copy_from_user(&bwr, ubuf, sizeof(bwr))) {
		ret = -EFAULT;
		goto out;
	}
	binder_debug(BINDER_DEBUG_READ_WRITE,
		     "%d:%d write %lld at %016llx, read %lld at %016llx\n",
		     proc->pid, thread->pid,
		     (u64)bwr.write_size, (u64)bwr.write_buffer,
		     (u64)bwr.read_size, (u64)bwr.read_buffer);

	if (bwr.write_size > 0) {
		ret = binder_thread_write(proc, thread,
					  bwr.write_buffer,
					  bwr.write_size,
					  &bwr.write_consumed);
		trace_binder_write_done(ret);
		if (ret < 0) {
			bwr.read_consumed = 0;
			if (copy_to_user(ubuf, &bwr, sizeof(bwr)))
				ret = -EFAULT;
			goto out;
		}
	}
	if (bwr.read_size > 0) {
		ret = binder_thread_read(proc, thread, bwr.read_buffer,
					 bwr.read_size,
					 &bwr.read_consumed,
					 filp->f_flags & O_NONBLOCK);
		trace_binder_read_done(ret);
		binder_inner_proc_lock(proc);
		if (!binder_worklist_empty_ilocked(&proc->todo))
			binder_wakeup_proc_ilocked(proc);
		binder_inner_proc_unlock(proc);
		if (ret < 0) {
			if (copy_to_user(ubuf, &bwr, sizeof(bwr)))
				ret = -EFAULT;
			goto out;
		}
	}
	binder_debug(BINDER_DEBUG_READ_WRITE,
		     "%d:%d wrote %lld of %lld, read return %lld of %lld\n",
		     proc->pid, thread->pid,
		     (u64)bwr.write_consumed, (u64)bwr.write_size,
		     (u64)bwr.read_consumed, (u64)bwr.read_size);
	if (copy_to_user(ubuf, &bwr, sizeof(bwr))) {
		ret = -EFAULT;
		goto out;
	}
out:
	return ret;
}

static int binder_ioctl_set_ctx_mgr(struct file *filp,
				    struct flat_binder_object *fbo)
{
	int ret = 0;
	struct binder_proc *proc = filp->private_data;
	struct binder_context *context = proc->context;
	struct binder_node *new_node;
	kuid_t curr_euid = current_euid();

	mutex_lock(&context->context_mgr_node_lock);
	if (context->binder_context_mgr_node) {
		pr_err("BINDER_SET_CONTEXT_MGR already set\n");
		ret = -EBUSY;
		goto out;
	}
	ret = security_binder_set_context_mgr(proc->tsk);
	if (ret < 0)
		goto out;
	if (uid_valid(context->binder_context_mgr_uid)) {
		if (!uid_eq(context->binder_context_mgr_uid, curr_euid)) {
			pr_err("BINDER_SET_CONTEXT_MGR bad uid %d != %d\n",
			       from_kuid(&init_user_ns, curr_euid),
			       from_kuid(&init_user_ns,
					 context->binder_context_mgr_uid));
			ret = -EPERM;
			goto out;
		}
	} else {
		context->binder_context_mgr_uid = curr_euid;
	}
	new_node = binder_new_node(proc, fbo);
	if (!new_node) {
		ret = -ENOMEM;
		goto out;
	}
	binder_node_lock(new_node);
	new_node->local_weak_refs++;
	new_node->local_strong_refs++;
	new_node->has_strong_ref = 1;
	new_node->has_weak_ref = 1;
	context->binder_context_mgr_node = new_node;
	binder_node_unlock(new_node);
	binder_put_node(new_node);
out:
	mutex_unlock(&context->context_mgr_node_lock);
	return ret;
}

static int binder_ioctl_get_node_info_for_ref(struct binder_proc *proc,
		struct binder_node_info_for_ref *info)
{
	struct binder_node *node;
	struct binder_context *context = proc->context;
	__u32 handle = info->handle;

	if (info->strong_count || info->weak_count || info->reserved1 ||
	    info->reserved2 || info->reserved3) {
		binder_user_error("%d BINDER_GET_NODE_INFO_FOR_REF: only handle may be non-zero.",
				  proc->pid);
		return -EINVAL;
	}

	/* This ioctl may only be used by the context manager */
	mutex_lock(&context->context_mgr_node_lock);
	if (!context->binder_context_mgr_node ||
		context->binder_context_mgr_node->proc != proc) {
		mutex_unlock(&context->context_mgr_node_lock);
		return -EPERM;
	}
	mutex_unlock(&context->context_mgr_node_lock);

	node = binder_get_node_from_ref(proc, handle, true, NULL);
	if (!node)
		return -EINVAL;

	info->strong_count = node->local_strong_refs +
		node->internal_strong_refs;
	info->weak_count = node->local_weak_refs;

	binder_put_node(node);

	return 0;
}

static int binder_ioctl_get_node_debug_info(struct binder_proc *proc,
				struct binder_node_debug_info *info)
{
	struct rb_node *n;
	binder_uintptr_t ptr = info->ptr;

	memset(info, 0, sizeof(*info));

	binder_inner_proc_lock(proc);
	for (n = rb_first(&proc->nodes); n != NULL; n = rb_next(n)) {
		struct binder_node *node = rb_entry(n, struct binder_node,
						    rb_node);
		if (node->ptr > ptr) {
			info->ptr = node->ptr;
			info->cookie = node->cookie;
			info->has_strong_ref = node->has_strong_ref;
			info->has_weak_ref = node->has_weak_ref;
			break;
		}
	}
	binder_inner_proc_unlock(proc);

	return 0;
}

static long binder_ioctl(struct file *filp, unsigned int cmd, unsigned long arg)
{
	int ret;
	struct binder_proc *proc = filp->private_data;
	struct binder_thread *thread;
	unsigned int size = _IOC_SIZE(cmd);
	void __user *ubuf = (void __user *)arg;

	/*pr_info("binder_ioctl: %d:%d %x %lx\n",
			proc->pid, current->pid, cmd, arg);*/

	binder_selftest_alloc(&proc->alloc);

	trace_binder_ioctl(cmd, arg);

	ret = wait_event_interruptible(binder_user_error_wait, binder_stop_on_user_error < 2);
	if (ret)
		goto err_unlocked;

	thread = binder_get_thread(proc);
	if (thread == NULL) {
		ret = -ENOMEM;
		goto err;
	}

	switch (cmd) {
	case BINDER_WRITE_READ:
		ret = binder_ioctl_write_read(filp, cmd, arg, thread);
		if (ret)
			goto err;
		break;
	case BINDER_SET_MAX_THREADS: {
		int max_threads;

		if (copy_from_user(&max_threads, ubuf,
				   sizeof(max_threads))) {
			ret = -EINVAL;
			goto err;
		}
		binder_inner_proc_lock(proc);
		proc->max_threads = max_threads;
		binder_inner_proc_unlock(proc);
		break;
	}
	case BINDER_SET_CONTEXT_MGR_EXT: {
		struct flat_binder_object fbo;

		if (copy_from_user(&fbo, ubuf, sizeof(fbo))) {
			ret = -EINVAL;
			goto err;
		}
		ret = binder_ioctl_set_ctx_mgr(filp, &fbo);
		if (ret)
			goto err;
		break;
	}
	case BINDER_SET_CONTEXT_MGR:
		ret = binder_ioctl_set_ctx_mgr(filp, NULL);
		if (ret)
			goto err;
		break;
	case BINDER_THREAD_EXIT:
		binder_debug(BINDER_DEBUG_THREADS, "%d:%d exit\n",
			     proc->pid, thread->pid);
		binder_thread_release(proc, thread);
		thread = NULL;
		break;
	case BINDER_VERSION: {
		struct binder_version __user *ver = ubuf;

		if (size != sizeof(struct binder_version)) {
			ret = -EINVAL;
			goto err;
		}
		if (put_user(BINDER_CURRENT_PROTOCOL_VERSION,
			     &ver->protocol_version)) {
			ret = -EINVAL;
			goto err;
		}
		break;
	}
	case BINDER_GET_NODE_INFO_FOR_REF: {
		struct binder_node_info_for_ref info;

		if (copy_from_user(&info, ubuf, sizeof(info))) {
			ret = -EFAULT;
			goto err;
		}

		ret = binder_ioctl_get_node_info_for_ref(proc, &info);
		if (ret < 0)
			goto err;

		if (copy_to_user(ubuf, &info, sizeof(info))) {
			ret = -EFAULT;
			goto err;
		}

		break;
	}
	case BINDER_GET_NODE_DEBUG_INFO: {
		struct binder_node_debug_info info;

		if (copy_from_user(&info, ubuf, sizeof(info))) {
			ret = -EFAULT;
			goto err;
		}

		ret = binder_ioctl_get_node_debug_info(proc, &info);
		if (ret < 0)
			goto err;

		if (copy_to_user(ubuf, &info, sizeof(info))) {
			ret = -EFAULT;
			goto err;
		}
		break;
	}
	default:
		ret = -EINVAL;
		goto err;
	}
	ret = 0;
err:
	if (thread)
		thread->looper_need_return = false;
	wait_event_interruptible(binder_user_error_wait, binder_stop_on_user_error < 2);
	if (ret && ret != -ERESTARTSYS)
		pr_info("%d:%d ioctl %x %lx returned %d\n", proc->pid, current->pid, cmd, arg, ret);
err_unlocked:
	trace_binder_ioctl_done(ret);
	return ret;
}

static void binder_vma_open(struct vm_area_struct *vma)
{
	struct binder_proc *proc = vma->vm_private_data;

	binder_debug(BINDER_DEBUG_OPEN_CLOSE,
		     "%d open vm area %lx-%lx (%ld K) vma %lx pagep %lx\n",
		     proc->pid, vma->vm_start, vma->vm_end,
		     (vma->vm_end - vma->vm_start) / SZ_1K, vma->vm_flags,
		     (unsigned long)pgprot_val(vma->vm_page_prot));
}

static void binder_vma_close(struct vm_area_struct *vma)
{
	struct binder_proc *proc = vma->vm_private_data;

	binder_debug(BINDER_DEBUG_OPEN_CLOSE,
		     "%d close vm area %lx-%lx (%ld K) vma %lx pagep %lx\n",
		     proc->pid, vma->vm_start, vma->vm_end,
		     (vma->vm_end - vma->vm_start) / SZ_1K, vma->vm_flags,
		     (unsigned long)pgprot_val(vma->vm_page_prot));
	binder_alloc_vma_close(&proc->alloc);
	binder_defer_work(proc, BINDER_DEFERRED_PUT_FILES);
}

static int binder_vm_fault(struct vm_fault *vmf)
{
	return VM_FAULT_SIGBUS;
}

static const struct vm_operations_struct binder_vm_ops = {
	.open = binder_vma_open,
	.close = binder_vma_close,
	.fault = binder_vm_fault,
};

static int binder_mmap(struct file *filp, struct vm_area_struct *vma)
{
	int ret;
	struct binder_proc *proc = filp->private_data;
	const char *failure_string;

	if (proc->tsk != current->group_leader)
		return -EINVAL;

	if ((vma->vm_end - vma->vm_start) > SZ_4M)
		vma->vm_end = vma->vm_start + SZ_4M;

	binder_debug(BINDER_DEBUG_OPEN_CLOSE,
		     "%s: %d %lx-%lx (%ld K) vma %lx pagep %lx\n",
		     __func__, proc->pid, vma->vm_start, vma->vm_end,
		     (vma->vm_end - vma->vm_start) / SZ_1K, vma->vm_flags,
		     (unsigned long)pgprot_val(vma->vm_page_prot));

	if (vma->vm_flags & FORBIDDEN_MMAP_FLAGS) {
		ret = -EPERM;
		failure_string = "bad vm_flags";
		goto err_bad_arg;
	}
	vma->vm_flags |= VM_DONTCOPY | VM_MIXEDMAP;
	vma->vm_flags &= ~VM_MAYWRITE;

	vma->vm_ops = &binder_vm_ops;
	vma->vm_private_data = proc;

	ret = binder_alloc_mmap_handler(&proc->alloc, vma);
	if (ret)
		return ret;
	mutex_lock(&proc->files_lock);
	proc->files = get_files_struct(current);
	mutex_unlock(&proc->files_lock);
	return 0;

err_bad_arg:
	pr_err("%s: %d %lx-%lx %s failed %d\n", __func__,
	       proc->pid, vma->vm_start, vma->vm_end, failure_string, ret);
	return ret;
}

static int binder_open(struct inode *nodp, struct file *filp)
{
	struct binder_proc *proc;
	struct binder_device *binder_dev;
	struct binderfs_info *info;
	struct dentry *binder_binderfs_dir_entry_proc = NULL;

	binder_debug(BINDER_DEBUG_OPEN_CLOSE, "%s: %d:%d\n", __func__,
		     current->group_leader->pid, current->pid);

	proc = kzalloc(sizeof(*proc), GFP_KERNEL);
	if (proc == NULL)
		return -ENOMEM;
	spin_lock_init(&proc->inner_lock);
	spin_lock_init(&proc->outer_lock);
	get_task_struct(current->group_leader);
	proc->tsk = current->group_leader;
	mutex_init(&proc->files_lock);
	INIT_LIST_HEAD(&proc->todo);
	if (binder_supported_policy(current->policy)) {
		proc->default_priority.sched_policy = current->policy;
		proc->default_priority.prio = current->normal_prio;
	} else {
		proc->default_priority.sched_policy = SCHED_NORMAL;
		proc->default_priority.prio = NICE_TO_PRIO(0);
	}

	/* binderfs stashes devices in i_private */
	if (is_binderfs_device(nodp)) {
		binder_dev = nodp->i_private;
		info = nodp->i_sb->s_fs_info;
		binder_binderfs_dir_entry_proc = info->proc_log_dir;
	} else {
		binder_dev = container_of(filp->private_data,
					  struct binder_device, miscdev);
	}
	refcount_inc(&binder_dev->ref);
	proc->context = &binder_dev->context;
	binder_alloc_init(&proc->alloc);

	binder_stats_created(BINDER_STAT_PROC);
	proc->pid = current->group_leader->pid;
	INIT_LIST_HEAD(&proc->delivered_death);
	INIT_LIST_HEAD(&proc->waiting_threads);
	filp->private_data = proc;

	mutex_lock(&binder_procs_lock);
	hlist_add_head(&proc->proc_node, &binder_procs);
	mutex_unlock(&binder_procs_lock);

	if (binder_debugfs_dir_entry_proc) {
		char strbuf[11];

		snprintf(strbuf, sizeof(strbuf), "%u", proc->pid);
		/*
		 * proc debug entries are shared between contexts, so
		 * this will fail if the process tries to open the driver
		 * again with a different context. The priting code will
		 * anyway print all contexts that a given PID has, so this
		 * is not a problem.
		 */
		proc->debugfs_entry = debugfs_create_file(strbuf, 0444,
			binder_debugfs_dir_entry_proc,
			(void *)(unsigned long)proc->pid,
			&proc_fops);
	}

	if (binder_binderfs_dir_entry_proc) {
		char strbuf[11];
		struct dentry *binderfs_entry;

		snprintf(strbuf, sizeof(strbuf), "%u", proc->pid);
		/*
		 * Similar to debugfs, the process specific log file is shared
		 * between contexts. If the file has already been created for a
		 * process, the following binderfs_create_file() call will
		 * fail with error code EEXIST if another context of the same
		 * process invoked binder_open(). This is ok since same as
		 * debugfs, the log file will contain information on all
		 * contexts of a given PID.
		 */
		binderfs_entry = binderfs_create_file(binder_binderfs_dir_entry_proc,
			strbuf, &proc_fops, (void *)(unsigned long)proc->pid);
		if (!IS_ERR(binderfs_entry)) {
			proc->binderfs_entry = binderfs_entry;
		} else {
			int error;

			error = PTR_ERR(binderfs_entry);
			if (error != -EEXIST) {
				pr_warn("Unable to create file %s in binderfs (error %d)\n",
					strbuf, error);
			}
		}
	}

	return 0;
}

static int binder_flush(struct file *filp, fl_owner_t id)
{
	struct binder_proc *proc = filp->private_data;

	binder_defer_work(proc, BINDER_DEFERRED_FLUSH);

	return 0;
}

static void binder_deferred_flush(struct binder_proc *proc)
{
	struct rb_node *n;
	int wake_count = 0;

	binder_inner_proc_lock(proc);
	for (n = rb_first(&proc->threads); n != NULL; n = rb_next(n)) {
		struct binder_thread *thread = rb_entry(n, struct binder_thread, rb_node);

		thread->looper_need_return = true;
		if (thread->looper & BINDER_LOOPER_STATE_WAITING) {
			wake_up_interruptible(&thread->wait);
			wake_count++;
		}
	}
	binder_inner_proc_unlock(proc);

	binder_debug(BINDER_DEBUG_OPEN_CLOSE,
		     "binder_flush: %d woke %d threads\n", proc->pid,
		     wake_count);
}

static int binder_release(struct inode *nodp, struct file *filp)
{
	struct binder_proc *proc = filp->private_data;

	debugfs_remove(proc->debugfs_entry);

	if (proc->binderfs_entry) {
		binderfs_remove_file(proc->binderfs_entry);
		proc->binderfs_entry = NULL;
	}

	binder_defer_work(proc, BINDER_DEFERRED_RELEASE);

	return 0;
}

static int binder_node_release(struct binder_node *node, int refs)
{
	struct binder_ref *ref;
	int death = 0;
	struct binder_proc *proc = node->proc;

	binder_release_work(proc, &node->async_todo);

	binder_node_lock(node);
	binder_inner_proc_lock(proc);
	binder_dequeue_work_ilocked(&node->work);
	/*
	 * The caller must have taken a temporary ref on the node,
	 */
	BUG_ON(!node->tmp_refs);
	if (hlist_empty(&node->refs) && node->tmp_refs == 1) {
		binder_inner_proc_unlock(proc);
		binder_node_unlock(node);
		binder_free_node(node);

		return refs;
	}

	node->proc = NULL;
	node->local_strong_refs = 0;
	node->local_weak_refs = 0;
	binder_inner_proc_unlock(proc);

	spin_lock(&binder_dead_nodes_lock);
	hlist_add_head(&node->dead_node, &binder_dead_nodes);
	spin_unlock(&binder_dead_nodes_lock);

	hlist_for_each_entry(ref, &node->refs, node_entry) {
		refs++;
		/*
		 * Need the node lock to synchronize
		 * with new notification requests and the
		 * inner lock to synchronize with queued
		 * death notifications.
		 */
		binder_inner_proc_lock(ref->proc);
		if (!ref->death) {
			binder_inner_proc_unlock(ref->proc);
			continue;
		}

		death++;

		BUG_ON(!list_empty(&ref->death->work.entry));
		ref->death->work.type = BINDER_WORK_DEAD_BINDER;
		binder_enqueue_work_ilocked(&ref->death->work,
					    &ref->proc->todo);
		binder_wakeup_proc_ilocked(ref->proc);
		binder_inner_proc_unlock(ref->proc);
	}

	binder_debug(BINDER_DEBUG_DEAD_BINDER,
		     "node %d now dead, refs %d, death %d\n",
		     node->debug_id, refs, death);
	binder_node_unlock(node);
	binder_put_node(node);

	return refs;
}

static void binder_deferred_release(struct binder_proc *proc)
{
	struct binder_context *context = proc->context;
	struct binder_device *device;
	struct rb_node *n;
	int threads, nodes, incoming_refs, outgoing_refs, active_transactions;

	BUG_ON(proc->files);

	mutex_lock(&binder_procs_lock);
	hlist_del(&proc->proc_node);
	mutex_unlock(&binder_procs_lock);

	mutex_lock(&context->context_mgr_node_lock);
	if (context->binder_context_mgr_node &&
	    context->binder_context_mgr_node->proc == proc) {
		binder_debug(BINDER_DEBUG_DEAD_BINDER,
			     "%s: %d context_mgr_node gone\n",
			     __func__, proc->pid);
		context->binder_context_mgr_node = NULL;
	}
	mutex_unlock(&context->context_mgr_node_lock);
	device = container_of(proc->context, struct binder_device, context);
	if (refcount_dec_and_test(&device->ref)) {
		kfree(context->name);
		kfree(device);
	}
	proc->context = NULL;
	binder_inner_proc_lock(proc);
	/*
	 * Make sure proc stays alive after we
	 * remove all the threads
	 */
	proc->tmp_ref++;

	proc->is_dead = true;
	threads = 0;
	active_transactions = 0;
	while ((n = rb_first(&proc->threads))) {
		struct binder_thread *thread;

		thread = rb_entry(n, struct binder_thread, rb_node);
		binder_inner_proc_unlock(proc);
		threads++;
		active_transactions += binder_thread_release(proc, thread);
		binder_inner_proc_lock(proc);
	}

	nodes = 0;
	incoming_refs = 0;
	while ((n = rb_first(&proc->nodes))) {
		struct binder_node *node;

		node = rb_entry(n, struct binder_node, rb_node);
		nodes++;
		/*
		 * take a temporary ref on the node before
		 * calling binder_node_release() which will either
		 * kfree() the node or call binder_put_node()
		 */
		binder_inc_node_tmpref_ilocked(node);
		rb_erase(&node->rb_node, &proc->nodes);
		binder_inner_proc_unlock(proc);
		incoming_refs = binder_node_release(node, incoming_refs);
		binder_inner_proc_lock(proc);
	}
	binder_inner_proc_unlock(proc);

	outgoing_refs = 0;
	binder_proc_lock(proc);
	while ((n = rb_first(&proc->refs_by_desc))) {
		struct binder_ref *ref;

		ref = rb_entry(n, struct binder_ref, rb_node_desc);
		outgoing_refs++;
		binder_cleanup_ref_olocked(ref);
		binder_proc_unlock(proc);
		binder_free_ref(ref);
		binder_proc_lock(proc);
	}
	binder_proc_unlock(proc);

	binder_release_work(proc, &proc->todo);
	binder_release_work(proc, &proc->delivered_death);

	binder_debug(BINDER_DEBUG_OPEN_CLOSE,
		     "%s: %d threads %d, nodes %d (ref %d), refs %d, active transactions %d\n",
		     __func__, proc->pid, threads, nodes, incoming_refs,
		     outgoing_refs, active_transactions);

	binder_proc_dec_tmpref(proc);
}

static void binder_deferred_func(struct work_struct *work)
{
	struct binder_proc *proc;
	struct files_struct *files;

	int defer;

	do {
		mutex_lock(&binder_deferred_lock);
		if (!hlist_empty(&binder_deferred_list)) {
			proc = hlist_entry(binder_deferred_list.first,
					struct binder_proc, deferred_work_node);
			hlist_del_init(&proc->deferred_work_node);
			defer = proc->deferred_work;
			proc->deferred_work = 0;
		} else {
			proc = NULL;
			defer = 0;
		}
		mutex_unlock(&binder_deferred_lock);

		files = NULL;
		if (defer & BINDER_DEFERRED_PUT_FILES) {
			mutex_lock(&proc->files_lock);
			files = proc->files;
			if (files)
				proc->files = NULL;
			mutex_unlock(&proc->files_lock);
		}

		if (defer & BINDER_DEFERRED_FLUSH)
			binder_deferred_flush(proc);

		if (defer & BINDER_DEFERRED_RELEASE)
			binder_deferred_release(proc); /* frees proc */

		if (files)
			put_files_struct(files);
	} while (proc);
}
static DECLARE_WORK(binder_deferred_work, binder_deferred_func);

static void
binder_defer_work(struct binder_proc *proc, enum binder_deferred_state defer)
{
	mutex_lock(&binder_deferred_lock);
	proc->deferred_work |= defer;
	if (hlist_unhashed(&proc->deferred_work_node)) {
		hlist_add_head(&proc->deferred_work_node,
				&binder_deferred_list);
		schedule_work(&binder_deferred_work);
	}
	mutex_unlock(&binder_deferred_lock);
}

static void print_binder_transaction_ilocked(struct seq_file *m,
					     struct binder_proc *proc,
					     const char *prefix,
					     struct binder_transaction *t)
{
	struct binder_proc *to_proc;
	struct binder_buffer *buffer = t->buffer;
#ifdef BINDER_USER_TRACKING
	struct rtc_time tm;

	rtc_time_to_tm(t->tv.tv_sec, &tm);
#endif

	spin_lock(&t->lock);
	to_proc = t->to_proc;
	seq_printf(m,
		   "%s %d: %pK from %d:%d to %d:%d code %x flags %x pri %d:%d r%d",
		   prefix, t->debug_id, t,
		   t->from ? t->from->proc->pid : 0,
		   t->from ? t->from->pid : 0,
		   to_proc ? to_proc->pid : 0,
		   t->to_thread ? t->to_thread->pid : 0,
		   t->code, t->flags, t->priority.sched_policy,
		   t->priority.prio, t->need_reply);
	spin_unlock(&t->lock);
#ifdef BINDER_USER_TRACKING
	seq_printf(m,
		   " start %lu.%06lu android %d-%02d-%02d %02d:%02d:%02d.%03lu",
		   (unsigned long)t->timestamp.tv_sec,
		   (t->timestamp.tv_nsec / NSEC_PER_USEC),
		   (tm.tm_year + 1900), (tm.tm_mon + 1), tm.tm_mday,
		   tm.tm_hour, tm.tm_min, tm.tm_sec,
		   (unsigned long)(t->tv.tv_usec / USEC_PER_MSEC));
#endif

	if (proc != to_proc) {
		/*
		 * Can only safely deref buffer if we are holding the
		 * correct proc inner lock for this node
		 */
		seq_puts(m, "\n");
		return;
	}

	if (buffer == NULL) {
		seq_puts(m, " buffer free\n");
		return;
	}
	if (buffer->target_node)
		seq_printf(m, " node %d", buffer->target_node->debug_id);
	seq_printf(m, " size %zd:%zd data %pK\n",
		   buffer->data_size, buffer->offsets_size,
		   buffer->user_data);
}

static void print_binder_work_ilocked(struct seq_file *m,
				     struct binder_proc *proc,
				     const char *prefix,
				     const char *transaction_prefix,
				     struct binder_work *w)
{
	struct binder_node *node;
	struct binder_transaction *t;

	switch (w->type) {
	case BINDER_WORK_TRANSACTION:
		t = container_of(w, struct binder_transaction, work);
		print_binder_transaction_ilocked(
				m, proc, transaction_prefix, t);
		break;
	case BINDER_WORK_RETURN_ERROR: {
		struct binder_error *e = container_of(
				w, struct binder_error, work);

		seq_printf(m, "%stransaction error: %u\n",
			   prefix, e->cmd);
	} break;
	case BINDER_WORK_TRANSACTION_COMPLETE:
		seq_printf(m, "%stransaction complete\n", prefix);
		break;
	case BINDER_WORK_NODE:
		node = container_of(w, struct binder_node, work);
		seq_printf(m, "%snode work %d: u%016llx c%016llx\n",
			   prefix, node->debug_id,
			   (u64)node->ptr, (u64)node->cookie);
		break;
	case BINDER_WORK_DEAD_BINDER:
		seq_printf(m, "%shas dead binder\n", prefix);
		break;
	case BINDER_WORK_DEAD_BINDER_AND_CLEAR:
		seq_printf(m, "%shas cleared dead binder\n", prefix);
		break;
	case BINDER_WORK_CLEAR_DEATH_NOTIFICATION:
		seq_printf(m, "%shas cleared death notification\n", prefix);
		break;
	default:
		seq_printf(m, "%sunknown work: type %d\n", prefix, w->type);
		break;
	}
}

static void print_binder_thread_ilocked(struct seq_file *m,
					struct binder_thread *thread,
					int print_always)
{
	struct binder_transaction *t;
	struct binder_work *w;
	size_t start_pos = m->count;
	size_t header_pos;

	seq_printf(m, "  thread %d: l %02x need_return %d tr %d\n",
			thread->pid, thread->looper,
			thread->looper_need_return,
			atomic_read(&thread->tmp_ref));
	header_pos = m->count;
	t = thread->transaction_stack;
	while (t) {
		if (t->from == thread) {
			print_binder_transaction_ilocked(m, thread->proc,
					"    outgoing transaction", t);
			t = t->from_parent;
		} else if (t->to_thread == thread) {
			print_binder_transaction_ilocked(m, thread->proc,
						 "    incoming transaction", t);
			t = t->to_parent;
		} else {
			print_binder_transaction_ilocked(m, thread->proc,
					"    bad transaction", t);
			t = NULL;
		}
	}
	list_for_each_entry(w, &thread->todo, entry) {
		print_binder_work_ilocked(m, thread->proc, "    ",
					  "    pending transaction", w);
	}
	if (!print_always && m->count == header_pos)
		m->count = start_pos;
}

static void print_binder_node_nilocked(struct seq_file *m,
				       struct binder_node *node)
{
	struct binder_ref *ref;
	struct binder_work *w;
	int count;

	count = 0;
	hlist_for_each_entry(ref, &node->refs, node_entry)
		count++;

	seq_printf(m, "  node %d: u%016llx c%016llx pri %d:%d hs %d hw %d ls %d lw %d is %d iw %d tr %d",
		   node->debug_id, (u64)node->ptr, (u64)node->cookie,
		   node->sched_policy, node->min_priority,
		   node->has_strong_ref, node->has_weak_ref,
		   node->local_strong_refs, node->local_weak_refs,
		   node->internal_strong_refs, count, node->tmp_refs);
	if (count) {
		seq_puts(m, " proc");
		hlist_for_each_entry(ref, &node->refs, node_entry)
			seq_printf(m, " %d", ref->proc->pid);
	}
	seq_puts(m, "\n");
	if (node->proc) {
		list_for_each_entry(w, &node->async_todo, entry)
			print_binder_work_ilocked(m, node->proc, "    ",
					  "    pending async transaction", w);
	}
}

static void print_binder_ref_olocked(struct seq_file *m,
				     struct binder_ref *ref)
{
	binder_node_lock(ref->node);
	seq_printf(m, "  ref %d: desc %d %snode %d s %d w %d d %pK\n",
		   ref->data.debug_id, ref->data.desc,
		   ref->node->proc ? "" : "dead ",
		   ref->node->debug_id, ref->data.strong,
		   ref->data.weak, ref->death);
	binder_node_unlock(ref->node);
}

static void print_binder_proc(struct seq_file *m,
			      struct binder_proc *proc, int print_all)
{
	struct binder_work *w;
	struct rb_node *n;
	size_t start_pos = m->count;
	size_t header_pos;
	struct binder_node *last_node = NULL;

	seq_printf(m, "proc %d\n", proc->pid);
	seq_printf(m, "context %s\n", proc->context->name);
	header_pos = m->count;

	binder_inner_proc_lock(proc);
	for (n = rb_first(&proc->threads); n != NULL; n = rb_next(n))
		print_binder_thread_ilocked(m, rb_entry(n, struct binder_thread,
						rb_node), print_all);

	for (n = rb_first(&proc->nodes); n != NULL; n = rb_next(n)) {
		struct binder_node *node = rb_entry(n, struct binder_node,
						    rb_node);
		if (!print_all && !node->has_async_transaction)
			continue;

		/*
		 * take a temporary reference on the node so it
		 * survives and isn't removed from the tree
		 * while we print it.
		 */
		binder_inc_node_tmpref_ilocked(node);
		/* Need to drop inner lock to take node lock */
		binder_inner_proc_unlock(proc);
		if (last_node)
			binder_put_node(last_node);
		binder_node_inner_lock(node);
		print_binder_node_nilocked(m, node);
		binder_node_inner_unlock(node);
		last_node = node;
		binder_inner_proc_lock(proc);
	}
	binder_inner_proc_unlock(proc);
	if (last_node)
		binder_put_node(last_node);

	if (print_all) {
		binder_proc_lock(proc);
		for (n = rb_first(&proc->refs_by_desc);
		     n != NULL;
		     n = rb_next(n))
			print_binder_ref_olocked(m, rb_entry(n,
							    struct binder_ref,
							    rb_node_desc));
		binder_proc_unlock(proc);
	}
	binder_alloc_print_allocated(m, &proc->alloc);
	binder_inner_proc_lock(proc);
	list_for_each_entry(w, &proc->todo, entry)
		print_binder_work_ilocked(m, proc, "  ",
					  "  pending transaction", w);
	list_for_each_entry(w, &proc->delivered_death, entry) {
		seq_puts(m, "  has delivered dead binder\n");
		break;
	}
	binder_inner_proc_unlock(proc);
	if (!print_all && m->count == header_pos)
		m->count = start_pos;
}

static const char * const binder_return_strings[] = {
	"BR_ERROR",
	"BR_OK",
	"BR_TRANSACTION",
	"BR_REPLY",
	"BR_ACQUIRE_RESULT",
	"BR_DEAD_REPLY",
	"BR_TRANSACTION_COMPLETE",
	"BR_INCREFS",
	"BR_ACQUIRE",
	"BR_RELEASE",
	"BR_DECREFS",
	"BR_ATTEMPT_ACQUIRE",
	"BR_NOOP",
	"BR_SPAWN_LOOPER",
	"BR_FINISHED",
	"BR_DEAD_BINDER",
	"BR_CLEAR_DEATH_NOTIFICATION_DONE",
	"BR_FAILED_REPLY"
};

static const char * const binder_command_strings[] = {
	"BC_TRANSACTION",
	"BC_REPLY",
	"BC_ACQUIRE_RESULT",
	"BC_FREE_BUFFER",
	"BC_INCREFS",
	"BC_ACQUIRE",
	"BC_RELEASE",
	"BC_DECREFS",
	"BC_INCREFS_DONE",
	"BC_ACQUIRE_DONE",
	"BC_ATTEMPT_ACQUIRE",
	"BC_REGISTER_LOOPER",
	"BC_ENTER_LOOPER",
	"BC_EXIT_LOOPER",
	"BC_REQUEST_DEATH_NOTIFICATION",
	"BC_CLEAR_DEATH_NOTIFICATION",
	"BC_DEAD_BINDER_DONE",
	"BC_TRANSACTION_SG",
	"BC_REPLY_SG",
};

static const char * const binder_objstat_strings[] = {
	"proc",
	"thread",
	"node",
	"ref",
	"death",
	"transaction",
	"transaction_complete"
};

static void print_binder_stats(struct seq_file *m, const char *prefix,
			       struct binder_stats *stats)
{
	int i;

	BUILD_BUG_ON(ARRAY_SIZE(stats->bc) !=
		     ARRAY_SIZE(binder_command_strings));
	for (i = 0; i < ARRAY_SIZE(stats->bc); i++) {
		int temp = atomic_read(&stats->bc[i]);

		if (temp)
			seq_printf(m, "%s%s: %d\n", prefix,
				   binder_command_strings[i], temp);
	}

	BUILD_BUG_ON(ARRAY_SIZE(stats->br) !=
		     ARRAY_SIZE(binder_return_strings));
	for (i = 0; i < ARRAY_SIZE(stats->br); i++) {
		int temp = atomic_read(&stats->br[i]);

		if (temp)
			seq_printf(m, "%s%s: %d\n", prefix,
				   binder_return_strings[i], temp);
	}

	BUILD_BUG_ON(ARRAY_SIZE(stats->obj_created) !=
		     ARRAY_SIZE(binder_objstat_strings));
	BUILD_BUG_ON(ARRAY_SIZE(stats->obj_created) !=
		     ARRAY_SIZE(stats->obj_deleted));
	for (i = 0; i < ARRAY_SIZE(stats->obj_created); i++) {
		int created = atomic_read(&stats->obj_created[i]);
		int deleted = atomic_read(&stats->obj_deleted[i]);

		if (created || deleted)
			seq_printf(m, "%s%s: active %d total %d\n",
				prefix,
				binder_objstat_strings[i],
				created - deleted,
				created);
	}
}

static void print_binder_proc_stats(struct seq_file *m,
				    struct binder_proc *proc)
{
	struct binder_work *w;
	struct binder_thread *thread;
	struct rb_node *n;
	int count, strong, weak, ready_threads;
	size_t free_async_space =
		binder_alloc_get_free_async_space(&proc->alloc);

	seq_printf(m, "proc %d\n", proc->pid);
	seq_printf(m, "context %s\n", proc->context->name);
	count = 0;
	ready_threads = 0;
	binder_inner_proc_lock(proc);
	for (n = rb_first(&proc->threads); n != NULL; n = rb_next(n))
		count++;

	list_for_each_entry(thread, &proc->waiting_threads, waiting_thread_node)
		ready_threads++;

	seq_printf(m, "  threads: %d\n", count);
	seq_printf(m, "  requested threads: %d+%d/%d\n"
			"  ready threads %d\n"
			"  free async space %zd\n", proc->requested_threads,
			proc->requested_threads_started, proc->max_threads,
			ready_threads,
			free_async_space);
	count = 0;
	for (n = rb_first(&proc->nodes); n != NULL; n = rb_next(n))
		count++;
	binder_inner_proc_unlock(proc);
	seq_printf(m, "  nodes: %d\n", count);
	count = 0;
	strong = 0;
	weak = 0;
	binder_proc_lock(proc);
	for (n = rb_first(&proc->refs_by_desc); n != NULL; n = rb_next(n)) {
		struct binder_ref *ref = rb_entry(n, struct binder_ref,
						  rb_node_desc);
		count++;
		strong += ref->data.strong;
		weak += ref->data.weak;
	}
	binder_proc_unlock(proc);
	seq_printf(m, "  refs: %d s %d w %d\n", count, strong, weak);

	count = binder_alloc_get_allocated_count(&proc->alloc);
	seq_printf(m, "  buffers: %d\n", count);

	binder_alloc_print_pages(m, &proc->alloc);

	count = 0;
	binder_inner_proc_lock(proc);
	list_for_each_entry(w, &proc->todo, entry) {
		if (w->type == BINDER_WORK_TRANSACTION)
			count++;
	}
	binder_inner_proc_unlock(proc);
	seq_printf(m, "  pending transactions: %d\n", count);

	print_binder_stats(m, "  ", &proc->stats);
}


int binder_state_show(struct seq_file *m, void *unused)
{
	struct binder_proc *proc;
	struct binder_node *node;
	struct binder_node *last_node = NULL;

	seq_puts(m, "binder state:\n");

	spin_lock(&binder_dead_nodes_lock);
	if (!hlist_empty(&binder_dead_nodes))
		seq_puts(m, "dead nodes:\n");
	hlist_for_each_entry(node, &binder_dead_nodes, dead_node) {
		/*
		 * take a temporary reference on the node so it
		 * survives and isn't removed from the list
		 * while we print it.
		 */
		node->tmp_refs++;
		spin_unlock(&binder_dead_nodes_lock);
		if (last_node)
			binder_put_node(last_node);
		binder_node_lock(node);
		print_binder_node_nilocked(m, node);
		binder_node_unlock(node);
		last_node = node;
		spin_lock(&binder_dead_nodes_lock);
	}
	spin_unlock(&binder_dead_nodes_lock);
	if (last_node)
		binder_put_node(last_node);

	mutex_lock(&binder_procs_lock);
	hlist_for_each_entry(proc, &binder_procs, proc_node)
		print_binder_proc(m, proc, 1);
	mutex_unlock(&binder_procs_lock);

	return 0;
}

int binder_stats_show(struct seq_file *m, void *unused)
{
	struct binder_proc *proc;

	seq_puts(m, "binder stats:\n");

	print_binder_stats(m, "", &binder_stats);

	mutex_lock(&binder_procs_lock);
	hlist_for_each_entry(proc, &binder_procs, proc_node)
		print_binder_proc_stats(m, proc);
	mutex_unlock(&binder_procs_lock);

	return 0;
}

int binder_transactions_show(struct seq_file *m, void *unused)
{
	struct binder_proc *proc;

	seq_puts(m, "binder transactions:\n");
	mutex_lock(&binder_procs_lock);
	hlist_for_each_entry(proc, &binder_procs, proc_node)
		print_binder_proc(m, proc, 0);
	mutex_unlock(&binder_procs_lock);

	return 0;
}

static int proc_show(struct seq_file *m, void *unused)
{
	struct binder_proc *itr;
	int pid = (unsigned long)m->private;

	mutex_lock(&binder_procs_lock);
	hlist_for_each_entry(itr, &binder_procs, proc_node) {
		if (itr->pid == pid) {
			seq_puts(m, "binder proc state:\n");
			print_binder_proc(m, itr, 1);
		}
	}
	mutex_unlock(&binder_procs_lock);

	return 0;
}

static void print_binder_transaction_log_entry(struct seq_file *m,
					struct binder_transaction_log_entry *e)
{
	int debug_id = READ_ONCE(e->debug_id_done);
#ifdef BINDER_WATCHDOG
	char tmp[30];
	struct rtc_time tm;
	struct timespec sub_read_t, sub_total_t;
	unsigned long read_ms = 0;
	unsigned long total_ms = 0;
#endif
	/*
	 * read barrier to guarantee debug_id_done read before
	 * we print the log values
	 */
	smp_rmb();
#ifdef BINDER_WATCHDOG
	memset(&sub_read_t, 0, sizeof(sub_read_t));
	memset(&sub_total_t, 0, sizeof(sub_total_t));

	if (e->fd != -1)
		sprintf(tmp, " (fd %d)", e->fd);
	else
		tmp[0] = '\0';

	if ((e->call_type == 0) && timespec_valid_strict(&e->endstamp) &&
			(timespec_compare(&e->endstamp, &e->timestamp) > 0)) {
		sub_total_t = timespec_sub(e->endstamp, e->timestamp);
		total_ms = ((unsigned long)sub_total_t.tv_sec) * MSEC_PER_SEC +
			sub_total_t.tv_nsec / NSEC_PER_MSEC;
	}
	if ((e->call_type == 1) && timespec_valid_strict(&e->readstamp) &&
			(timespec_compare(&e->readstamp, &e->timestamp) > 0)) {
		sub_read_t = timespec_sub(e->readstamp, e->timestamp);
		read_ms = ((unsigned long)sub_read_t.tv_sec) * MSEC_PER_SEC +
			sub_read_t.tv_nsec / NSEC_PER_MSEC;
	}

	rtc_time_to_tm(e->tv.tv_sec, &tm);
	seq_printf(m,
			"%d: %s from %d:%d to %d:%d context %s node %d handle %d (%s) size %d:%d%s dex %u",
			e->debug_id, (e->call_type == 2) ? "reply" :
			((e->call_type == 1) ? "async" : "call "),
			e->from_proc, e->from_thread, e->to_proc, e->to_thread,
			e->context_name, e->to_node, e->target_handle,
			e->service, e->data_size, e->offsets_size, tmp,
			e->code);
	seq_printf(m,
			" start %lu.%06lu android %d-%02d-%02d %02d:%02d:%02d.%03lu read %lu.%06lu %s %lu.%06lu total %lu.%06lums",
			(unsigned long)e->timestamp.tv_sec,
			(e->timestamp.tv_nsec / NSEC_PER_USEC),
			(tm.tm_year + 1900), (tm.tm_mon + 1), tm.tm_mday,
			tm.tm_hour, tm.tm_min, tm.tm_sec,
			(unsigned long)(e->tv.tv_usec / USEC_PER_MSEC),
			(unsigned long)e->readstamp.tv_sec,
			(e->readstamp.tv_nsec / NSEC_PER_USEC),
			(e->call_type == 0) ? "end" : "",
			(e->call_type ==
			 0) ? ((unsigned long)e->endstamp.tv_sec) : 0,
			(e->call_type ==
			 0) ? (e->endstamp.tv_nsec / NSEC_PER_USEC) : 0,
			(e->call_type == 0) ? total_ms : read_ms,
			(e->call_type ==
			 0) ? (sub_total_t.tv_nsec % NSEC_PER_MSEC) :
			(sub_read_t.tv_nsec % NSEC_PER_MSEC));
#else
	seq_printf(m,
		   "%d: %s from %d:%d to %d:%d context %s node %d handle %d size %d:%d ret %d/%d l=%d",
		   e->debug_id, (e->call_type == 2) ? "reply" :
		   ((e->call_type == 1) ? "async" : "call "), e->from_proc,
		   e->from_thread, e->to_proc, e->to_thread, e->context_name,
		   e->to_node, e->target_handle, e->data_size, e->offsets_size,
		   e->return_error, e->return_error_param,
		   e->return_error_line);
#endif
	/*
	 * read-barrier to guarantee read of debug_id_done after
	 * done printing the fields of the entry
	 */
	smp_rmb();
	seq_printf(m, debug_id && debug_id == READ_ONCE(e->debug_id_done) ?
			"\n" : " (incomplete)\n");
}

int binder_transaction_log_show(struct seq_file *m, void *unused)
{
	struct binder_transaction_log *log = m->private;
	unsigned int log_cur = atomic_read(&log->cur);
	unsigned int count;
	unsigned int cur;
	int i;

	count = log_cur + 1;
#ifdef BINDER_WATCHDOG
	cur = count < log->size && !log->full ?
		0 : count % log->size;
	if (count > log->size || log->full)
		count = log->size;
	for (i = 0; i < count; i++) {
		unsigned int index = cur++ % log->size;

		print_binder_transaction_log_entry(m, &log->entry[index]);
	}
#else
	cur = count < ARRAY_SIZE(log->entry) && !log->full ?
		0 : count % ARRAY_SIZE(log->entry);
	if (count > ARRAY_SIZE(log->entry) || log->full)
		count = ARRAY_SIZE(log->entry);
	for (i = 0; i < count; i++) {
		unsigned int index = cur++ % ARRAY_SIZE(log->entry);

		print_binder_transaction_log_entry(m, &log->entry[index]);
	}
#endif
	return 0;
}
#ifdef BINDER_WATCHDOG
BINDER_DEBUG_ENTRY(timeout_log);
#endif

const struct file_operations binder_fops = {
	.owner = THIS_MODULE,
	.poll = binder_poll,
	.unlocked_ioctl = binder_ioctl,
	.compat_ioctl = binder_ioctl,
	.mmap = binder_mmap,
	.open = binder_open,
	.flush = binder_flush,
	.release = binder_release,
};

static int __init init_binder_device(const char *name)
{
	int ret;
	struct binder_device *binder_device;

	binder_device = kzalloc(sizeof(*binder_device), GFP_KERNEL);
	if (!binder_device)
		return -ENOMEM;

	binder_device->miscdev.fops = &binder_fops;
	binder_device->miscdev.minor = MISC_DYNAMIC_MINOR;
	binder_device->miscdev.name = name;

	refcount_set(&binder_device->ref, 1);
	binder_device->context.binder_context_mgr_uid = INVALID_UID;
	binder_device->context.name = name;
	mutex_init(&binder_device->context.context_mgr_node_lock);

	ret = misc_register(&binder_device->miscdev);
	if (ret < 0) {
		kfree(binder_device);
		return ret;
	}

	hlist_add_head(&binder_device->hlist, &binder_devices);

	return ret;
}

static int __init binder_init(void)
{
	int ret;
	char *device_name, *device_tmp;
	struct binder_device *device;
	struct hlist_node *tmp;
	char *device_names = NULL;

	ret = binder_alloc_shrinker_init();
	if (ret)
		return ret;

	atomic_set(&binder_transaction_log.cur, ~0U);
	atomic_set(&binder_transaction_log_failed.cur, ~0U);
#ifdef BINDER_WATCHDOG
	atomic_set(&binder_timeout_log_t.cur, ~0U);
#endif

	binder_debugfs_dir_entry_root = debugfs_create_dir("binder", NULL);
	if (binder_debugfs_dir_entry_root)
		binder_debugfs_dir_entry_proc = debugfs_create_dir("proc",
						 binder_debugfs_dir_entry_root);

	if (binder_debugfs_dir_entry_root) {
		debugfs_create_file("state",
				    0444,
				    binder_debugfs_dir_entry_root,
				    NULL,
				    &binder_state_fops);
		debugfs_create_file("stats",
				    0444,
				    binder_debugfs_dir_entry_root,
				    NULL,
				    &binder_stats_fops);
		debugfs_create_file("transactions",
				    0444,
				    binder_debugfs_dir_entry_root,
				    NULL,
				    &binder_transactions_fops);
		debugfs_create_file("transaction_log",
				    0444,
				    binder_debugfs_dir_entry_root,
				    &binder_transaction_log,
				    &binder_transaction_log_fops);
		debugfs_create_file("failed_transaction_log",
				    0444,
				    binder_debugfs_dir_entry_root,
				    &binder_transaction_log_failed,
				    &binder_transaction_log_fops);
#ifdef BINDER_WATCHDOG
		debugfs_create_file("timeout_log",
				    0444,
				    binder_debugfs_dir_entry_root,
				    NULL,
				    &binder_timeout_log_fops);
#endif
	}

	if (!IS_ENABLED(CONFIG_ANDROID_BINDERFS) &&
	    strcmp(binder_devices_param, "") != 0) {
		/*
		* Copy the module_parameter string, because we don't want to
		* tokenize it in-place.
		 */
		device_names = kstrdup(binder_devices_param, GFP_KERNEL);
		if (!device_names) {
			ret = -ENOMEM;
			goto err_alloc_device_names_failed;
		}

		device_tmp = device_names;
		while ((device_name = strsep(&device_tmp, ","))) {
			ret = init_binder_device(device_name);
			if (ret)
				goto err_init_binder_device_failed;
		}
	}
<<<<<<< HEAD
#ifdef BINDER_WATCHDOG
	init_binder_wtdog();
	init_binder_transaction_log(
		&binder_transaction_log, &binder_transaction_log_failed);
#endif
=======

	ret = init_binderfs();
	if (ret)
		goto err_init_binder_device_failed;

>>>>>>> 32bc956b
	return ret;

err_init_binder_device_failed:
	hlist_for_each_entry_safe(device, tmp, &binder_devices, hlist) {
		misc_deregister(&device->miscdev);
		hlist_del(&device->hlist);
		kfree(device);
	}

	kfree(device_names);

err_alloc_device_names_failed:
	debugfs_remove_recursive(binder_debugfs_dir_entry_root);

	return ret;
}

device_initcall(binder_init);

#define CREATE_TRACE_POINTS
#include "binder_trace.h"

MODULE_LICENSE("GPL v2");<|MERGE_RESOLUTION|>--- conflicted
+++ resolved
@@ -81,49 +81,9 @@
 #include <mt-plat/turbo_common.h>
 #endif
 
-#ifdef CONFIG_MTK_ENG_BUILD
-#define BINDER_WATCHDOG		"v0.1"
-#endif
-#define BINDER_USER_TRACKING	1
-
-#ifdef BINDER_USER_TRACKING
-#include <linux/rtc.h>
-#include <linux/time.h>
-#endif
-
 #ifdef BINDER_WATCHDOG
-#include <linux/mm.h>
-#include <linux/slab.h>
-#include <linux/types.h>
-#include <linux/delay.h>
-#include <linux/kthread.h>
-
 static DEFINE_MUTEX(mtk_binder_main_lock);
 static pid_t system_server_pid;
-
-/*****************************************************************************/
-/* Payload layout of addService():                                           */
-/*                                                                           */
-/* Parcel header | IServiceManager.descriptor | Parcel header | Service name */
-/* (Please refer ServiceManagerNative.java:addService())                     */
-/* IServiceManager.descriptor is 'android.os.IServiceManager' interleaved    */
-/* with character '\0'.                                                      */
-/* that is, 'a', '\0', 'n', '\0', 'd', '\0', 'r', '\0', 'o', ...             */
-/*                                                                           */
-/* so the offset of Service name                                             */
-/* = Parcel header x2 + strlen(android.os.IServiceManager) x2                */
-/* = 8x2 + 26x2 = 68                                                         */
-/*****************************************************************************/
-#define MAX_SERVICE_NAME_LEN    32
-#define MAGIC_SERVICE_NAME_OFFSET       68
-#define MAX_ENG_TRANS_LOG_BUFF_LEN      10240
-
-enum wait_on_reason {
-	WAIT_ON_NONE = 0U,
-	WAIT_ON_READ = 1U,
-	WAIT_ON_EXEC = 2U,
-	WAIT_ON_REPLY_READ = 3U,
-};
 
 /* work should be done within how many secs */
 #define WAIT_BUDGET_READ                2
@@ -263,68 +223,8 @@
 	atomic_inc(&binder_stats.obj_created[type]);
 }
 
-<<<<<<< HEAD
-struct binder_transaction_log_entry {
-	int debug_id;
-	int debug_id_done;
-	int call_type;
-	int from_proc;
-	int from_thread;
-	int target_handle;
-	int to_proc;
-	int to_thread;
-	int to_node;
-	int data_size;
-	int offsets_size;
-	int return_error_line;
-	uint32_t return_error;
-	uint32_t return_error_param;
-	const char *context_name;
-#ifdef BINDER_WATCHDOG
-	unsigned int code;
-	char service[MAX_SERVICE_NAME_LEN];
-	int fd;
-	struct timespec readstamp;
-	struct timespec endstamp;
-	unsigned int cur;
-#endif
-#ifdef BINDER_USER_TRACKING
-	struct timespec timestamp;
-	struct timeval tv;
-#endif
-};
-#ifdef BINDER_WATCHDOG
-struct binder_timeout_log_entry {
-	enum wait_on_reason r;
-	pid_t from_proc;
-	pid_t from_thrd;
-	pid_t to_proc;
-	pid_t to_thrd;
-	unsigned int over_sec;
-	struct timespec ts;
-	struct timeval tv;
-	unsigned int code;
-	char service[MAX_SERVICE_NAME_LEN];
-	int debug_id;
-};
-#endif
-
-struct binder_transaction_log {
-	atomic_t cur;
-	bool full;
-#ifdef BINDER_WATCHDOG
-	unsigned int size;
-	struct binder_transaction_log_entry *entry;
-#else
-	struct binder_transaction_log_entry entry[32];
-#endif
-};
-static struct binder_transaction_log binder_transaction_log;
-static struct binder_transaction_log binder_transaction_log_failed;
-=======
 struct binder_transaction_log binder_transaction_log;
 struct binder_transaction_log binder_transaction_log_failed;
->>>>>>> 32bc956b
 
 static struct binder_transaction_log_entry *binder_transaction_log_add(
 	struct binder_transaction_log *log)
@@ -355,44 +255,6 @@
 	return e;
 }
 
-<<<<<<< HEAD
-#ifdef BINDER_WATCHDOG
-static struct binder_transaction_log_entry entry_failed[32];
-
-#define BINDER_LOG_RESUME       0x2
-#define BINDER_BUF_WARN         0x4
-
-#ifdef CONFIG_MTK_EXTMEM
-#include <linux/exm_driver.h>
-#else
-struct binder_transaction_log_entry entry_t[MAX_ENG_TRANS_LOG_BUFF_LEN];
-#endif
-#endif
-
-struct binder_context {
-	struct binder_node *binder_context_mgr_node;
-	struct mutex context_mgr_node_lock;
-
-	kuid_t binder_context_mgr_uid;
-	const char *name;
-};
-
-struct binder_device {
-	struct hlist_node hlist;
-	struct miscdevice miscdev;
-	struct binder_context context;
-};
-
-#ifdef BINDER_WATCHDOG
-#ifdef CONFIG_MTK_EXTMEM
-#include <linux/exm_driver.h>
-#else
-struct binder_transaction_log_entry entry_t[MAX_ENG_TRANS_LOG_BUFF_LEN];
-#endif
-#endif
-
-=======
->>>>>>> 32bc956b
 /**
  * struct binder_work - work enqueued on a worklist
  * @entry:             node enqueued on list
@@ -7144,19 +7006,17 @@
 				goto err_init_binder_device_failed;
 		}
 	}
-<<<<<<< HEAD
+
+	ret = init_binderfs();
+	if (ret)
+		goto err_init_binder_device_failed;
+
 #ifdef BINDER_WATCHDOG
 	init_binder_wtdog();
 	init_binder_transaction_log(
 		&binder_transaction_log, &binder_transaction_log_failed);
 #endif
-=======
-
-	ret = init_binderfs();
-	if (ret)
-		goto err_init_binder_device_failed;
-
->>>>>>> 32bc956b
+
 	return ret;
 
 err_init_binder_device_failed:
