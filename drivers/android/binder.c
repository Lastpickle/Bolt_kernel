/* binder.c
 *
 * Android IPC Subsystem
 *
 * Copyright (C) 2007-2008 Google, Inc.
 *
 * This software is licensed under the terms of the GNU General Public
 * License version 2, as published by the Free Software Foundation, and
 * may be copied, distributed, and modified under those terms.
 *
 * This program is distributed in the hope that it will be useful,
 * but WITHOUT ANY WARRANTY; without even the implied warranty of
 * MERCHANTABILITY or FITNESS FOR A PARTICULAR PURPOSE.  See the
 * GNU General Public License for more details.
 *
 */

/*
 * Locking overview
 *
 * There are 3 main spinlocks which must be acquired in the
 * order shown:
 *
 * 1) proc->outer_lock : protects binder_ref
 *    binder_proc_lock() and binder_proc_unlock() are
 *    used to acq/rel.
 * 2) node->lock : protects most fields of binder_node.
 *    binder_node_lock() and binder_node_unlock() are
 *    used to acq/rel
 * 3) proc->inner_lock : protects the thread and node lists
 *    (proc->threads, proc->waiting_threads, proc->nodes)
 *    and all todo lists associated with the binder_proc
 *    (proc->todo, thread->todo, proc->delivered_death and
 *    node->async_todo), as well as thread->transaction_stack
 *    binder_inner_proc_lock() and binder_inner_proc_unlock()
 *    are used to acq/rel
 *
 * Any lock under procA must never be nested under any lock at the same
 * level or below on procB.
 *
 * Functions that require a lock held on entry indicate which lock
 * in the suffix of the function name:
 *
 * foo_olocked() : requires node->outer_lock
 * foo_nlocked() : requires node->lock
 * foo_ilocked() : requires proc->inner_lock
 * foo_oilocked(): requires proc->outer_lock and proc->inner_lock
 * foo_nilocked(): requires node->lock and proc->inner_lock
 * ...
 */

#define pr_fmt(fmt) KBUILD_MODNAME ": " fmt

#include <asm/cacheflush.h>
#include <linux/fdtable.h>
#include <linux/file.h>
#include <linux/freezer.h>
#include <linux/fs.h>
#include <linux/list.h>
#include <linux/miscdevice.h>
#include <linux/module.h>
#include <linux/mutex.h>
#include <linux/nsproxy.h>
#include <linux/poll.h>
#include <linux/debugfs.h>
#include <linux/rbtree.h>
#include <linux/sched/signal.h>
#include <linux/sched/mm.h>
#include <linux/seq_file.h>
#include <linux/uaccess.h>
#include <linux/pid_namespace.h>
#include <linux/security.h>
#include <linux/spinlock.h>

#include <uapi/linux/android/binder.h>
#include <uapi/linux/sched/types.h>
#include "binder_alloc.h"
#include "binder_internal.h"
#include "binder_trace.h"

#ifdef OPLUS_FEATURE_UIFIRST
// XieLiujie@BSP.KERNEL.PERFORMANCE, 2020/05/25, Add for UIFirst
#include <linux/uifirst/uifirst_sched_binder.h>
#endif /* OPLUS_FEATURE_UIFIRST */
#ifdef OPLUS_FEATURE_HANS_FREEZE
// Kun.Zhou@ANDROID.RESCONTROL, 2019/09/23, add for hans freeze manager
#include <linux/hans.h>
#endif /*OPLUS_FEATURE_HANS_FREEZE*/

#ifdef CONFIG_MTK_TASK_TURBO
#include <mt-plat/turbo_common.h>
#endif

#ifdef BINDER_WATCHDOG
static DEFINE_MUTEX(mtk_binder_main_lock);
static pid_t system_server_pid;

/* work should be done within how many secs */
#define WAIT_BUDGET_READ                2
#define WAIT_BUDGET_EXEC                4
#define WAIT_BUDGET_MIN   min(WAIT_BUDGET_READ, WAIT_BUDGET_EXEC)

static struct rb_root bwdog_transacts;

static const char *const binder_wait_on_str[] = {
	"none",
	"read",
	"exec",
	"rply"
};
#endif

static HLIST_HEAD(binder_deferred_list);
static DEFINE_MUTEX(binder_deferred_lock);

static HLIST_HEAD(binder_devices);
static HLIST_HEAD(binder_procs);
static DEFINE_MUTEX(binder_procs_lock);

static HLIST_HEAD(binder_dead_nodes);
static DEFINE_SPINLOCK(binder_dead_nodes_lock);

static struct dentry *binder_debugfs_dir_entry_root;
static struct dentry *binder_debugfs_dir_entry_proc;
static atomic_t binder_last_id;

static int proc_show(struct seq_file *m, void *unused);
DEFINE_SHOW_ATTRIBUTE(proc);

/* This is only defined in include/asm-arm/sizes.h */
#ifndef SZ_1K
#define SZ_1K                               0x400
#endif

#ifndef SZ_4M
#define SZ_4M                               0x400000
#endif

#define FORBIDDEN_MMAP_FLAGS                (VM_WRITE)

enum {
	BINDER_DEBUG_USER_ERROR             = 1U << 0,
	BINDER_DEBUG_FAILED_TRANSACTION     = 1U << 1,
	BINDER_DEBUG_DEAD_TRANSACTION       = 1U << 2,
	BINDER_DEBUG_OPEN_CLOSE             = 1U << 3,
	BINDER_DEBUG_DEAD_BINDER            = 1U << 4,
	BINDER_DEBUG_DEATH_NOTIFICATION     = 1U << 5,
	BINDER_DEBUG_READ_WRITE             = 1U << 6,
	BINDER_DEBUG_USER_REFS              = 1U << 7,
	BINDER_DEBUG_THREADS                = 1U << 8,
	BINDER_DEBUG_TRANSACTION            = 1U << 9,
	BINDER_DEBUG_TRANSACTION_COMPLETE   = 1U << 10,
	BINDER_DEBUG_FREE_BUFFER            = 1U << 11,
	BINDER_DEBUG_INTERNAL_REFS          = 1U << 12,
	BINDER_DEBUG_PRIORITY_CAP           = 1U << 13,
	BINDER_DEBUG_SPINLOCKS              = 1U << 14,
};
<<<<<<< HEAD
static uint32_t binder_debug_mask = 0;
=======
static uint32_t binder_debug_mask = BINDER_DEBUG_USER_ERROR |
	BINDER_DEBUG_FAILED_TRANSACTION | BINDER_DEBUG_DEAD_TRANSACTION;
>>>>>>> 274c7d23
module_param_named(debug_mask, binder_debug_mask, uint, 0644);

char *binder_devices_param = CONFIG_ANDROID_BINDER_DEVICES;
module_param_named(devices, binder_devices_param, charp, 0444);

static DECLARE_WAIT_QUEUE_HEAD(binder_user_error_wait);
static int binder_stop_on_user_error;

static int binder_set_stop_on_user_error(const char *val,
					 const struct kernel_param *kp)
{
	int ret;

	ret = param_set_int(val, kp);
	if (binder_stop_on_user_error < 2)
		wake_up(&binder_user_error_wait);
	return ret;
}
module_param_call(stop_on_user_error, binder_set_stop_on_user_error,
	param_get_int, &binder_stop_on_user_error, 0644);

#ifdef DEBUG
#define binder_debug(mask, x...) \
	do { \
		if (binder_debug_mask & mask) \
			pr_info(x); \
	} while (0)

#define binder_user_error(x...) \
	do { \
		if (binder_debug_mask & BINDER_DEBUG_USER_ERROR) \
			pr_info(x); \
		if (binder_stop_on_user_error) \
			binder_stop_on_user_error = 2; \
	} while (0)
#else
static inline void binder_debug(uint32_t mask, const char *fmt, ...)
{
}
static inline void binder_user_error(const char *fmt, ...)
{
	if (binder_stop_on_user_error)
		binder_stop_on_user_error = 2;
}
#endif

#define to_flat_binder_object(hdr) \
	container_of(hdr, struct flat_binder_object, hdr)

#define to_binder_fd_object(hdr) container_of(hdr, struct binder_fd_object, hdr)

#define to_binder_buffer_object(hdr) \
	container_of(hdr, struct binder_buffer_object, hdr)

#define to_binder_fd_array_object(hdr) \
	container_of(hdr, struct binder_fd_array_object, hdr)

enum binder_stat_types {
	BINDER_STAT_PROC,
	BINDER_STAT_THREAD,
	BINDER_STAT_NODE,
	BINDER_STAT_REF,
	BINDER_STAT_DEATH,
	BINDER_STAT_TRANSACTION,
	BINDER_STAT_TRANSACTION_COMPLETE,
	BINDER_STAT_COUNT
};

struct binder_stats {
	atomic_t br[_IOC_NR(BR_FAILED_REPLY) + 1];
	atomic_t bc[_IOC_NR(BC_REPLY_SG) + 1];
	atomic_t obj_created[BINDER_STAT_COUNT];
	atomic_t obj_deleted[BINDER_STAT_COUNT];
};

static struct binder_stats binder_stats;

static inline void binder_stats_deleted(enum binder_stat_types type)
{
	atomic_inc(&binder_stats.obj_deleted[type]);
}

static inline void binder_stats_created(enum binder_stat_types type)
{
	atomic_inc(&binder_stats.obj_created[type]);
}

struct binder_transaction_log binder_transaction_log;
struct binder_transaction_log binder_transaction_log_failed;

static struct binder_transaction_log_entry *binder_transaction_log_add(
	struct binder_transaction_log *log)
{
	struct binder_transaction_log_entry *e;
	unsigned int cur = atomic_inc_return(&log->cur);

<<<<<<< HEAD
#ifdef BINDER_WATCHDOG
	if (cur >= log->size)
		log->full = 1;
	e = &log->entry[cur % (log->size)];
#else
=======
>>>>>>> 274c7d23
	if (cur >= ARRAY_SIZE(log->entry))
		log->full = true;
	e = &log->entry[cur % ARRAY_SIZE(log->entry)];
#endif
	WRITE_ONCE(e->debug_id_done, 0);
	/*
	 * write-barrier to synchronize access to e->debug_id_done.
	 * We make sure the initialized 0 value is seen before
	 * memset() other fields are zeroed by memset.
	 */
	smp_wmb();
	memset(e, 0, sizeof(*e));
#ifdef BINDER_WATCHDOG
	e->cur = cur;
#endif
	return e;
}

<<<<<<< HEAD
#ifdef BINDER_WATCHDOG
static struct binder_transaction_log_entry entry_failed[32];

#define BINDER_LOG_RESUME       0x2
#define BINDER_BUF_WARN         0x4

#ifdef CONFIG_MTK_EXTMEM
#include <linux/exm_driver.h>
#else
struct binder_transaction_log_entry entry_t[MAX_ENG_TRANS_LOG_BUFF_LEN];
#endif
#endif

=======
>>>>>>> 274c7d23
/**
 * struct binder_work - work enqueued on a worklist
 * @entry:             node enqueued on list
 * @type:              type of work to be performed
 *
 * There are separate work lists for proc, thread, and node (async).
 */
struct binder_work {
	struct list_head entry;

	enum binder_work_type {
		BINDER_WORK_TRANSACTION = 1,
		BINDER_WORK_TRANSACTION_COMPLETE,
		BINDER_WORK_RETURN_ERROR,
		BINDER_WORK_NODE,
		BINDER_WORK_DEAD_BINDER,
		BINDER_WORK_DEAD_BINDER_AND_CLEAR,
		BINDER_WORK_CLEAR_DEATH_NOTIFICATION,
	} type;
};

struct binder_error {
	struct binder_work work;
	uint32_t cmd;
};

/**
 * struct binder_node - binder node bookkeeping
 * @debug_id:             unique ID for debugging
 *                        (invariant after initialized)
 * @lock:                 lock for node fields
 * @work:                 worklist element for node work
 *                        (protected by @proc->inner_lock)
 * @rb_node:              element for proc->nodes tree
 *                        (protected by @proc->inner_lock)
 * @dead_node:            element for binder_dead_nodes list
 *                        (protected by binder_dead_nodes_lock)
 * @proc:                 binder_proc that owns this node
 *                        (invariant after initialized)
 * @refs:                 list of references on this node
 *                        (protected by @lock)
 * @internal_strong_refs: used to take strong references when
 *                        initiating a transaction
 *                        (protected by @proc->inner_lock if @proc
 *                        and by @lock)
 * @local_weak_refs:      weak user refs from local process
 *                        (protected by @proc->inner_lock if @proc
 *                        and by @lock)
 * @local_strong_refs:    strong user refs from local process
 *                        (protected by @proc->inner_lock if @proc
 *                        and by @lock)
 * @tmp_refs:             temporary kernel refs
 *                        (protected by @proc->inner_lock while @proc
 *                        is valid, and by binder_dead_nodes_lock
 *                        if @proc is NULL. During inc/dec and node release
 *                        it is also protected by @lock to provide safety
 *                        as the node dies and @proc becomes NULL)
 * @ptr:                  userspace pointer for node
 *                        (invariant, no lock needed)
 * @cookie:               userspace cookie for node
 *                        (invariant, no lock needed)
 * @has_strong_ref:       userspace notified of strong ref
 *                        (protected by @proc->inner_lock if @proc
 *                        and by @lock)
 * @pending_strong_ref:   userspace has acked notification of strong ref
 *                        (protected by @proc->inner_lock if @proc
 *                        and by @lock)
 * @has_weak_ref:         userspace notified of weak ref
 *                        (protected by @proc->inner_lock if @proc
 *                        and by @lock)
 * @pending_weak_ref:     userspace has acked notification of weak ref
 *                        (protected by @proc->inner_lock if @proc
 *                        and by @lock)
 * @has_async_transaction: async transaction to node in progress
 *                        (protected by @lock)
 * @sched_policy:         minimum scheduling policy for node
 *                        (invariant after initialized)
 * @accept_fds:           file descriptor operations supported for node
 *                        (invariant after initialized)
 * @min_priority:         minimum scheduling priority
 *                        (invariant after initialized)
 * @inherit_rt:           inherit RT scheduling policy from caller
 * @txn_security_ctx:     require sender's security context
 *                        (invariant after initialized)
 * @async_todo:           list of async work items
 *                        (protected by @proc->inner_lock)
 *
 * Bookkeeping structure for binder nodes.
 */
struct binder_node {
	int debug_id;
	spinlock_t lock;
	struct binder_work work;
	union {
		struct rb_node rb_node;
		struct hlist_node dead_node;
	};
	struct binder_proc *proc;
	struct hlist_head refs;
	int internal_strong_refs;
	int local_weak_refs;
	int local_strong_refs;
	int tmp_refs;
	binder_uintptr_t ptr;
	binder_uintptr_t cookie;
	struct {
		/*
		 * bitfield elements protected by
		 * proc inner_lock
		 */
		u8 has_strong_ref:1;
		u8 pending_strong_ref:1;
		u8 has_weak_ref:1;
		u8 pending_weak_ref:1;
	};
	struct {
		/*
		 * invariant after initialization
		 */
		u8 sched_policy:2;
		u8 inherit_rt:1;
		u8 accept_fds:1;
		u8 txn_security_ctx:1;
		u8 min_priority;
	};
	bool has_async_transaction;
	struct list_head async_todo;
#ifdef BINDER_WATCHDOG
	char name[MAX_SERVICE_NAME_LEN];
#endif
};

struct binder_ref_death {
	/**
	 * @work: worklist element for death notifications
	 *        (protected by inner_lock of the proc that
	 *        this ref belongs to)
	 */
	struct binder_work work;
	binder_uintptr_t cookie;
};

/**
 * struct binder_ref_data - binder_ref counts and id
 * @debug_id:        unique ID for the ref
 * @desc:            unique userspace handle for ref
 * @strong:          strong ref count (debugging only if not locked)
 * @weak:            weak ref count (debugging only if not locked)
 *
 * Structure to hold ref count and ref id information. Since
 * the actual ref can only be accessed with a lock, this structure
 * is used to return information about the ref to callers of
 * ref inc/dec functions.
 */
struct binder_ref_data {
	int debug_id;
	uint32_t desc;
	int strong;
	int weak;
};

/**
 * struct binder_ref - struct to track references on nodes
 * @data:        binder_ref_data containing id, handle, and current refcounts
 * @rb_node_desc: node for lookup by @data.desc in proc's rb_tree
 * @rb_node_node: node for lookup by @node in proc's rb_tree
 * @node_entry:  list entry for node->refs list in target node
 *               (protected by @node->lock)
 * @proc:        binder_proc containing ref
 * @node:        binder_node of target node. When cleaning up a
 *               ref for deletion in binder_cleanup_ref, a non-NULL
 *               @node indicates the node must be freed
 * @death:       pointer to death notification (ref_death) if requested
 *               (protected by @node->lock)
 *
 * Structure to track references from procA to target node (on procB). This
 * structure is unsafe to access without holding @proc->outer_lock.
 */
struct binder_ref {
	/* Lookups needed: */
	/*   node + proc => ref (transaction) */
	/*   desc + proc => ref (transaction, inc/dec ref) */
	/*   node => refs + procs (proc exit) */
	struct binder_ref_data data;
	struct rb_node rb_node_desc;
	struct rb_node rb_node_node;
	struct hlist_node node_entry;
	struct binder_proc *proc;
	struct binder_node *node;
	struct binder_ref_death *death;
};

enum binder_deferred_state {
	BINDER_DEFERRED_PUT_FILES    = 0x01,
	BINDER_DEFERRED_FLUSH        = 0x02,
	BINDER_DEFERRED_RELEASE      = 0x04,
};

/**
 * struct binder_priority - scheduler policy and priority
 * @sched_policy            scheduler policy
 * @prio                    [100..139] for SCHED_NORMAL, [0..99] for FIFO/RT
 *
 * The binder driver supports inheriting the following scheduler policies:
 * SCHED_NORMAL
 * SCHED_BATCH
 * SCHED_FIFO
 * SCHED_RR
 */
struct binder_priority {
	unsigned int sched_policy;
	int prio;
};

/**
 * struct binder_proc - binder process bookkeeping
 * @proc_node:            element for binder_procs list
 * @threads:              rbtree of binder_threads in this proc
 *                        (protected by @inner_lock)
 * @nodes:                rbtree of binder nodes associated with
 *                        this proc ordered by node->ptr
 *                        (protected by @inner_lock)
 * @refs_by_desc:         rbtree of refs ordered by ref->desc
 *                        (protected by @outer_lock)
 * @refs_by_node:         rbtree of refs ordered by ref->node
 *                        (protected by @outer_lock)
 * @waiting_threads:      threads currently waiting for proc work
 *                        (protected by @inner_lock)
 * @pid                   PID of group_leader of process
 *                        (invariant after initialized)
 * @tsk                   task_struct for group_leader of process
 *                        (invariant after initialized)
 * @files                 files_struct for process
 *                        (protected by @files_lock)
 * @files_lock            mutex to protect @files
 * @cred                  struct cred associated with the `struct file`
 *                        in binder_open()
 *                        (invariant after initialized)
 * @deferred_work_node:   element for binder_deferred_list
 *                        (protected by binder_deferred_lock)
 * @deferred_work:        bitmap of deferred work to perform
 *                        (protected by binder_deferred_lock)
 * @is_dead:              process is dead and awaiting free
 *                        when outstanding transactions are cleaned up
 *                        (protected by @inner_lock)
 * @todo:                 list of work for this process
 *                        (protected by @inner_lock)
 * @stats:                per-process binder statistics
 *                        (atomics, no lock needed)
 * @delivered_death:      list of delivered death notification
 *                        (protected by @inner_lock)
 * @max_threads:          cap on number of binder threads
 *                        (protected by @inner_lock)
 * @requested_threads:    number of binder threads requested but not
 *                        yet started. In current implementation, can
 *                        only be 0 or 1.
 *                        (protected by @inner_lock)
 * @requested_threads_started: number binder threads started
 *                        (protected by @inner_lock)
 * @tmp_ref:              temporary reference to indicate proc is in use
 *                        (protected by @inner_lock)
 * @default_priority:     default scheduler priority
 *                        (invariant after initialized)
 * @debugfs_entry:        debugfs node
 * @alloc:                binder allocator bookkeeping
 * @context:              binder_context for this proc
 *                        (invariant after initialized)
 * @inner_lock:           can nest under outer_lock and/or node lock
 * @outer_lock:           no nesting under innor or node lock
 *                        Lock order: 1) outer, 2) node, 3) inner
 * @binderfs_entry:       process-specific binderfs log file
 *
 * Bookkeeping structure for binder processes
 */
struct binder_proc {
	struct hlist_node proc_node;
	struct rb_root threads;
	struct rb_root nodes;
	struct rb_root refs_by_desc;
	struct rb_root refs_by_node;
	struct list_head waiting_threads;
	int pid;
	struct task_struct *tsk;
	struct files_struct *files;
	struct mutex files_lock;
	const struct cred *cred;
	struct hlist_node deferred_work_node;
	int deferred_work;
	bool is_dead;
#ifdef OPLUS_FEATURE_UIFIRST
// XieLiujie@BSP.KERNEL.PERFORMANCE, 2020/06/15, Add for UIFirst
	int proc_type;
#endif /* OPLUS_FEATURE_UIFIRST */

	struct list_head todo;
	struct binder_stats stats;
	struct list_head delivered_death;
	int max_threads;
	int requested_threads;
	int requested_threads_started;
	int tmp_ref;
	struct binder_priority default_priority;
	struct dentry *debugfs_entry;
	struct binder_alloc alloc;
	struct binder_context *context;
	spinlock_t inner_lock;
	spinlock_t outer_lock;
	struct dentry *binderfs_entry;
};

enum {
	BINDER_LOOPER_STATE_REGISTERED  = 0x01,
	BINDER_LOOPER_STATE_ENTERED     = 0x02,
	BINDER_LOOPER_STATE_EXITED      = 0x04,
	BINDER_LOOPER_STATE_INVALID     = 0x08,
	BINDER_LOOPER_STATE_WAITING     = 0x10,
	BINDER_LOOPER_STATE_POLL        = 0x20,
};

/**
 * struct binder_thread - binder thread bookkeeping
 * @proc:                 binder process for this thread
 *                        (invariant after initialization)
 * @rb_node:              element for proc->threads rbtree
 *                        (protected by @proc->inner_lock)
 * @waiting_thread_node:  element for @proc->waiting_threads list
 *                        (protected by @proc->inner_lock)
 * @pid:                  PID for this thread
 *                        (invariant after initialization)
 * @looper:               bitmap of looping state
 *                        (only accessed by this thread)
 * @looper_needs_return:  looping thread needs to exit driver
 *                        (no lock needed)
 * @transaction_stack:    stack of in-progress transactions for this thread
 *                        (protected by @proc->inner_lock)
 * @todo:                 list of work to do for this thread
 *                        (protected by @proc->inner_lock)
 * @process_todo:         whether work in @todo should be processed
 *                        (protected by @proc->inner_lock)
 * @return_error:         transaction errors reported by this thread
 *                        (only accessed by this thread)
 * @reply_error:          transaction errors reported by target thread
 *                        (protected by @proc->inner_lock)
 * @wait:                 wait queue for thread work
 * @stats:                per-thread statistics
 *                        (atomics, no lock needed)
 * @tmp_ref:              temporary reference to indicate thread is in use
 *                        (atomic since @proc->inner_lock cannot
 *                        always be acquired)
 * @is_dead:              thread is dead and awaiting free
 *                        when outstanding transactions are cleaned up
 *                        (protected by @proc->inner_lock)
 * @task:                 struct task_struct for this thread
 *
 * Bookkeeping structure for binder threads.
 */
struct binder_thread {
	struct binder_proc *proc;
	struct rb_node rb_node;
	struct list_head waiting_thread_node;
	int pid;
	int looper;              /* only modified by this thread */
	bool looper_need_return; /* can be written by other thread */
	struct binder_transaction *transaction_stack;
	struct list_head todo;
	bool process_todo;
	struct binder_error return_error;
	struct binder_error reply_error;
	wait_queue_head_t wait;
	struct binder_stats stats;
	atomic_t tmp_ref;
	bool is_dead;
	struct task_struct *task;
};

struct binder_transaction {
	int debug_id;
	struct binder_work work;
	struct binder_thread *from;
	struct binder_transaction *from_parent;
	struct binder_proc *to_proc;
	struct binder_thread *to_thread;
	struct binder_transaction *to_parent;
	unsigned need_reply:1;
	/* unsigned is_dead:1; */	/* not used at the moment */

	struct binder_buffer *buffer;
	unsigned int	code;
	unsigned int	flags;
	struct binder_priority	priority;
	struct binder_priority	saved_priority;
	bool    set_priority_called;
	kuid_t	sender_euid;
	binder_uintptr_t security_ctx;
	/**
	 * @lock:  protects @from, @to_proc, and @to_thread
	 *
	 * @from, @to_proc, and @to_thread can be set to NULL
	 * during thread teardown
	 */
	spinlock_t lock;
#ifdef BINDER_WATCHDOG
	enum wait_on_reason wait_on;
	enum wait_on_reason bark_on;
	struct rb_node rb_node;         /* by bark_time */
	struct timespec bark_time;
	struct timespec exe_timestamp;
	char service[MAX_SERVICE_NAME_LEN];
	pid_t fproc;
	pid_t fthrd;
	pid_t tproc;
	pid_t tthrd;
	unsigned int log_idx;
#endif
#ifdef BINDER_USER_TRACKING
	struct timespec timestamp;
	struct timeval tv;
#endif
#ifdef CONFIG_MTK_TASK_TURBO
	struct task_struct *inherit_task;
#endif

};

#ifdef BINDER_USER_TRACKING
#ifndef BINDER_WATCHDOG
/*
 * binder_print_delay - Output info of a delay transaction
 * @t:          pointer to the over-time transaction
 */
static void binder_print_delay(struct binder_transaction *t)
{
	struct rtc_time tm;
	struct timespec *startime;
	struct timespec cur, sub_t;

	ktime_get_ts(&cur);
	startime = &t->timestamp;
	sub_t = timespec_sub(cur, *startime);

	/* if transaction time is over than 2 sec,
	 * show timeout warning log.
	 */
	if (sub_t.tv_sec < 2)
		return;

	rtc_time_to_tm(t->tv.tv_sec, &tm);

	spin_lock(&t->lock);
	pr_info_ratelimited("%d: from %d:%d to %d:%d",
			t->debug_id,
			t->from ? t->from->proc->pid : 0,
			t->from ? t->from->pid : 0,
			t->to_proc ? t->to_proc->pid : 0,
			t->to_thread ? t->to_thread->pid : 0);
	spin_unlock(&t->lock);

	pr_info_ratelimited(" total %u.%03ld s code %u start %lu.%03ld android %d-%02d-%02d %02d:%02d:%02d.%03lu\n",
			(unsigned int)sub_t.tv_sec,
			(sub_t.tv_nsec / NSEC_PER_MSEC),
			t->code,
			(unsigned long)startime->tv_sec,
			(startime->tv_nsec / NSEC_PER_MSEC),
			(tm.tm_year + 1900), (tm.tm_mon + 1), tm.tm_mday,
			tm.tm_hour, tm.tm_min, tm.tm_sec,
			(unsigned long)(t->tv.tv_usec / USEC_PER_MSEC));
}
#else
static void binder_print_delay(struct binder_transaction *t)
{
}
#endif
#endif

#ifdef BINDER_WATCHDOG
struct binder_timeout_log {
	atomic_t cur;
	int full;
#ifdef BINDER_PERF_EVAL
	struct binder_timeout_log_entry entry[256];
#else
	struct binder_timeout_log_entry entry[64];
#endif
};

static struct binder_timeout_log binder_timeout_log_t;

static inline void mtk_binder_lock(const char *tag)
{
	trace_binder_lock(tag);
	mutex_lock(&mtk_binder_main_lock);
	trace_binder_locked(tag);
}

static inline void mtk_binder_unlock(const char *tag)
{
	trace_binder_unlock(tag);
	mutex_unlock(&mtk_binder_main_lock);
}

/*
 * binder_timeout_log_add - Insert a timeout log
 */
static struct binder_timeout_log_entry *binder_timeout_log_add(void)
{
	struct binder_timeout_log *log = &binder_timeout_log_t;
	struct binder_timeout_log_entry *e;
	unsigned int cur = atomic_inc_return(&log->cur);

	if (cur >= ARRAY_SIZE(log->entry))
		log->full = 1;
	e = &log->entry[cur % ARRAY_SIZE(log->entry)];
	memset(e, 0, sizeof(*e));
	return e;
}

/*
 * binder_print_bwdog - Output info of a timeout transaction
 * @t:          pointer to the timeout transaction
 * @cur_in:     current timespec while going to print
 * @e:          timeout log entry to record
 * @r:          output reason, either while barking or after barked
 */
static void binder_print_bwdog(struct binder_transaction *t,
		struct timespec *cur_in,
		struct binder_timeout_log_entry *e, enum wait_on_reason r)
{
	struct rtc_time tm;
	struct timespec *startime;
	struct timespec cur, sub_t;

	if (cur_in && e) {
		memcpy(&cur, cur_in, sizeof(struct timespec));
	} else {
		ktime_get_ts(&cur);
		/*monotonic_to_bootbased(&cur); */
	}
	startime = (r == WAIT_ON_EXEC) ? &t->exe_timestamp : &t->timestamp;
	sub_t = timespec_sub(cur, *startime);

	rtc_time_to_tm(t->tv.tv_sec, &tm);
	pr_info("%d %s %d:%d to %d:%d %s %u.%03ld s (%s) dex %u start %lu.%03ld android %d-%02d-%02d %02d:%02d:%02d.%03lu\n",
			t->debug_id, binder_wait_on_str[r],
			t->fproc, t->fthrd, t->tproc, t->tthrd,
			(cur_in && e) ? "over" : "total",
			(unsigned int)sub_t.tv_sec,
			(sub_t.tv_nsec / NSEC_PER_MSEC),
			t->service, t->code,
			(unsigned long)startime->tv_sec,
			(startime->tv_nsec / NSEC_PER_MSEC),
			(tm.tm_year + 1900), (tm.tm_mon + 1), tm.tm_mday,
			tm.tm_hour, tm.tm_min, tm.tm_sec,
			(unsigned long)(t->tv.tv_usec / USEC_PER_MSEC));
	if (e) {
		e->over_sec = sub_t.tv_sec;
		memcpy(&e->ts, startime, sizeof(struct timespec));
	}
}

/*
 * binder_bwdog_safe - Check a transaction is monitor-free or not
 * @t:  pointer to the transaction to check
 *
 * Returns 1 means safe.
 */
static inline int binder_bwdog_safe(struct binder_transaction *t)
{
	return (t->wait_on == WAIT_ON_NONE) ? 1 : 0;
}

/*
 * binder_query_bwdog - Check a transaction is queued or not
 * @t:  pointer to the transaction to check
 *
 * Returns a pointer points to t, or NULL if it's not queued.
 */
static struct rb_node **binder_query_bwdog(struct binder_transaction *t)
{
	struct rb_node **p = &bwdog_transacts.rb_node;
	struct rb_node *parent = NULL;
	struct binder_transaction *transact = NULL;
	int comp;

	while (*p) {
		parent = *p;
		transact = rb_entry(parent, struct binder_transaction, rb_node);

		comp = timespec_compare(&t->bark_time, &transact->bark_time);
		if (comp < 0)
			p = &(*p)->rb_left;
		else if (comp > 0)
			p = &(*p)->rb_right;
		else
			break;
	}
	return p;
}

/*
 * binder_queue_bwdog - Queue a transaction to keep tracking
 * @t:          pointer to the transaction being tracked
 * @budget:     seconds, which this transaction can afford
 */
void binder_queue_bwdog(struct binder_transaction *t, time_t budget)
{
	struct rb_node **p = &bwdog_transacts.rb_node;
	struct rb_node *parent = NULL;
	struct binder_transaction *transact = NULL;
	int ret;

	mtk_binder_lock(__func__);
	ktime_get_ts(&t->bark_time);
	/* monotonic_to_bootbased(&t->bark_time); */
	t->bark_time.tv_sec += budget;

	while (*p) {
		parent = *p;
		transact = rb_entry(parent, struct binder_transaction, rb_node);
		ret = timespec_compare(&t->bark_time, &transact->bark_time);
		if (ret < 0)
			p = &(*p)->rb_left;
		else if (ret > 0)
			p = &(*p)->rb_right;
		else {
			pr_debug("%d found same key\n", t->debug_id);
			t->bark_time.tv_nsec += 1;
			p = &(*p)->rb_right;
		}
	}
	rb_link_node(&t->rb_node, parent, p);
	rb_insert_color(&t->rb_node, &bwdog_transacts);
	mtk_binder_unlock(__func__);
}

/*
 * binder_cancel_bwdog - Cancel a transaction from tracking list
 * @t:          pointer to the transaction being cancelled
 */
void binder_cancel_bwdog_locked(struct binder_transaction *t)
{
	struct rb_node **p = NULL;

	if (binder_bwdog_safe(t)) {
		if (t->bark_on) {
			binder_print_bwdog(t, NULL, NULL, t->bark_on);
			t->bark_on = WAIT_ON_NONE;
		}
		return;
	}

	p = binder_query_bwdog(t);
	if (*p == NULL) {
		pr_debug("%d waits %s, but not queued...\n",
				t->debug_id, binder_wait_on_str[t->wait_on]);
		return;
	}
	rb_erase(&t->rb_node, &bwdog_transacts);
	t->wait_on = WAIT_ON_NONE;
}

void binder_cancel_bwdog(struct binder_transaction *t)
{
	mtk_binder_lock(__func__);
	binder_cancel_bwdog_locked(t);
	mtk_binder_unlock(__func__);
}

/*
 * binder_bwdog_bark -
 *     Barking function while timeout. Record target process or thread, which
 * cannot handle transaction in time, including todo list. Also add a log
 * entry for AMS reference.
 *
 * @t:          pointer to the transaction, which triggers watchdog
 * @cur:        current kernel timespec
 */
static void binder_bwdog_bark(struct binder_transaction *t,
		struct timespec *cur)
{
	struct binder_timeout_log_entry *e;

	if (binder_bwdog_safe(t)) {
		pr_debug("%d watched, but wait nothing\n", t->debug_id);
		return;
	}

	e = binder_timeout_log_add();
	binder_print_bwdog(t, cur, e, t->wait_on);

	e->r = t->wait_on;
	e->from_proc = t->fproc;
	e->from_thrd = t->fthrd;
	e->debug_id = t->debug_id;
	memcpy(&e->tv, &t->tv, sizeof(struct timeval));

	switch (t->wait_on) {
		case WAIT_ON_READ:{
					spin_lock(&t->lock);
					if (!t->to_proc) {
						spin_unlock(&t->lock);
						pr_debug("%d has NULL target\n",
								t->debug_id);
						return;
					}
					spin_unlock(&t->lock);
					e->to_proc = t->tproc;
					e->to_thrd = t->tthrd;
					e->code = t->code;
					strncpy(e->service, t->service,
						MAX_SERVICE_NAME_LEN);
					break;
				}

		case WAIT_ON_EXEC:{
					spin_lock(&t->lock);
					if (!t->to_thread) {
						spin_unlock(&t->lock);
						pr_debug("%d has NULL target for execution\n",
								t->debug_id);
						return;
					}
					spin_unlock(&t->lock);
					e->to_proc = t->tproc;
					e->to_thrd = t->tthrd;
					e->code = t->code;
					strncpy(e->service, t->service,
						MAX_SERVICE_NAME_LEN);
					break;
				}

		case WAIT_ON_REPLY_READ:{
					spin_lock(&t->lock);
					if (!t->to_thread) {
						spin_unlock(&t->lock);
						pr_debug("%d has NULL target thread\n",
								t->debug_id);
						return;
					}
					spin_unlock(&t->lock);
					e->to_proc = t->tproc;
					e->to_thrd = t->tthrd;
					strncpy(e->service, "",
						MAX_SERVICE_NAME_LEN);
					break;
				}

		default:{
				return;
			}
	}
}

/* binder_update_transaction_time - update read/exec done time for transaction
 * step:
 *        0: start // not used
 *        1: read
 *        2: reply
 */
void binder_update_transaction_time(
		struct binder_transaction_log *transaction_log,
		struct binder_transaction *t,
		int step)
{
	struct binder_transaction_log_entry *e;

	if (step < 1 || step > 2) {
		pr_debug("update trans time fail, wrong step value for id %d\n",
				t->debug_id);
		return;
	}

	if ((t == NULL) || (t->log_idx == -1)
			|| (t->log_idx > (transaction_log->size - 1)))
		return;

	e = &transaction_log->entry[t->log_idx];
	if (e->debug_id == t->debug_id) {
		if (step == 1)
			ktime_get_ts(&e->readstamp);
		else if (step == 2)
			ktime_get_ts(&e->endstamp);
	}
}

/* binder_update_transaction_tid - update to thread pid transaction
 */
void binder_update_transaction_ttid(
		struct binder_transaction_log *transaction_log,
		struct binder_transaction *t)
{
	struct binder_transaction_log_entry *e;

	if ((t == NULL) || (transaction_log == NULL))
		return;
	if ((t->log_idx == -1) ||
			(t->log_idx > (transaction_log->size - 1)))
		return;
	if (t->tthrd < 0)
		return;

	e = &transaction_log->entry[t->log_idx];
	if ((e->debug_id == t->debug_id) && (e->to_thread == 0))
		e->to_thread = t->tthrd;
}

/* this is an addService() transaction identified by:
 * fp->type == BINDER_TYPE_BINDER && tr->target.handle == 0
 */
void parse_service_name(struct binder_transaction_data *tr,
		struct binder_proc *proc,
		char *name)
{
	unsigned int i, len = 0;
	char *tmp;
	char c;

	/* TODO: Implement hwbinder service name parser. */
	if (!strcmp(proc->context->name, "hwbinder")) {
		name[0] = '\0';
		return;
	}

	if (tr->target.handle == 0) {
		for (i = 0; (2 * i) < tr->data_size; i++) {
			/* hack into addService() payload:
			 * service name string is located at
			 * MAGIC_SERVICE_NAME_OFFSET, and interleaved
			 * with character '\0'. for example,
			 * 'p', '\0', 'h', '\0', 'o', '\0', 'n', '\0', 'e'
			 */
			if ((2 * i) < MAGIC_SERVICE_NAME_OFFSET)
				continue;
			/* prevent array index overflow */
			if (len >= (MAX_SERVICE_NAME_LEN - 1))
				break;
			tmp = (char *)(uintptr_t)(tr->data.ptr.buffer + (2*i));
			get_user(c, tmp);
			len += sprintf(name + len, "%c", c);
		}
		name[len] = '\0';
	} else {
		name[0] = '\0';
	}
	/* via addService of activity service, identify
	 * system_server's process id.
	 */
	if (!strcmp(name, "activity")) {
		system_server_pid = proc->pid;
		pr_debug("system_server %d\n", system_server_pid);
	}
}

/*
 * binder_bwdog_thread - Main thread to check timeout list periodically
 */
static int binder_bwdog_thread(void *__unused)
{
	unsigned long sleep_sec;
	struct rb_node *n = NULL;
	struct timespec cur_time;
	struct binder_transaction *t = NULL;

	for (;;) {
		mtk_binder_lock(__func__);
		ktime_get_ts(&cur_time);
		/* monotonic_to_bootbased(&cur_time); */

		for (n = rb_first(&bwdog_transacts); n != NULL;
				n = rb_next(n)) {
			t = rb_entry(n, struct binder_transaction, rb_node);
			if (timespec_compare(&cur_time, &t->bark_time) < 0)
				break;
			binder_bwdog_bark(t, &cur_time);
			rb_erase(&t->rb_node, &bwdog_transacts);
			t->bark_on = t->wait_on;
			t->wait_on = WAIT_ON_NONE;
		}

		if (!n)
			sleep_sec = WAIT_BUDGET_MIN;
		else
			sleep_sec = timespec_sub(t->bark_time, cur_time).tv_sec;

		mtk_binder_unlock(__func__);
		msleep(sleep_sec * MSEC_PER_SEC);
	}
	pr_debug("%s exit...\n", __func__);
	return 0;
}

static void print_binder_timeout_log_entry(struct seq_file *m,
		struct binder_timeout_log_entry *e)
{
	struct rtc_time tm;

	/* pr_info_ratelimited("transaction id:%d is timeout ", e->debug_id); */
	rtc_time_to_tm(e->tv.tv_sec, &tm);
	seq_printf(m, "%d:%s %d:%d to %d:%d spends %u000 ms (%s) dex_code %u ",
			e->debug_id, binder_wait_on_str[e->r],
			e->from_proc, e->from_thrd, e->to_proc, e->to_thrd,
			e->over_sec, e->service, e->code);
	seq_printf(m, "start_at %lu.%03ld android %d-%02d-%02d %02d:%02d:%02d.%03lu\n",
			(unsigned long)e->ts.tv_sec,
			(e->ts.tv_nsec / NSEC_PER_MSEC),
			(tm.tm_year + 1900), (tm.tm_mon + 1), tm.tm_mday,
			tm.tm_hour, tm.tm_min, tm.tm_sec,
			(unsigned long)(e->tv.tv_usec / USEC_PER_MSEC));
}

int binder_timeout_log_show(struct seq_file *m, void *unused)
{
	struct binder_timeout_log *log = &binder_timeout_log_t;
	unsigned int log_cur = atomic_read(&log->cur);
	unsigned int count;
	unsigned int cur;
	int i;

	mtk_binder_lock(__func__);
	count = log_cur + 1;

	if (count == 1)
		goto timeout_log_show_unlock;

	cur = count < ARRAY_SIZE(log->entry) && !log->full ?
		0 : count % ARRAY_SIZE(log->entry);
	if (count > ARRAY_SIZE(log->entry) || log->full)
		count = ARRAY_SIZE(log->entry);
	for (i = 0; i < count; i++) {
		unsigned int index = cur++ % ARRAY_SIZE(log->entry);

		print_binder_timeout_log_entry(m, &log->entry[index]);
	}

timeout_log_show_unlock:
	mtk_binder_unlock(__func__);
	return 0;
}

/*
 * init_binder_wtdog() - Create binder watchdog for timeout monitor
 */
static void init_binder_wtdog(void)
{
	struct task_struct *th;

	pr_info("create watchdog thread");
	th = kthread_create(binder_bwdog_thread, NULL, "binder_watchdog");
	if (IS_ERR(th))
		pr_debug("fail to create watchdog thread (err:%li)\n",
				PTR_ERR(th));
	else
		wake_up_process(th);
}


/*
 * init_binder_transaction_log() - Initialize transaction log and failed log
 */
void init_binder_transaction_log(struct binder_transaction_log *transaction_log,
		struct binder_transaction_log *transaction_log_failed)
{
	transaction_log_failed->entry = &entry_failed[0];
	transaction_log_failed->size = ARRAY_SIZE(entry_failed);

#ifdef CONFIG_MTK_EXTMEM
	transaction_log->entry =
		extmem_malloc_page_align(
				sizeof(struct binder_transaction_log_entry)
				* MAX_ENG_TRANS_LOG_BUFF_LEN);
	transaction_log->size = MAX_ENG_TRANS_LOG_BUFF_LEN;
	if (transaction_log->entry == NULL) {
		pr_debug("%s[%s] ext emory alloc failed!!!\n",
			 __FILE__, __func__);
		transaction_log->entry =
			vmalloc(sizeof(struct binder_transaction_log_entry) *
					MAX_ENG_TRANS_LOG_BUFF_LEN);
	}
#else
	transaction_log->entry = &entry_t[0];
	transaction_log->size = ARRAY_SIZE(entry_t);
#endif
}
#endif

/**
 * struct binder_object - union of flat binder object types
 * @hdr:   generic object header
 * @fbo:   binder object (nodes and refs)
 * @fdo:   file descriptor object
 * @bbo:   binder buffer pointer
 * @fdao:  file descriptor array
 *
 * Used for type-independent object copies
 */
struct binder_object {
	union {
		struct binder_object_header hdr;
		struct flat_binder_object fbo;
		struct binder_fd_object fdo;
		struct binder_buffer_object bbo;
		struct binder_fd_array_object fdao;
	};
};

/**
 * struct binder_object - union of flat binder object types
 * @hdr:   generic object header
 * @fbo:   binder object (nodes and refs)
 * @fdo:   file descriptor object
 * @bbo:   binder buffer pointer
 * @fdao:  file descriptor array
 *
 * Used for type-independent object copies
 */
struct binder_object {
	union {
		struct binder_object_header hdr;
		struct flat_binder_object fbo;
		struct binder_fd_object fdo;
		struct binder_buffer_object bbo;
		struct binder_fd_array_object fdao;
	};
};

/**
 * binder_proc_lock() - Acquire outer lock for given binder_proc
 * @proc:         struct binder_proc to acquire
 *
 * Acquires proc->outer_lock. Used to protect binder_ref
 * structures associated with the given proc.
 */
#define binder_proc_lock(proc) _binder_proc_lock(proc, __LINE__)
static void
_binder_proc_lock(struct binder_proc *proc, int line)
{
	binder_debug(BINDER_DEBUG_SPINLOCKS,
		     "%s: line=%d\n", __func__, line);
	spin_lock(&proc->outer_lock);
}

/**
 * binder_proc_unlock() - Release spinlock for given binder_proc
 * @proc:         struct binder_proc to acquire
 *
 * Release lock acquired via binder_proc_lock()
 */
#define binder_proc_unlock(_proc) _binder_proc_unlock(_proc, __LINE__)
static void
_binder_proc_unlock(struct binder_proc *proc, int line)
{
	binder_debug(BINDER_DEBUG_SPINLOCKS,
		     "%s: line=%d\n", __func__, line);
	spin_unlock(&proc->outer_lock);
}

/**
 * binder_inner_proc_lock() - Acquire inner lock for given binder_proc
 * @proc:         struct binder_proc to acquire
 *
 * Acquires proc->inner_lock. Used to protect todo lists
 */
#define binder_inner_proc_lock(proc) _binder_inner_proc_lock(proc, __LINE__)
static void
_binder_inner_proc_lock(struct binder_proc *proc, int line)
{
	binder_debug(BINDER_DEBUG_SPINLOCKS,
		     "%s: line=%d\n", __func__, line);
	spin_lock(&proc->inner_lock);
}

/**
 * binder_inner_proc_unlock() - Release inner lock for given binder_proc
 * @proc:         struct binder_proc to acquire
 *
 * Release lock acquired via binder_inner_proc_lock()
 */
#define binder_inner_proc_unlock(proc) _binder_inner_proc_unlock(proc, __LINE__)
static void
_binder_inner_proc_unlock(struct binder_proc *proc, int line)
{
	binder_debug(BINDER_DEBUG_SPINLOCKS,
		     "%s: line=%d\n", __func__, line);
	spin_unlock(&proc->inner_lock);
}

/**
 * binder_node_lock() - Acquire spinlock for given binder_node
 * @node:         struct binder_node to acquire
 *
 * Acquires node->lock. Used to protect binder_node fields
 */
#define binder_node_lock(node) _binder_node_lock(node, __LINE__)
static void
_binder_node_lock(struct binder_node *node, int line)
{
	binder_debug(BINDER_DEBUG_SPINLOCKS,
		     "%s: line=%d\n", __func__, line);
	spin_lock(&node->lock);
}

/**
 * binder_node_unlock() - Release spinlock for given binder_proc
 * @node:         struct binder_node to acquire
 *
 * Release lock acquired via binder_node_lock()
 */
#define binder_node_unlock(node) _binder_node_unlock(node, __LINE__)
static void
_binder_node_unlock(struct binder_node *node, int line)
{
	binder_debug(BINDER_DEBUG_SPINLOCKS,
		     "%s: line=%d\n", __func__, line);
	spin_unlock(&node->lock);
}

/**
 * binder_node_inner_lock() - Acquire node and inner locks
 * @node:         struct binder_node to acquire
 *
 * Acquires node->lock. If node->proc also acquires
 * proc->inner_lock. Used to protect binder_node fields
 */
#define binder_node_inner_lock(node) _binder_node_inner_lock(node, __LINE__)
static void
_binder_node_inner_lock(struct binder_node *node, int line)
{
	binder_debug(BINDER_DEBUG_SPINLOCKS,
		     "%s: line=%d\n", __func__, line);
	spin_lock(&node->lock);
	if (node->proc)
		binder_inner_proc_lock(node->proc);
}

/**
 * binder_node_unlock() - Release node and inner locks
 * @node:         struct binder_node to acquire
 *
 * Release lock acquired via binder_node_lock()
 */
#define binder_node_inner_unlock(node) _binder_node_inner_unlock(node, __LINE__)
static void
_binder_node_inner_unlock(struct binder_node *node, int line)
{
	struct binder_proc *proc = node->proc;

	binder_debug(BINDER_DEBUG_SPINLOCKS,
		     "%s: line=%d\n", __func__, line);
	if (proc)
		binder_inner_proc_unlock(proc);
	spin_unlock(&node->lock);
}

static bool binder_worklist_empty_ilocked(struct list_head *list)
{
	return list_empty(list);
}

/**
 * binder_worklist_empty() - Check if no items on the work list
 * @proc:       binder_proc associated with list
 * @list:	list to check
 *
 * Return: true if there are no items on list, else false
 */
static bool binder_worklist_empty(struct binder_proc *proc,
				  struct list_head *list)
{
	bool ret;

	binder_inner_proc_lock(proc);
	ret = binder_worklist_empty_ilocked(list);
	binder_inner_proc_unlock(proc);
	return ret;
}

/**
 * binder_enqueue_work_ilocked() - Add an item to the work list
 * @work:         struct binder_work to add to list
 * @target_list:  list to add work to
 *
 * Adds the work to the specified list. Asserts that work
 * is not already on a list.
 *
 * Requires the proc->inner_lock to be held.
 */
static void
binder_enqueue_work_ilocked(struct binder_work *work,
			   struct list_head *target_list)
{
	BUG_ON(target_list == NULL);
	BUG_ON(work->entry.next && !list_empty(&work->entry));
	list_add_tail(&work->entry, target_list);
}

/**
 * binder_enqueue_deferred_thread_work_ilocked() - Add deferred thread work
 * @thread:       thread to queue work to
 * @work:         struct binder_work to add to list
 *
 * Adds the work to the todo list of the thread. Doesn't set the process_todo
 * flag, which means that (if it wasn't already set) the thread will go to
 * sleep without handling this work when it calls read.
 *
 * Requires the proc->inner_lock to be held.
 */
static void
binder_enqueue_deferred_thread_work_ilocked(struct binder_thread *thread,
					    struct binder_work *work)
{
	binder_enqueue_work_ilocked(work, &thread->todo);
}

/**
 * binder_enqueue_thread_work_ilocked() - Add an item to the thread work list
 * @thread:       thread to queue work to
 * @work:         struct binder_work to add to list
 *
 * Adds the work to the todo list of the thread, and enables processing
 * of the todo queue.
 *
 * Requires the proc->inner_lock to be held.
 */
static void
binder_enqueue_thread_work_ilocked(struct binder_thread *thread,
				   struct binder_work *work)
{
	binder_enqueue_work_ilocked(work, &thread->todo);
	thread->process_todo = true;
}

/**
 * binder_enqueue_thread_work() - Add an item to the thread work list
 * @thread:       thread to queue work to
 * @work:         struct binder_work to add to list
 *
 * Adds the work to the todo list of the thread, and enables processing
 * of the todo queue.
 */
static void
binder_enqueue_thread_work(struct binder_thread *thread,
			   struct binder_work *work)
{
	binder_inner_proc_lock(thread->proc);
	binder_enqueue_thread_work_ilocked(thread, work);
	binder_inner_proc_unlock(thread->proc);
}

static void
binder_dequeue_work_ilocked(struct binder_work *work)
{
	list_del_init(&work->entry);
}

/**
 * binder_dequeue_work() - Removes an item from the work list
 * @proc:         binder_proc associated with list
 * @work:         struct binder_work to remove from list
 *
 * Removes the specified work item from whatever list it is on.
 * Can safely be called if work is not on any list.
 */
static void
binder_dequeue_work(struct binder_proc *proc, struct binder_work *work)
{
	binder_inner_proc_lock(proc);
	binder_dequeue_work_ilocked(work);
	binder_inner_proc_unlock(proc);
}

static struct binder_work *binder_dequeue_work_head_ilocked(
					struct list_head *list)
{
	struct binder_work *w;

	w = list_first_entry_or_null(list, struct binder_work, entry);
	if (w)
		list_del_init(&w->entry);
	return w;
}

static void
binder_defer_work(struct binder_proc *proc, enum binder_deferred_state defer);
static void binder_free_thread(struct binder_thread *thread);
static void binder_free_proc(struct binder_proc *proc);
static void binder_inc_node_tmpref_ilocked(struct binder_node *node);

static int task_get_unused_fd_flags(struct binder_proc *proc, int flags)
{
	unsigned long rlim_cur;
	unsigned long irqs;
	int ret;

	mutex_lock(&proc->files_lock);
	if (proc->files == NULL) {
		ret = -ESRCH;
		goto err;
	}
	if (!lock_task_sighand(proc->tsk, &irqs)) {
		ret = -EMFILE;
		goto err;
	}
	rlim_cur = task_rlimit(proc->tsk, RLIMIT_NOFILE);
	unlock_task_sighand(proc->tsk, &irqs);

	ret = __alloc_fd(proc->files, 0, rlim_cur, flags);
err:
	mutex_unlock(&proc->files_lock);
	return ret;
}

/*
 * copied from fd_install
 */
static void task_fd_install(
	struct binder_proc *proc, unsigned int fd, struct file *file)
{
	mutex_lock(&proc->files_lock);
	if (proc->files)
		__fd_install(proc->files, fd, file);
	mutex_unlock(&proc->files_lock);
}

/*
 * copied from sys_close
 */
static long task_close_fd(struct binder_proc *proc, unsigned int fd)
{
	int retval;

	mutex_lock(&proc->files_lock);
	if (proc->files == NULL) {
		retval = -ESRCH;
		goto err;
	}
	retval = __close_fd(proc->files, fd);
	/* can't restart close syscall because file table entry was cleared */
	if (unlikely(retval == -ERESTARTSYS ||
		     retval == -ERESTARTNOINTR ||
		     retval == -ERESTARTNOHAND ||
		     retval == -ERESTART_RESTARTBLOCK))
		retval = -EINTR;
err:
	mutex_unlock(&proc->files_lock);
	return retval;
}

static bool binder_has_work_ilocked(struct binder_thread *thread,
				    bool do_proc_work)
{
	return thread->process_todo ||
		thread->looper_need_return ||
		(do_proc_work &&
		 !binder_worklist_empty_ilocked(&thread->proc->todo));
}

static bool binder_has_work(struct binder_thread *thread, bool do_proc_work)
{
	bool has_work;

	binder_inner_proc_lock(thread->proc);
	has_work = binder_has_work_ilocked(thread, do_proc_work);
	binder_inner_proc_unlock(thread->proc);

	return has_work;
}

static bool binder_available_for_proc_work_ilocked(struct binder_thread *thread)
{
	return !thread->transaction_stack &&
		binder_worklist_empty_ilocked(&thread->todo) &&
		(thread->looper & (BINDER_LOOPER_STATE_ENTERED |
				   BINDER_LOOPER_STATE_REGISTERED));
}

static void binder_wakeup_poll_threads_ilocked(struct binder_proc *proc,
					       bool sync)
{
	struct rb_node *n;
	struct binder_thread *thread;

	for (n = rb_first(&proc->threads); n != NULL; n = rb_next(n)) {
		thread = rb_entry(n, struct binder_thread, rb_node);
		if (thread->looper & BINDER_LOOPER_STATE_POLL &&
		    binder_available_for_proc_work_ilocked(thread)) {
			if (sync)
				wake_up_interruptible_sync(&thread->wait);
			else
				wake_up_interruptible(&thread->wait);
		}
	}
}

/**
 * binder_select_thread_ilocked() - selects a thread for doing proc work.
 * @proc:	process to select a thread from
 *
 * Note that calling this function moves the thread off the waiting_threads
 * list, so it can only be woken up by the caller of this function, or a
 * signal. Therefore, callers *should* always wake up the thread this function
 * returns.
 *
 * Return:	If there's a thread currently waiting for process work,
 *		returns that thread. Otherwise returns NULL.
 */
static struct binder_thread *
binder_select_thread_ilocked(struct binder_proc *proc)
{
	struct binder_thread *thread;

	assert_spin_locked(&proc->inner_lock);
	thread = list_first_entry_or_null(&proc->waiting_threads,
					  struct binder_thread,
					  waiting_thread_node);

	if (thread)
		list_del_init(&thread->waiting_thread_node);

	return thread;
}

/**
 * binder_wakeup_thread_ilocked() - wakes up a thread for doing proc work.
 * @proc:	process to wake up a thread in
 * @thread:	specific thread to wake-up (may be NULL)
 * @sync:	whether to do a synchronous wake-up
 *
 * This function wakes up a thread in the @proc process.
 * The caller may provide a specific thread to wake-up in
 * the @thread parameter. If @thread is NULL, this function
 * will wake up threads that have called poll().
 *
 * Note that for this function to work as expected, callers
 * should first call binder_select_thread() to find a thread
 * to handle the work (if they don't have a thread already),
 * and pass the result into the @thread parameter.
 */
static void binder_wakeup_thread_ilocked(struct binder_proc *proc,
					 struct binder_thread *thread,
					 bool sync)
{
	assert_spin_locked(&proc->inner_lock);

	if (thread) {
		if (sync)
			wake_up_interruptible_sync(&thread->wait);
		else
			wake_up_interruptible(&thread->wait);
		return;
	}

	/* Didn't find a thread waiting for proc work; this can happen
	 * in two scenarios:
	 * 1. All threads are busy handling transactions
	 *    In that case, one of those threads should call back into
	 *    the kernel driver soon and pick up this work.
	 * 2. Threads are using the (e)poll interface, in which case
	 *    they may be blocked on the waitqueue without having been
	 *    added to waiting_threads. For this case, we just iterate
	 *    over all threads not handling transaction work, and
	 *    wake them all up. We wake all because we don't know whether
	 *    a thread that called into (e)poll is handling non-binder
	 *    work currently.
	 */
	binder_wakeup_poll_threads_ilocked(proc, sync);
}

static void binder_wakeup_proc_ilocked(struct binder_proc *proc)
{
	struct binder_thread *thread = binder_select_thread_ilocked(proc);

	binder_wakeup_thread_ilocked(proc, thread, /* sync = */false);
}

static bool is_rt_policy(int policy)
{
	return policy == SCHED_FIFO || policy == SCHED_RR;
}
<<<<<<< HEAD

static bool is_fair_policy(int policy)
{
	return policy == SCHED_NORMAL || policy == SCHED_BATCH;
}

static bool binder_supported_policy(int policy)
{
	return is_fair_policy(policy) || is_rt_policy(policy);
}

static int to_userspace_prio(int policy, int kernel_priority)
{
	if (is_fair_policy(policy))
		return PRIO_TO_NICE(kernel_priority);
	else
		return MAX_USER_RT_PRIO - 1 - kernel_priority;
}

static int to_kernel_prio(int policy, int user_priority)
{
	if (is_fair_policy(policy))
		return NICE_TO_PRIO(user_priority);
	else
		return MAX_USER_RT_PRIO - 1 - user_priority;
}

static void binder_do_set_priority(struct task_struct *task,
				   struct binder_priority desired,
				   bool verify)
{
	int priority; /* user-space prio value */
	bool has_cap_nice;
	unsigned int policy = desired.sched_policy;

=======

static bool is_fair_policy(int policy)
{
	return policy == SCHED_NORMAL || policy == SCHED_BATCH;
}

static bool binder_supported_policy(int policy)
{
	return is_fair_policy(policy) || is_rt_policy(policy);
}

static int to_userspace_prio(int policy, int kernel_priority)
{
	if (is_fair_policy(policy))
		return PRIO_TO_NICE(kernel_priority);
	else
		return MAX_USER_RT_PRIO - 1 - kernel_priority;
}

static int to_kernel_prio(int policy, int user_priority)
{
	if (is_fair_policy(policy))
		return NICE_TO_PRIO(user_priority);
	else
		return MAX_USER_RT_PRIO - 1 - user_priority;
}

static void binder_do_set_priority(struct task_struct *task,
				   struct binder_priority desired,
				   bool verify)
{
	int priority; /* user-space prio value */
	bool has_cap_nice;
	unsigned int policy = desired.sched_policy;

>>>>>>> 274c7d23
	if (task->policy == policy && task->normal_prio == desired.prio)
		return;

	has_cap_nice = has_capability_noaudit(task, CAP_SYS_NICE);

	priority = to_userspace_prio(policy, desired.prio);

	if (verify && is_rt_policy(policy) && !has_cap_nice) {
		long max_rtprio = task_rlimit(task, RLIMIT_RTPRIO);

		if (max_rtprio == 0) {
			policy = SCHED_NORMAL;
			priority = MIN_NICE;
		} else if (priority > max_rtprio) {
			priority = max_rtprio;
		}
<<<<<<< HEAD
	}

	if (verify && is_fair_policy(policy) && !has_cap_nice) {
		long min_nice = rlimit_to_nice(task_rlimit(task, RLIMIT_NICE));

		if (min_nice > MAX_NICE) {
			binder_user_error("%d RLIMIT_NICE not set\n",
					  task->pid);
			return;
		} else if (priority < min_nice) {
			priority = min_nice;
		}
	}

=======
	}

	if (verify && is_fair_policy(policy) && !has_cap_nice) {
		long min_nice = rlimit_to_nice(task_rlimit(task, RLIMIT_NICE));

		if (min_nice > MAX_NICE) {
			binder_user_error("%d RLIMIT_NICE not set\n",
					  task->pid);
			return;
		} else if (priority < min_nice) {
			priority = min_nice;
		}
	}

>>>>>>> 274c7d23
	if (policy != desired.sched_policy ||
	    to_kernel_prio(policy, priority) != desired.prio)
		binder_debug(BINDER_DEBUG_PRIORITY_CAP,
			     "%d: priority %d not allowed, using %d instead\n",
			      task->pid, desired.prio,
			      to_kernel_prio(policy, priority));

	trace_binder_set_priority(task->tgid, task->pid, task->normal_prio,
				  to_kernel_prio(policy, priority),
				  desired.prio);

	/* Set the actual priority */
	if (task->policy != policy || is_rt_policy(policy)) {
		struct sched_param params;

		params.sched_priority = is_rt_policy(policy) ? priority : 0;

		sched_setscheduler_nocheck(task,
					   policy | SCHED_RESET_ON_FORK,
					   &params);
	}
	if (is_fair_policy(policy))
		set_user_nice(task, priority);
}

static void binder_set_priority(struct task_struct *task,
				struct binder_priority desired)
{
	binder_do_set_priority(task, desired, /* verify = */ true);
}

static void binder_restore_priority(struct task_struct *task,
				    struct binder_priority desired)
{
	binder_do_set_priority(task, desired, /* verify = */ false);
}

<<<<<<< HEAD
#ifdef OPLUS_FEATURE_UIFIRST
//Kezhi.Zhu@TECH.Kernel.Sched, 2020/06/29, Add for ui first
static void binder_transaction_priority(struct binder_thread *thread, struct task_struct *task,
					struct binder_transaction *t,
					struct binder_priority node_prio,
					bool inherit_rt)
#else
=======
>>>>>>> 274c7d23
static void binder_transaction_priority(struct task_struct *task,
					struct binder_transaction *t,
					struct binder_priority node_prio,
					bool inherit_rt)
<<<<<<< HEAD
#endif /* OPLUS_FEATURE_UIFIRST */
=======
>>>>>>> 274c7d23
{
	struct binder_priority desired_prio = t->priority;

	if (t->set_priority_called)
<<<<<<< HEAD
		return;

	t->set_priority_called = true;
	t->saved_priority.sched_policy = task->policy;
	t->saved_priority.prio = task->normal_prio;

#ifdef OPLUS_FEATURE_UIFIRST
//Kezhi.Zhu@TECH.Kernel.Sched, 2020/06/29, Add for ui first
	//NOTE: if task is main thread, and doesn't join pool as a binder thread,
	//DON'T actually change priority in binder transaction.
	if ((task->tgid == task->pid) && !(thread->looper & BINDER_LOOPER_STATE_ENTERED)) {
		return;
	}
#endif /* OPLUS_FEATURE_UIFIRST */
=======
		return;

	t->set_priority_called = true;
	t->saved_priority.sched_policy = task->policy;
	t->saved_priority.prio = task->normal_prio;

>>>>>>> 274c7d23
	if (!inherit_rt && is_rt_policy(desired_prio.sched_policy)) {
		desired_prio.prio = NICE_TO_PRIO(0);
		desired_prio.sched_policy = SCHED_NORMAL;
	}

	if (node_prio.prio < t->priority.prio ||
	    (node_prio.prio == t->priority.prio &&
	     node_prio.sched_policy == SCHED_FIFO)) {
		/*
		 * In case the minimum priority on the node is
		 * higher (lower value), use that priority. If
		 * the priority is the same, but the node uses
		 * SCHED_FIFO, prefer SCHED_FIFO, since it can
		 * run unbounded, unlike SCHED_RR.
		 */
		desired_prio = node_prio;
	}

	binder_set_priority(task, desired_prio);
}

static struct binder_node *binder_get_node_ilocked(struct binder_proc *proc,
						   binder_uintptr_t ptr)
{
	struct rb_node *n = proc->nodes.rb_node;
	struct binder_node *node;

	assert_spin_locked(&proc->inner_lock);

	while (n) {
		node = rb_entry(n, struct binder_node, rb_node);

		if (ptr < node->ptr)
			n = n->rb_left;
		else if (ptr > node->ptr)
			n = n->rb_right;
		else {
			/*
			 * take an implicit weak reference
			 * to ensure node stays alive until
			 * call to binder_put_node()
			 */
			binder_inc_node_tmpref_ilocked(node);
			return node;
		}
	}
	return NULL;
}

static struct binder_node *binder_get_node(struct binder_proc *proc,
					   binder_uintptr_t ptr)
{
	struct binder_node *node;

	binder_inner_proc_lock(proc);
	node = binder_get_node_ilocked(proc, ptr);
	binder_inner_proc_unlock(proc);
	return node;
}

static struct binder_node *binder_init_node_ilocked(
						struct binder_proc *proc,
						struct binder_node *new_node,
						struct flat_binder_object *fp)
{
	struct rb_node **p = &proc->nodes.rb_node;
	struct rb_node *parent = NULL;
	struct binder_node *node;
	binder_uintptr_t ptr = fp ? fp->binder : 0;
	binder_uintptr_t cookie = fp ? fp->cookie : 0;
	__u32 flags = fp ? fp->flags : 0;
	s8 priority;

	assert_spin_locked(&proc->inner_lock);

	while (*p) {

		parent = *p;
		node = rb_entry(parent, struct binder_node, rb_node);

		if (ptr < node->ptr)
			p = &(*p)->rb_left;
		else if (ptr > node->ptr)
			p = &(*p)->rb_right;
		else {
			/*
			 * A matching node is already in
			 * the rb tree. Abandon the init
			 * and return it.
			 */
			binder_inc_node_tmpref_ilocked(node);
			return node;
		}
	}
	node = new_node;
	binder_stats_created(BINDER_STAT_NODE);
	node->tmp_refs++;
	rb_link_node(&node->rb_node, parent, p);
	rb_insert_color(&node->rb_node, &proc->nodes);
	node->debug_id = atomic_inc_return(&binder_last_id);
	node->proc = proc;
	node->ptr = ptr;
	node->cookie = cookie;
	node->work.type = BINDER_WORK_NODE;
	priority = flags & FLAT_BINDER_FLAG_PRIORITY_MASK;
	node->sched_policy = (flags & FLAT_BINDER_FLAG_SCHED_POLICY_MASK) >>
		FLAT_BINDER_FLAG_SCHED_POLICY_SHIFT;
	node->min_priority = to_kernel_prio(node->sched_policy, priority);
	node->accept_fds = !!(flags & FLAT_BINDER_FLAG_ACCEPTS_FDS);
	node->inherit_rt = !!(flags & FLAT_BINDER_FLAG_INHERIT_RT);
	node->txn_security_ctx = !!(flags & FLAT_BINDER_FLAG_TXN_SECURITY_CTX);
	spin_lock_init(&node->lock);
	INIT_LIST_HEAD(&node->work.entry);
	INIT_LIST_HEAD(&node->async_todo);
	binder_debug(BINDER_DEBUG_INTERNAL_REFS,
		     "%d:%d node %d u%016llx c%016llx created\n",
		     proc->pid, current->pid, node->debug_id,
		     (u64)node->ptr, (u64)node->cookie);

	return node;
}

static struct binder_node *binder_new_node(struct binder_proc *proc,
					   struct flat_binder_object *fp)
{
	struct binder_node *node;
	struct binder_node *new_node = kzalloc(sizeof(*node), GFP_KERNEL);

	if (!new_node)
		return NULL;
	binder_inner_proc_lock(proc);
	node = binder_init_node_ilocked(proc, new_node, fp);
	binder_inner_proc_unlock(proc);
	if (node != new_node)
		/*
		 * The node was already added by another thread
		 */
		kfree(new_node);

	return node;
}

static void binder_free_node(struct binder_node *node)
{
	kfree(node);
	binder_stats_deleted(BINDER_STAT_NODE);
}

static int binder_inc_node_nilocked(struct binder_node *node, int strong,
				    int internal,
				    struct list_head *target_list)
{
	struct binder_proc *proc = node->proc;

	assert_spin_locked(&node->lock);
	if (proc)
		assert_spin_locked(&proc->inner_lock);
	if (strong) {
		if (internal) {
			if (target_list == NULL &&
			    node->internal_strong_refs == 0 &&
			    !(node->proc &&
			      node == node->proc->context->binder_context_mgr_node &&
			      node->has_strong_ref)) {
				pr_err("invalid inc strong node for %d\n",
					node->debug_id);
				return -EINVAL;
			}
			node->internal_strong_refs++;
		} else
			node->local_strong_refs++;
		if (!node->has_strong_ref && target_list) {
			binder_dequeue_work_ilocked(&node->work);
			/*
			 * Note: this function is the only place where we queue
			 * directly to a thread->todo without using the
			 * corresponding binder_enqueue_thread_work() helper
			 * functions; in this case it's ok to not set the
			 * process_todo flag, since we know this node work will
			 * always be followed by other work that starts queue
			 * processing: in case of synchronous transactions, a
			 * BR_REPLY or BR_ERROR; in case of oneway
			 * transactions, a BR_TRANSACTION_COMPLETE.
			 */
			binder_enqueue_work_ilocked(&node->work, target_list);
		}
	} else {
		if (!internal)
			node->local_weak_refs++;
		if (!node->has_weak_ref && list_empty(&node->work.entry)) {
			if (target_list == NULL) {
				pr_err("invalid inc weak node for %d\n",
					node->debug_id);
				return -EINVAL;
			}
			/*
			 * See comment above
			 */
			binder_enqueue_work_ilocked(&node->work, target_list);
		}
	}
	return 0;
}

static int binder_inc_node(struct binder_node *node, int strong, int internal,
			   struct list_head *target_list)
{
	int ret;

	binder_node_inner_lock(node);
	ret = binder_inc_node_nilocked(node, strong, internal, target_list);
	binder_node_inner_unlock(node);

	return ret;
}

static bool binder_dec_node_nilocked(struct binder_node *node,
				     int strong, int internal)
{
	struct binder_proc *proc = node->proc;

	assert_spin_locked(&node->lock);
	if (proc)
		assert_spin_locked(&proc->inner_lock);
	if (strong) {
		if (internal)
			node->internal_strong_refs--;
		else
			node->local_strong_refs--;
		if (node->local_strong_refs || node->internal_strong_refs)
			return false;
	} else {
		if (!internal)
			node->local_weak_refs--;
		if (node->local_weak_refs || node->tmp_refs ||
				!hlist_empty(&node->refs))
			return false;
	}

	if (proc && (node->has_strong_ref || node->has_weak_ref)) {
		if (list_empty(&node->work.entry)) {
			binder_enqueue_work_ilocked(&node->work, &proc->todo);
			binder_wakeup_proc_ilocked(proc);
		}
	} else {
		if (hlist_empty(&node->refs) && !node->local_strong_refs &&
		    !node->local_weak_refs && !node->tmp_refs) {
			if (proc) {
				binder_dequeue_work_ilocked(&node->work);
				rb_erase(&node->rb_node, &proc->nodes);
				binder_debug(BINDER_DEBUG_INTERNAL_REFS,
					     "refless node %d deleted\n",
					     node->debug_id);
			} else {
				BUG_ON(!list_empty(&node->work.entry));
				spin_lock(&binder_dead_nodes_lock);
				/*
				 * tmp_refs could have changed so
				 * check it again
				 */
				if (node->tmp_refs) {
					spin_unlock(&binder_dead_nodes_lock);
					return false;
				}
				hlist_del(&node->dead_node);
				spin_unlock(&binder_dead_nodes_lock);
				binder_debug(BINDER_DEBUG_INTERNAL_REFS,
					     "dead node %d deleted\n",
					     node->debug_id);
			}
			return true;
		}
	}
	return false;
}

static void binder_dec_node(struct binder_node *node, int strong, int internal)
{
	bool free_node;

	binder_node_inner_lock(node);
	free_node = binder_dec_node_nilocked(node, strong, internal);
	binder_node_inner_unlock(node);
	if (free_node)
		binder_free_node(node);
}

static void binder_inc_node_tmpref_ilocked(struct binder_node *node)
{
	/*
	 * No call to binder_inc_node() is needed since we
	 * don't need to inform userspace of any changes to
	 * tmp_refs
	 */
	node->tmp_refs++;
}

/**
 * binder_inc_node_tmpref() - take a temporary reference on node
 * @node:	node to reference
 *
 * Take reference on node to prevent the node from being freed
 * while referenced only by a local variable. The inner lock is
 * needed to serialize with the node work on the queue (which
 * isn't needed after the node is dead). If the node is dead
 * (node->proc is NULL), use binder_dead_nodes_lock to protect
 * node->tmp_refs against dead-node-only cases where the node
 * lock cannot be acquired (eg traversing the dead node list to
 * print nodes)
 */
static void binder_inc_node_tmpref(struct binder_node *node)
{
	binder_node_lock(node);
	if (node->proc)
		binder_inner_proc_lock(node->proc);
	else
		spin_lock(&binder_dead_nodes_lock);
	binder_inc_node_tmpref_ilocked(node);
	if (node->proc)
		binder_inner_proc_unlock(node->proc);
	else
		spin_unlock(&binder_dead_nodes_lock);
	binder_node_unlock(node);
}

/**
 * binder_dec_node_tmpref() - remove a temporary reference on node
 * @node:	node to reference
 *
 * Release temporary reference on node taken via binder_inc_node_tmpref()
 */
static void binder_dec_node_tmpref(struct binder_node *node)
{
	bool free_node;

	binder_node_inner_lock(node);
	if (!node->proc)
		spin_lock(&binder_dead_nodes_lock);
	node->tmp_refs--;
	BUG_ON(node->tmp_refs < 0);
	if (!node->proc)
		spin_unlock(&binder_dead_nodes_lock);
	/*
	 * Call binder_dec_node() to check if all refcounts are 0
	 * and cleanup is needed. Calling with strong=0 and internal=1
	 * causes no actual reference to be released in binder_dec_node().
	 * If that changes, a change is needed here too.
	 */
	free_node = binder_dec_node_nilocked(node, 0, 1);
	binder_node_inner_unlock(node);
	if (free_node)
		binder_free_node(node);
}

static void binder_put_node(struct binder_node *node)
{
	binder_dec_node_tmpref(node);
}

static struct binder_ref *binder_get_ref_olocked(struct binder_proc *proc,
						 u32 desc, bool need_strong_ref)
{
	struct rb_node *n = proc->refs_by_desc.rb_node;
	struct binder_ref *ref;

	while (n) {
		ref = rb_entry(n, struct binder_ref, rb_node_desc);

		if (desc < ref->data.desc) {
			n = n->rb_left;
		} else if (desc > ref->data.desc) {
			n = n->rb_right;
		} else if (need_strong_ref && !ref->data.strong) {
			binder_user_error("tried to use weak ref as strong ref\n");
			return NULL;
		} else {
			return ref;
		}
	}
	return NULL;
}

/**
 * binder_get_ref_for_node_olocked() - get the ref associated with given node
 * @proc:	binder_proc that owns the ref
 * @node:	binder_node of target
 * @new_ref:	newly allocated binder_ref to be initialized or %NULL
 *
 * Look up the ref for the given node and return it if it exists
 *
 * If it doesn't exist and the caller provides a newly allocated
 * ref, initialize the fields of the newly allocated ref and insert
 * into the given proc rb_trees and node refs list.
 *
 * Return:	the ref for node. It is possible that another thread
 *		allocated/initialized the ref first in which case the
 *		returned ref would be different than the passed-in
 *		new_ref. new_ref must be kfree'd by the caller in
 *		this case.
 */
static struct binder_ref *binder_get_ref_for_node_olocked(
					struct binder_proc *proc,
					struct binder_node *node,
					struct binder_ref *new_ref)
{
	struct binder_context *context = proc->context;
	struct rb_node **p = &proc->refs_by_node.rb_node;
	struct rb_node *parent = NULL;
	struct binder_ref *ref;
	struct rb_node *n;

	while (*p) {
		parent = *p;
		ref = rb_entry(parent, struct binder_ref, rb_node_node);

		if (node < ref->node)
			p = &(*p)->rb_left;
		else if (node > ref->node)
			p = &(*p)->rb_right;
		else
			return ref;
	}
	if (!new_ref)
		return NULL;

	binder_stats_created(BINDER_STAT_REF);
	new_ref->data.debug_id = atomic_inc_return(&binder_last_id);
	new_ref->proc = proc;
	new_ref->node = node;
	rb_link_node(&new_ref->rb_node_node, parent, p);
	rb_insert_color(&new_ref->rb_node_node, &proc->refs_by_node);

	new_ref->data.desc = (node == context->binder_context_mgr_node) ? 0 : 1;
	for (n = rb_first(&proc->refs_by_desc); n != NULL; n = rb_next(n)) {
		ref = rb_entry(n, struct binder_ref, rb_node_desc);
		if (ref->data.desc > new_ref->data.desc)
			break;
		new_ref->data.desc = ref->data.desc + 1;
	}

	p = &proc->refs_by_desc.rb_node;
	while (*p) {
		parent = *p;
		ref = rb_entry(parent, struct binder_ref, rb_node_desc);

		if (new_ref->data.desc < ref->data.desc)
			p = &(*p)->rb_left;
		else if (new_ref->data.desc > ref->data.desc)
			p = &(*p)->rb_right;
		else
			BUG();
	}
	rb_link_node(&new_ref->rb_node_desc, parent, p);
	rb_insert_color(&new_ref->rb_node_desc, &proc->refs_by_desc);

	binder_node_lock(node);
	hlist_add_head(&new_ref->node_entry, &node->refs);

	binder_debug(BINDER_DEBUG_INTERNAL_REFS,
		     "%d new ref %d desc %d for node %d\n",
		      proc->pid, new_ref->data.debug_id, new_ref->data.desc,
		      node->debug_id);
	binder_node_unlock(node);
	return new_ref;
}

static void binder_cleanup_ref_olocked(struct binder_ref *ref)
{
	bool delete_node = false;

	binder_debug(BINDER_DEBUG_INTERNAL_REFS,
		     "%d delete ref %d desc %d for node %d\n",
		      ref->proc->pid, ref->data.debug_id, ref->data.desc,
		      ref->node->debug_id);

	rb_erase(&ref->rb_node_desc, &ref->proc->refs_by_desc);
	rb_erase(&ref->rb_node_node, &ref->proc->refs_by_node);

	binder_node_inner_lock(ref->node);
	if (ref->data.strong)
		binder_dec_node_nilocked(ref->node, 1, 1);

	hlist_del(&ref->node_entry);
	delete_node = binder_dec_node_nilocked(ref->node, 0, 1);
	binder_node_inner_unlock(ref->node);
	/*
	 * Clear ref->node unless we want the caller to free the node
	 */
	if (!delete_node) {
		/*
		 * The caller uses ref->node to determine
		 * whether the node needs to be freed. Clear
		 * it since the node is still alive.
		 */
		ref->node = NULL;
	}

	if (ref->death) {
		binder_debug(BINDER_DEBUG_DEAD_BINDER,
			     "%d delete ref %d desc %d has death notification\n",
			      ref->proc->pid, ref->data.debug_id,
			      ref->data.desc);
		binder_dequeue_work(ref->proc, &ref->death->work);
		binder_stats_deleted(BINDER_STAT_DEATH);
	}
	binder_stats_deleted(BINDER_STAT_REF);
}

/**
 * binder_inc_ref_olocked() - increment the ref for given handle
 * @ref:         ref to be incremented
 * @strong:      if true, strong increment, else weak
 * @target_list: list to queue node work on
 *
 * Increment the ref. @ref->proc->outer_lock must be held on entry
 *
 * Return: 0, if successful, else errno
 */
static int binder_inc_ref_olocked(struct binder_ref *ref, int strong,
				  struct list_head *target_list)
{
	int ret;

	if (strong) {
		if (ref->data.strong == 0) {
			ret = binder_inc_node(ref->node, 1, 1, target_list);
			if (ret)
				return ret;
		}
		ref->data.strong++;
	} else {
		if (ref->data.weak == 0) {
			ret = binder_inc_node(ref->node, 0, 1, target_list);
			if (ret)
				return ret;
		}
		ref->data.weak++;
	}
	return 0;
}

/**
 * binder_dec_ref() - dec the ref for given handle
 * @ref:	ref to be decremented
 * @strong:	if true, strong decrement, else weak
 *
 * Decrement the ref.
 *
 * Return: true if ref is cleaned up and ready to be freed
 */
static bool binder_dec_ref_olocked(struct binder_ref *ref, int strong)
{
	if (strong) {
		if (ref->data.strong == 0) {
			binder_user_error("%d invalid dec strong, ref %d desc %d s %d w %d\n",
					  ref->proc->pid, ref->data.debug_id,
					  ref->data.desc, ref->data.strong,
					  ref->data.weak);
			return false;
		}
		ref->data.strong--;
		if (ref->data.strong == 0)
			binder_dec_node(ref->node, strong, 1);
	} else {
		if (ref->data.weak == 0) {
			binder_user_error("%d invalid dec weak, ref %d desc %d s %d w %d\n",
					  ref->proc->pid, ref->data.debug_id,
					  ref->data.desc, ref->data.strong,
					  ref->data.weak);
			return false;
		}
		ref->data.weak--;
	}
	if (ref->data.strong == 0 && ref->data.weak == 0) {
		binder_cleanup_ref_olocked(ref);
		return true;
	}
	return false;
}

/**
 * binder_get_node_from_ref() - get the node from the given proc/desc
 * @proc:	proc containing the ref
 * @desc:	the handle associated with the ref
 * @need_strong_ref: if true, only return node if ref is strong
 * @rdata:	the id/refcount data for the ref
 *
 * Given a proc and ref handle, return the associated binder_node
 *
 * Return: a binder_node or NULL if not found or not strong when strong required
 */
static struct binder_node *binder_get_node_from_ref(
		struct binder_proc *proc,
		u32 desc, bool need_strong_ref,
		struct binder_ref_data *rdata)
{
	struct binder_node *node;
	struct binder_ref *ref;

	binder_proc_lock(proc);
	ref = binder_get_ref_olocked(proc, desc, need_strong_ref);
	if (!ref)
		goto err_no_ref;
	node = ref->node;
	/*
	 * Take an implicit reference on the node to ensure
	 * it stays alive until the call to binder_put_node()
	 */
	binder_inc_node_tmpref(node);
	if (rdata)
		*rdata = ref->data;
	binder_proc_unlock(proc);

	return node;

err_no_ref:
	binder_proc_unlock(proc);
	return NULL;
}

/**
 * binder_free_ref() - free the binder_ref
 * @ref:	ref to free
 *
 * Free the binder_ref. Free the binder_node indicated by ref->node
 * (if non-NULL) and the binder_ref_death indicated by ref->death.
 */
static void binder_free_ref(struct binder_ref *ref)
{
	if (ref->node)
		binder_free_node(ref->node);
	kfree(ref->death);
	kfree(ref);
}

/**
 * binder_update_ref_for_handle() - inc/dec the ref for given handle
 * @proc:	proc containing the ref
 * @desc:	the handle associated with the ref
 * @increment:	true=inc reference, false=dec reference
 * @strong:	true=strong reference, false=weak reference
 * @rdata:	the id/refcount data for the ref
 *
 * Given a proc and ref handle, increment or decrement the ref
 * according to "increment" arg.
 *
 * Return: 0 if successful, else errno
 */
static int binder_update_ref_for_handle(struct binder_proc *proc,
		uint32_t desc, bool increment, bool strong,
		struct binder_ref_data *rdata)
{
	int ret = 0;
	struct binder_ref *ref;
	bool delete_ref = false;

	binder_proc_lock(proc);
	ref = binder_get_ref_olocked(proc, desc, strong);
	if (!ref) {
		ret = -EINVAL;
		goto err_no_ref;
	}
	if (increment)
		ret = binder_inc_ref_olocked(ref, strong, NULL);
	else
		delete_ref = binder_dec_ref_olocked(ref, strong);

	if (rdata)
		*rdata = ref->data;
	binder_proc_unlock(proc);

	if (delete_ref)
		binder_free_ref(ref);
	return ret;

err_no_ref:
	binder_proc_unlock(proc);
	return ret;
}

/**
 * binder_dec_ref_for_handle() - dec the ref for given handle
 * @proc:	proc containing the ref
 * @desc:	the handle associated with the ref
 * @strong:	true=strong reference, false=weak reference
 * @rdata:	the id/refcount data for the ref
 *
 * Just calls binder_update_ref_for_handle() to decrement the ref.
 *
 * Return: 0 if successful, else errno
 */
static int binder_dec_ref_for_handle(struct binder_proc *proc,
		uint32_t desc, bool strong, struct binder_ref_data *rdata)
{
	return binder_update_ref_for_handle(proc, desc, false, strong, rdata);
}


/**
 * binder_inc_ref_for_node() - increment the ref for given proc/node
 * @proc:	 proc containing the ref
 * @node:	 target node
 * @strong:	 true=strong reference, false=weak reference
 * @target_list: worklist to use if node is incremented
 * @rdata:	 the id/refcount data for the ref
 *
 * Given a proc and node, increment the ref. Create the ref if it
 * doesn't already exist
 *
 * Return: 0 if successful, else errno
 */
static int binder_inc_ref_for_node(struct binder_proc *proc,
			struct binder_node *node,
			bool strong,
			struct list_head *target_list,
			struct binder_ref_data *rdata)
{
	struct binder_ref *ref;
	struct binder_ref *new_ref = NULL;
	int ret = 0;

	binder_proc_lock(proc);
	ref = binder_get_ref_for_node_olocked(proc, node, NULL);
	if (!ref) {
		binder_proc_unlock(proc);
		new_ref = kzalloc(sizeof(*ref), GFP_KERNEL);
		if (!new_ref)
			return -ENOMEM;
		binder_proc_lock(proc);
		ref = binder_get_ref_for_node_olocked(proc, node, new_ref);
	}
	ret = binder_inc_ref_olocked(ref, strong, target_list);
	*rdata = ref->data;
	if (ret && ref == new_ref) {
		/*
		 * Cleanup the failed reference here as the target
		 * could now be dead and have already released its
		 * references by now. Calling on the new reference
		 * with strong=0 and a tmp_refs will not decrement
		 * the node. The new_ref gets kfree'd below.
		 */
		binder_cleanup_ref_olocked(new_ref);
		ref = NULL;
	}

	binder_proc_unlock(proc);
	if (new_ref && ref != new_ref)
		/*
		 * Another thread created the ref first so
		 * free the one we allocated
		 */
		kfree(new_ref);
	return ret;
}

static void binder_pop_transaction_ilocked(struct binder_thread *target_thread,
					   struct binder_transaction *t)
{
	BUG_ON(!target_thread);
	assert_spin_locked(&target_thread->proc->inner_lock);
	BUG_ON(target_thread->transaction_stack != t);
	BUG_ON(target_thread->transaction_stack->from != target_thread);
	target_thread->transaction_stack =
		target_thread->transaction_stack->from_parent;
	t->from = NULL;
}

/**
 * binder_thread_dec_tmpref() - decrement thread->tmp_ref
 * @thread:	thread to decrement
 *
 * A thread needs to be kept alive while being used to create or
 * handle a transaction. binder_get_txn_from() is used to safely
 * extract t->from from a binder_transaction and keep the thread
 * indicated by t->from from being freed. When done with that
 * binder_thread, this function is called to decrement the
 * tmp_ref and free if appropriate (thread has been released
 * and no transaction being processed by the driver)
 */
static void binder_thread_dec_tmpref(struct binder_thread *thread)
{
	/*
	 * atomic is used to protect the counter value while
	 * it cannot reach zero or thread->is_dead is false
	 */
	binder_inner_proc_lock(thread->proc);
	atomic_dec(&thread->tmp_ref);
	if (thread->is_dead && !atomic_read(&thread->tmp_ref)) {
		binder_inner_proc_unlock(thread->proc);
		binder_free_thread(thread);
		return;
	}
	binder_inner_proc_unlock(thread->proc);
}

/**
 * binder_proc_dec_tmpref() - decrement proc->tmp_ref
 * @proc:	proc to decrement
 *
 * A binder_proc needs to be kept alive while being used to create or
 * handle a transaction. proc->tmp_ref is incremented when
 * creating a new transaction or the binder_proc is currently in-use
 * by threads that are being released. When done with the binder_proc,
 * this function is called to decrement the counter and free the
 * proc if appropriate (proc has been released, all threads have
 * been released and not currenly in-use to process a transaction).
 */
static void binder_proc_dec_tmpref(struct binder_proc *proc)
{
	binder_inner_proc_lock(proc);
	proc->tmp_ref--;
	if (proc->is_dead && RB_EMPTY_ROOT(&proc->threads) &&
			!proc->tmp_ref) {
		binder_inner_proc_unlock(proc);
		binder_free_proc(proc);
		return;
	}
	binder_inner_proc_unlock(proc);
}

/**
 * binder_get_txn_from() - safely extract the "from" thread in transaction
 * @t:	binder transaction for t->from
 *
 * Atomically return the "from" thread and increment the tmp_ref
 * count for the thread to ensure it stays alive until
 * binder_thread_dec_tmpref() is called.
 *
 * Return: the value of t->from
 */
static struct binder_thread *binder_get_txn_from(
		struct binder_transaction *t)
{
	struct binder_thread *from;

	spin_lock(&t->lock);
	from = t->from;
	if (from)
		atomic_inc(&from->tmp_ref);
	spin_unlock(&t->lock);
	return from;
}

/**
 * binder_get_txn_from_and_acq_inner() - get t->from and acquire inner lock
 * @t:	binder transaction for t->from
 *
 * Same as binder_get_txn_from() except it also acquires the proc->inner_lock
 * to guarantee that the thread cannot be released while operating on it.
 * The caller must call binder_inner_proc_unlock() to release the inner lock
 * as well as call binder_dec_thread_txn() to release the reference.
 *
 * Return: the value of t->from
 */
static struct binder_thread *binder_get_txn_from_and_acq_inner(
		struct binder_transaction *t)
{
	struct binder_thread *from;

	from = binder_get_txn_from(t);
	if (!from)
		return NULL;
	binder_inner_proc_lock(from->proc);
	if (t->from) {
		BUG_ON(from != t->from);
		return from;
	}
	binder_inner_proc_unlock(from->proc);
	binder_thread_dec_tmpref(from);
	return NULL;
}

static void binder_free_transaction(struct binder_transaction *t)
{
	struct binder_proc *target_proc = t->to_proc;

	if (target_proc) {
		binder_inner_proc_lock(target_proc);
		if (t->buffer)
			t->buffer->transaction = NULL;
		binder_inner_proc_unlock(target_proc);
	}
#ifdef BINDER_WATCHDOG
	binder_cancel_bwdog(t);
#endif
#ifdef BINDER_USER_TRACKING
	binder_print_delay(t);
#endif
	/*
	 * If the transaction has no target_proc, then
	 * t->buffer->transaction has already been cleared.
	 */
	kfree(t);
	binder_stats_deleted(BINDER_STAT_TRANSACTION);
}

static void binder_send_failed_reply(struct binder_transaction *t,
				     uint32_t error_code)
{
	struct binder_thread *target_thread;
	struct binder_transaction *next;

	BUG_ON(t->flags & TF_ONE_WAY);
	while (1) {
		target_thread = binder_get_txn_from_and_acq_inner(t);
		if (target_thread) {
			binder_debug(BINDER_DEBUG_FAILED_TRANSACTION,
				     "send failed reply for transaction %d to %d:%d\n",
				      t->debug_id,
				      target_thread->proc->pid,
				      target_thread->pid);

			binder_pop_transaction_ilocked(target_thread, t);
			if (target_thread->reply_error.cmd == BR_OK) {
				target_thread->reply_error.cmd = error_code;
				binder_enqueue_thread_work_ilocked(
					target_thread,
					&target_thread->reply_error.work);
				wake_up_interruptible(&target_thread->wait);
			} else {
				/*
				 * Cannot get here for normal operation, but
				 * we can if multiple synchronous transactions
				 * are sent without blocking for responses.
				 * Just ignore the 2nd error in this case.
				 */
				pr_warn("Unexpected reply error: %u\n",
					target_thread->reply_error.cmd);
			}
			binder_inner_proc_unlock(target_thread->proc);
			binder_thread_dec_tmpref(target_thread);
			binder_free_transaction(t);
			return;
		}
		next = t->from_parent;

		binder_debug(BINDER_DEBUG_FAILED_TRANSACTION,
			     "send failed reply for transaction %d, target dead\n",
			     t->debug_id);

		binder_free_transaction(t);
		if (next == NULL) {
			binder_debug(BINDER_DEBUG_DEAD_BINDER,
				     "reply failed, no target thread at root\n");
			return;
		}
		t = next;
		binder_debug(BINDER_DEBUG_DEAD_BINDER,
			     "reply failed, no target thread -- retry %d\n",
			      t->debug_id);
	}
}

/**
 * binder_cleanup_transaction() - cleans up undelivered transaction
 * @t:		transaction that needs to be cleaned up
 * @reason:	reason the transaction wasn't delivered
 * @error_code:	error to return to caller (if synchronous call)
 */
static void binder_cleanup_transaction(struct binder_transaction *t,
				       const char *reason,
				       uint32_t error_code)
{
	if (t->buffer->target_node && !(t->flags & TF_ONE_WAY)) {
		binder_send_failed_reply(t, error_code);
	} else {
		binder_debug(BINDER_DEBUG_DEAD_TRANSACTION,
			"undelivered transaction %d, %s\n",
			t->debug_id, reason);
		binder_free_transaction(t);
	}
}

/**
 * binder_get_object() - gets object and checks for valid metadata
 * @proc:	binder_proc owning the buffer
 * @buffer:	binder_buffer that we're parsing.
 * @offset:	offset in the @buffer at which to validate an object.
 * @object:	struct binder_object to read into
 *
 * Return:	If there's a valid metadata object at @offset in @buffer, the
 *		size of that object. Otherwise, it returns zero. The object
 *		is read into the struct binder_object pointed to by @object.
 */
static size_t binder_get_object(struct binder_proc *proc,
				struct binder_buffer *buffer,
				unsigned long offset,
				struct binder_object *object)
{
	size_t read_size;
	struct binder_object_header *hdr;
	size_t object_size = 0;

	read_size = min_t(size_t, sizeof(*object), buffer->data_size - offset);
	if (offset > buffer->data_size || read_size < sizeof(*hdr) ||
	    !IS_ALIGNED(offset, sizeof(u32)))
		return 0;
	binder_alloc_copy_from_buffer(&proc->alloc, object, buffer,
				      offset, read_size);

	/* Ok, now see if we read a complete object. */
	hdr = &object->hdr;
	switch (hdr->type) {
	case BINDER_TYPE_BINDER:
	case BINDER_TYPE_WEAK_BINDER:
	case BINDER_TYPE_HANDLE:
	case BINDER_TYPE_WEAK_HANDLE:
		object_size = sizeof(struct flat_binder_object);
		break;
	case BINDER_TYPE_FD:
		object_size = sizeof(struct binder_fd_object);
		break;
	case BINDER_TYPE_PTR:
		object_size = sizeof(struct binder_buffer_object);
		break;
	case BINDER_TYPE_FDA:
		object_size = sizeof(struct binder_fd_array_object);
		break;
	default:
		return 0;
	}
	if (offset <= buffer->data_size - object_size &&
	    buffer->data_size >= object_size)
		return object_size;
	else
		return 0;
}

/**
 * binder_validate_ptr() - validates binder_buffer_object in a binder_buffer.
 * @proc:	binder_proc owning the buffer
 * @b:		binder_buffer containing the object
 * @object:	struct binder_object to read into
 * @index:	index in offset array at which the binder_buffer_object is
 *		located
 * @start_offset: points to the start of the offset array
 * @object_offsetp: offset of @object read from @b
 * @num_valid:	the number of valid offsets in the offset array
 *
 * Return:	If @index is within the valid range of the offset array
 *		described by @start and @num_valid, and if there's a valid
 *		binder_buffer_object at the offset found in index @index
 *		of the offset array, that object is returned. Otherwise,
 *		%NULL is returned.
 *		Note that the offset found in index @index itself is not
 *		verified; this function assumes that @num_valid elements
 *		from @start were previously verified to have valid offsets.
 *		If @object_offsetp is non-NULL, then the offset within
 *		@b is written to it.
 */
static struct binder_buffer_object *binder_validate_ptr(
						struct binder_proc *proc,
						struct binder_buffer *b,
						struct binder_object *object,
						binder_size_t index,
						binder_size_t start_offset,
						binder_size_t *object_offsetp,
						binder_size_t num_valid)
{
	size_t object_size;
	binder_size_t object_offset;
	unsigned long buffer_offset;

	if (index >= num_valid)
		return NULL;

	buffer_offset = start_offset + sizeof(binder_size_t) * index;
	binder_alloc_copy_from_buffer(&proc->alloc, &object_offset,
				      b, buffer_offset, sizeof(object_offset));
	object_size = binder_get_object(proc, b, object_offset, object);
	if (!object_size || object->hdr.type != BINDER_TYPE_PTR)
		return NULL;
	if (object_offsetp)
		*object_offsetp = object_offset;

	return &object->bbo;
}

/**
 * binder_validate_fixup() - validates pointer/fd fixups happen in order.
 * @proc:		binder_proc owning the buffer
 * @b:			transaction buffer
 * @objects_start_offset: offset to start of objects buffer
 * @buffer_obj_offset:	offset to binder_buffer_object in which to fix up
 * @fixup_offset:	start offset in @buffer to fix up
 * @last_obj_offset:	offset to last binder_buffer_object that we fixed
 * @last_min_offset:	minimum fixup offset in object at @last_obj_offset
 *
 * Return:		%true if a fixup in buffer @buffer at offset @offset is
 *			allowed.
 *
 * For safety reasons, we only allow fixups inside a buffer to happen
 * at increasing offsets; additionally, we only allow fixup on the last
 * buffer object that was verified, or one of its parents.
 *
 * Example of what is allowed:
 *
 * A
 *   B (parent = A, offset = 0)
 *   C (parent = A, offset = 16)
 *     D (parent = C, offset = 0)
 *   E (parent = A, offset = 32) // min_offset is 16 (C.parent_offset)
 *
 * Examples of what is not allowed:
 *
 * Decreasing offsets within the same parent:
 * A
 *   C (parent = A, offset = 16)
 *   B (parent = A, offset = 0) // decreasing offset within A
 *
 * Referring to a parent that wasn't the last object or any of its parents:
 * A
 *   B (parent = A, offset = 0)
 *   C (parent = A, offset = 0)
 *   C (parent = A, offset = 16)
 *     D (parent = B, offset = 0) // B is not A or any of A's parents
 */
static bool binder_validate_fixup(struct binder_proc *proc,
				  struct binder_buffer *b,
				  binder_size_t objects_start_offset,
				  binder_size_t buffer_obj_offset,
				  binder_size_t fixup_offset,
				  binder_size_t last_obj_offset,
				  binder_size_t last_min_offset)
{
	if (!last_obj_offset) {
		/* Nothing to fix up in */
		return false;
	}

	while (last_obj_offset != buffer_obj_offset) {
		unsigned long buffer_offset;
		struct binder_object last_object;
		struct binder_buffer_object *last_bbo;
		size_t object_size = binder_get_object(proc, b, last_obj_offset,
						       &last_object);
		if (object_size != sizeof(*last_bbo))
			return false;

		last_bbo = &last_object.bbo;
		/*
		 * Safe to retrieve the parent of last_obj, since it
		 * was already previously verified by the driver.
		 */
		if ((last_bbo->flags & BINDER_BUFFER_FLAG_HAS_PARENT) == 0)
			return false;
		last_min_offset = last_bbo->parent_offset + sizeof(uintptr_t);
		buffer_offset = objects_start_offset +
			sizeof(binder_size_t) * last_bbo->parent,
		binder_alloc_copy_from_buffer(&proc->alloc, &last_obj_offset,
					      b, buffer_offset,
					      sizeof(last_obj_offset));
	}
	return (fixup_offset >= last_min_offset);
}

static void binder_transaction_buffer_release(struct binder_proc *proc,
					      struct binder_buffer *buffer,
					      binder_size_t failed_at,
					      bool is_failure)
{
	int debug_id = buffer->debug_id;
	binder_size_t off_start_offset, buffer_offset, off_end_offset;

	binder_debug(BINDER_DEBUG_TRANSACTION,
		     "%d buffer release %d, size %zd-%zd, failed at %llx\n",
		     proc->pid, buffer->debug_id,
		     buffer->data_size, buffer->offsets_size,
		     (unsigned long long)failed_at);

	if (buffer->target_node)
		binder_dec_node(buffer->target_node, 1, 0);

	off_start_offset = ALIGN(buffer->data_size, sizeof(void *));
	off_end_offset = is_failure ? failed_at :
				off_start_offset + buffer->offsets_size;
	for (buffer_offset = off_start_offset; buffer_offset < off_end_offset;
	     buffer_offset += sizeof(binder_size_t)) {
		struct binder_object_header *hdr;
		size_t object_size;
		struct binder_object object;
		binder_size_t object_offset;

		binder_alloc_copy_from_buffer(&proc->alloc, &object_offset,
					      buffer, buffer_offset,
					      sizeof(object_offset));
		object_size = binder_get_object(proc, buffer,
						object_offset, &object);
		if (object_size == 0) {
			pr_err("transaction release %d bad object at offset %lld, size %zd\n",
			       debug_id, (u64)object_offset, buffer->data_size);
			continue;
		}
		hdr = &object.hdr;
		switch (hdr->type) {
		case BINDER_TYPE_BINDER:
		case BINDER_TYPE_WEAK_BINDER: {
			struct flat_binder_object *fp;
			struct binder_node *node;

			fp = to_flat_binder_object(hdr);
			node = binder_get_node(proc, fp->binder);
			if (node == NULL) {
				pr_err("transaction release %d bad node %016llx\n",
				       debug_id, (u64)fp->binder);
				break;
			}
			binder_debug(BINDER_DEBUG_TRANSACTION,
				     "        node %d u%016llx\n",
				     node->debug_id, (u64)node->ptr);
			binder_dec_node(node, hdr->type == BINDER_TYPE_BINDER,
					0);
			binder_put_node(node);
		} break;
		case BINDER_TYPE_HANDLE:
		case BINDER_TYPE_WEAK_HANDLE: {
			struct flat_binder_object *fp;
			struct binder_ref_data rdata;
			int ret;

			fp = to_flat_binder_object(hdr);
			ret = binder_dec_ref_for_handle(proc, fp->handle,
				hdr->type == BINDER_TYPE_HANDLE, &rdata);

			if (ret) {
				pr_err("transaction release %d bad handle %d, ret = %d\n",
				 debug_id, fp->handle, ret);
				break;
			}
			binder_debug(BINDER_DEBUG_TRANSACTION,
				     "        ref %d desc %d\n",
				     rdata.debug_id, rdata.desc);
		} break;

		case BINDER_TYPE_FD: {
			struct binder_fd_object *fp = to_binder_fd_object(hdr);

			binder_debug(BINDER_DEBUG_TRANSACTION,
				     "        fd %d\n", fp->fd);
			if (failed_at)
				task_close_fd(proc, fp->fd);
		} break;
		case BINDER_TYPE_PTR:
			/*
			 * Nothing to do here, this will get cleaned up when the
			 * transaction buffer gets freed
			 */
			break;
		case BINDER_TYPE_FDA: {
			struct binder_fd_array_object *fda;
			struct binder_buffer_object *parent;
			struct binder_object ptr_object;
			binder_size_t fda_offset;
			size_t fd_index;
			binder_size_t fd_buf_size;
			binder_size_t num_valid;

			num_valid = (buffer_offset - off_start_offset) /
						sizeof(binder_size_t);
			fda = to_binder_fd_array_object(hdr);
			parent = binder_validate_ptr(proc, buffer, &ptr_object,
						     fda->parent,
						     off_start_offset,
						     NULL,
						     num_valid);
			if (!parent) {
				pr_err("transaction release %d bad parent offset",
				       debug_id);
				continue;
			}
			fd_buf_size = sizeof(u32) * fda->num_fds;
			if (fda->num_fds >= SIZE_MAX / sizeof(u32)) {
				pr_err("transaction release %d invalid number of fds (%lld)\n",
				       debug_id, (u64)fda->num_fds);
				continue;
			}
			if (fd_buf_size > parent->length ||
			    fda->parent_offset > parent->length - fd_buf_size) {
				/* No space for all file descriptors here. */
				pr_err("transaction release %d not enough space for %lld fds in buffer\n",
				       debug_id, (u64)fda->num_fds);
				continue;
			}
			/*
			 * the source data for binder_buffer_object is visible
			 * to user-space and the @buffer element is the user
			 * pointer to the buffer_object containing the fd_array.
			 * Convert the address to an offset relative to
			 * the base of the transaction buffer.
			 */
			fda_offset =
			    (parent->buffer - (uintptr_t)buffer->user_data) +
			    fda->parent_offset;
			for (fd_index = 0; fd_index < fda->num_fds;
			     fd_index++) {
				u32 fd;
				binder_size_t offset = fda_offset +
					fd_index * sizeof(fd);

				binder_alloc_copy_from_buffer(&proc->alloc,
							      &fd,
							      buffer,
							      offset,
							      sizeof(fd));
				task_close_fd(proc, fd);
			}
		} break;
		default:
			pr_err("transaction release %d bad object type %x\n",
				debug_id, hdr->type);
			break;
		}
	}
}
#ifdef BINDER_WATCHDOG
static int binder_translate_binder(struct binder_transaction_data *tr,
				   struct flat_binder_object *fp,
				   struct binder_transaction *t,
				   struct binder_thread *thread)
#else
static int binder_translate_binder(struct flat_binder_object *fp,
				   struct binder_transaction *t,
				   struct binder_thread *thread)
#endif
{
	struct binder_node *node;
	struct binder_proc *proc = thread->proc;
	struct binder_proc *target_proc = t->to_proc;
	struct binder_ref_data rdata;
	int ret = 0;

	node = binder_get_node(proc, fp->binder);
	if (!node) {
		node = binder_new_node(proc, fp);
		if (!node)
			return -ENOMEM;
#ifdef BINDER_WATCHDOG
		parse_service_name(tr, proc, node->name);
#endif
	}
	if (fp->cookie != node->cookie) {
		binder_user_error("%d:%d sending u%016llx node %d, cookie mismatch %016llx != %016llx\n",
				  proc->pid, thread->pid, (u64)fp->binder,
				  node->debug_id, (u64)fp->cookie,
				  (u64)node->cookie);
		ret = -EINVAL;
		goto done;
	}
	if (security_binder_transfer_binder(proc->cred, target_proc->cred)) {
		ret = -EPERM;
		goto done;
	}

	ret = binder_inc_ref_for_node(target_proc, node,
			fp->hdr.type == BINDER_TYPE_BINDER,
			&thread->todo, &rdata);
	if (ret)
		goto done;

	if (fp->hdr.type == BINDER_TYPE_BINDER)
		fp->hdr.type = BINDER_TYPE_HANDLE;
	else
		fp->hdr.type = BINDER_TYPE_WEAK_HANDLE;
	fp->binder = 0;
	fp->handle = rdata.desc;
	fp->cookie = 0;

	trace_binder_transaction_node_to_ref(t, node, &rdata);
	binder_debug(BINDER_DEBUG_TRANSACTION,
		     "        node %d u%016llx -> ref %d desc %d\n",
		     node->debug_id, (u64)node->ptr,
		     rdata.debug_id, rdata.desc);
done:
	binder_put_node(node);
	return ret;
}

static int binder_translate_handle(struct flat_binder_object *fp,
				   struct binder_transaction *t,
				   struct binder_thread *thread)
{
	struct binder_proc *proc = thread->proc;
	struct binder_proc *target_proc = t->to_proc;
	struct binder_node *node;
	struct binder_ref_data src_rdata;
	int ret = 0;

	node = binder_get_node_from_ref(proc, fp->handle,
			fp->hdr.type == BINDER_TYPE_HANDLE, &src_rdata);
	if (!node) {
		binder_user_error("%d:%d got transaction with invalid handle, %d\n",
				  proc->pid, thread->pid, fp->handle);
		return -EINVAL;
	}
	if (security_binder_transfer_binder(proc->cred, target_proc->cred)) {
		ret = -EPERM;
		goto done;
	}

	binder_node_lock(node);
	if (node->proc == target_proc) {
		if (fp->hdr.type == BINDER_TYPE_HANDLE)
			fp->hdr.type = BINDER_TYPE_BINDER;
		else
			fp->hdr.type = BINDER_TYPE_WEAK_BINDER;
		fp->binder = node->ptr;
		fp->cookie = node->cookie;
		if (node->proc)
			binder_inner_proc_lock(node->proc);
		binder_inc_node_nilocked(node,
					 fp->hdr.type == BINDER_TYPE_BINDER,
					 0, NULL);
		if (node->proc)
			binder_inner_proc_unlock(node->proc);
		trace_binder_transaction_ref_to_node(t, node, &src_rdata);
		binder_debug(BINDER_DEBUG_TRANSACTION,
			     "        ref %d desc %d -> node %d u%016llx\n",
			     src_rdata.debug_id, src_rdata.desc, node->debug_id,
			     (u64)node->ptr);
		binder_node_unlock(node);
	} else {
		struct binder_ref_data dest_rdata;

		binder_node_unlock(node);
		ret = binder_inc_ref_for_node(target_proc, node,
				fp->hdr.type == BINDER_TYPE_HANDLE,
				NULL, &dest_rdata);
		if (ret)
			goto done;

		fp->binder = 0;
		fp->handle = dest_rdata.desc;
		fp->cookie = 0;
		trace_binder_transaction_ref_to_ref(t, node, &src_rdata,
						    &dest_rdata);
		binder_debug(BINDER_DEBUG_TRANSACTION,
			     "        ref %d desc %d -> ref %d desc %d (node %d)\n",
			     src_rdata.debug_id, src_rdata.desc,
			     dest_rdata.debug_id, dest_rdata.desc,
			     node->debug_id);
	}
done:
	binder_put_node(node);
	return ret;
}

static int binder_translate_fd(int fd,
			       struct binder_transaction *t,
			       struct binder_thread *thread,
			       struct binder_transaction *in_reply_to)
{
	struct binder_proc *proc = thread->proc;
	struct binder_proc *target_proc = t->to_proc;
	int target_fd;
	struct file *file;
	int ret;
	bool target_allows_fd;

	if (in_reply_to)
		target_allows_fd = !!(in_reply_to->flags & TF_ACCEPT_FDS);
	else
		target_allows_fd = t->buffer->target_node->accept_fds;
	if (!target_allows_fd) {
		binder_user_error("%d:%d got %s with fd, %d, but target does not allow fds\n",
				  proc->pid, thread->pid,
				  in_reply_to ? "reply" : "transaction",
				  fd);
		ret = -EPERM;
		goto err_fd_not_accepted;
	}

	file = fget(fd);
	if (!file) {
		binder_user_error("%d:%d got transaction with invalid fd, %d\n",
				  proc->pid, thread->pid, fd);
		ret = -EBADF;
		goto err_fget;
	}
	ret = security_binder_transfer_file(proc->cred, target_proc->cred, file);
	if (ret < 0) {
		ret = -EPERM;
		goto err_security;
	}

	target_fd = task_get_unused_fd_flags(target_proc, O_CLOEXEC);
	if (target_fd < 0) {
		ret = -ENOMEM;
		goto err_get_unused_fd;
	}
	task_fd_install(target_proc, target_fd, file);
	trace_binder_transaction_fd(t, fd, target_fd);
	binder_debug(BINDER_DEBUG_TRANSACTION, "        fd %d -> %d\n",
		     fd, target_fd);

	return target_fd;

err_get_unused_fd:
err_security:
	fput(file);
err_fget:
err_fd_not_accepted:
	return ret;
}

static int binder_translate_fd_array(struct binder_fd_array_object *fda,
				     struct binder_buffer_object *parent,
				     struct binder_transaction *t,
				     struct binder_thread *thread,
				     struct binder_transaction *in_reply_to)
{
	binder_size_t fdi, fd_buf_size, num_installed_fds;
	binder_size_t fda_offset;
	int target_fd;
	struct binder_proc *proc = thread->proc;
	struct binder_proc *target_proc = t->to_proc;

	fd_buf_size = sizeof(u32) * fda->num_fds;
	if (fda->num_fds >= SIZE_MAX / sizeof(u32)) {
		binder_user_error("%d:%d got transaction with invalid number of fds (%lld)\n",
				  proc->pid, thread->pid, (u64)fda->num_fds);
		return -EINVAL;
	}
	if (fd_buf_size > parent->length ||
	    fda->parent_offset > parent->length - fd_buf_size) {
		/* No space for all file descriptors here. */
		binder_user_error("%d:%d not enough space to store %lld fds in buffer\n",
				  proc->pid, thread->pid, (u64)fda->num_fds);
		return -EINVAL;
	}
	/*
	 * the source data for binder_buffer_object is visible
	 * to user-space and the @buffer element is the user
	 * pointer to the buffer_object containing the fd_array.
	 * Convert the address to an offset relative to
	 * the base of the transaction buffer.
	 */
	fda_offset = (parent->buffer - (uintptr_t)t->buffer->user_data) +
		fda->parent_offset;
	if (!IS_ALIGNED((unsigned long)fda_offset, sizeof(u32))) {
		binder_user_error("%d:%d parent offset not aligned correctly.\n",
				  proc->pid, thread->pid);
		return -EINVAL;
	}
	for (fdi = 0; fdi < fda->num_fds; fdi++) {
		u32 fd;

		binder_size_t offset = fda_offset + fdi * sizeof(fd);

		binder_alloc_copy_from_buffer(&target_proc->alloc,
					      &fd, t->buffer,
					      offset, sizeof(fd));
		target_fd = binder_translate_fd(fd, t, thread, in_reply_to);
		if (target_fd < 0)
			goto err_translate_fd_failed;
		binder_alloc_copy_to_buffer(&target_proc->alloc,
					    t->buffer, offset,
					    &target_fd, sizeof(fd));
	}
	return 0;

err_translate_fd_failed:
	/*
	 * Failed to allocate fd or security error, free fds
	 * installed so far.
	 */
	num_installed_fds = fdi;
	for (fdi = 0; fdi < num_installed_fds; fdi++) {
		u32 fd;
		binder_size_t offset = fda_offset + fdi * sizeof(fd);
		binder_alloc_copy_from_buffer(&target_proc->alloc,
					      &fd, t->buffer,
					      offset, sizeof(fd));
		task_close_fd(target_proc, fd);
	}
	return target_fd;
}

static int binder_fixup_parent(struct binder_transaction *t,
			       struct binder_thread *thread,
			       struct binder_buffer_object *bp,
			       binder_size_t off_start_offset,
			       binder_size_t num_valid,
			       binder_size_t last_fixup_obj_off,
			       binder_size_t last_fixup_min_off)
{
	struct binder_buffer_object *parent;
	struct binder_buffer *b = t->buffer;
	struct binder_proc *proc = thread->proc;
	struct binder_proc *target_proc = t->to_proc;
	struct binder_object object;
	binder_size_t buffer_offset;
	binder_size_t parent_offset;

	if (!(bp->flags & BINDER_BUFFER_FLAG_HAS_PARENT))
		return 0;

	parent = binder_validate_ptr(target_proc, b, &object, bp->parent,
				     off_start_offset, &parent_offset,
				     num_valid);
	if (!parent) {
		binder_user_error("%d:%d got transaction with invalid parent offset or type\n",
				  proc->pid, thread->pid);
		return -EINVAL;
	}

	if (!binder_validate_fixup(target_proc, b, off_start_offset,
				   parent_offset, bp->parent_offset,
				   last_fixup_obj_off,
				   last_fixup_min_off)) {
		binder_user_error("%d:%d got transaction with out-of-order buffer fixup\n",
				  proc->pid, thread->pid);
		return -EINVAL;
	}

	if (parent->length < sizeof(binder_uintptr_t) ||
	    bp->parent_offset > parent->length - sizeof(binder_uintptr_t)) {
		/* No space for a pointer here! */
		binder_user_error("%d:%d got transaction with invalid parent offset\n",
				  proc->pid, thread->pid);
		return -EINVAL;
	}
	buffer_offset = bp->parent_offset +
			(uintptr_t)parent->buffer - (uintptr_t)b->user_data;
	binder_alloc_copy_to_buffer(&target_proc->alloc, b, buffer_offset,
				    &bp->buffer, sizeof(bp->buffer));

	return 0;
}

#ifdef OPLUS_FEATURE_UIFIRST
// XieLiujie@BSP.KERNEL.PERFORMANCE, 2020/06/15, Add for UIFirst
static inline bool is_binder_proc_sf(struct binder_proc *proc)
{
	return proc && proc->tsk && strstr(proc->tsk->comm, "surfaceflinger")
		&& (task_uid(proc->tsk).val == 1000);
}
#endif /* OPLUS_FEATURE_UIFIRST */
/**
 * binder_proc_transaction() - sends a transaction to a process and wakes it up
 * @t:		transaction to send
 * @proc:	process to send the transaction to
 * @thread:	thread in @proc to send the transaction to (may be NULL)
 *
 * This function queues a transaction to the specified process. It will try
 * to find a thread in the target process to handle the transaction and
 * wake it up. If no thread is found, the work is queued to the proc
 * waitqueue.
 *
 * If the @thread parameter is not NULL, the transaction is always queued
 * to the waitlist of that specific thread.
 *
 * Return:	true if the transactions was successfully queued
 *		false if the target process or thread is dead
 */
static bool binder_proc_transaction(struct binder_transaction *t,
				    struct binder_proc *proc,
				    struct binder_thread *thread)
{
	struct binder_node *node = t->buffer->target_node;
	struct binder_priority node_prio;
	bool oneway = !!(t->flags & TF_ONE_WAY);
	bool pending_async = false;

	BUG_ON(!node);
	binder_node_lock(node);
	node_prio.prio = node->min_priority;
	node_prio.sched_policy = node->sched_policy;

	if (oneway) {
		BUG_ON(thread);
		if (node->has_async_transaction) {
			pending_async = true;
		} else {
			node->has_async_transaction = true;
		}
	}

	binder_inner_proc_lock(proc);

	if (proc->is_dead || (thread && thread->is_dead)) {
		binder_inner_proc_unlock(proc);
		binder_node_unlock(node);
		return false;
	}

	if (!thread && !pending_async)
		thread = binder_select_thread_ilocked(proc);

	if (thread) {
<<<<<<< HEAD
#ifdef OPLUS_FEATURE_UIFIRST
//Kezhi.Zhu@TECH.Kernel.Sched, 2020/06/29, Add for ui first
		binder_transaction_priority(thread, thread->task, t, node_prio,
					    node->inherit_rt);
#else
		binder_transaction_priority(thread->task, t, node_prio,
					    node->inherit_rt);
#endif /* OPLUS_FEATURE_UIFIRST */
		binder_enqueue_thread_work_ilocked(thread, &t->work);
#ifdef CONFIG_MTK_TASK_TURBO
		if (binder_start_turbo_inherit(t->from ?
				t->from->task : NULL, thread->task))
			t->inherit_task = thread->task;
#endif
#ifdef OPLUS_FEATURE_UIFIRST
// XieLiujie@BSP.KERNEL.PERFORMANCE, 2020/05/25, Add for UIFirst
		if (sysctl_uifirst_enabled) {
			if (!oneway || proc->proc_type)
				binder_set_inherit_ux(thread->task, current);
		}
#endif /* OPLUS_FEATURE_UIFIRST */
=======
		binder_transaction_priority(thread->task, t, node_prio,
					    node->inherit_rt);
		binder_enqueue_thread_work_ilocked(thread, &t->work);
>>>>>>> 274c7d23
	} else if (!pending_async) {
		binder_enqueue_work_ilocked(&t->work, &proc->todo);
	} else {
		binder_enqueue_work_ilocked(&t->work, &node->async_todo);
	}

	if (!pending_async)
		binder_wakeup_thread_ilocked(proc, thread, !oneway /* sync */);

	binder_inner_proc_unlock(proc);
	binder_node_unlock(node);

	return true;
}

/**
 * binder_get_node_refs_for_txn() - Get required refs on node for txn
 * @node:         struct binder_node for which to get refs
 * @proc:         returns @node->proc if valid
 * @error:        if no @proc then returns BR_DEAD_REPLY
 *
 * User-space normally keeps the node alive when creating a transaction
 * since it has a reference to the target. The local strong ref keeps it
 * alive if the sending process dies before the target process processes
 * the transaction. If the source process is malicious or has a reference
 * counting bug, relying on the local strong ref can fail.
 *
 * Since user-space can cause the local strong ref to go away, we also take
 * a tmpref on the node to ensure it survives while we are constructing
 * the transaction. We also need a tmpref on the proc while we are
 * constructing the transaction, so we take that here as well.
 *
 * Return: The target_node with refs taken or NULL if no @node->proc is NULL.
 * Also sets @proc if valid. If the @node->proc is NULL indicating that the
 * target proc has died, @error is set to BR_DEAD_REPLY
 */
static struct binder_node *binder_get_node_refs_for_txn(
		struct binder_node *node,
		struct binder_proc **procp,
		uint32_t *error)
{
	struct binder_node *target_node = NULL;

	binder_node_inner_lock(node);
	if (node->proc) {
		target_node = node;
		binder_inc_node_nilocked(node, 1, 0, NULL);
		binder_inc_node_tmpref_ilocked(node);
		node->proc->tmp_ref++;
		*procp = node->proc;
	} else
		*error = BR_DEAD_REPLY;
	binder_node_inner_unlock(node);

	return target_node;
}

static void binder_transaction(struct binder_proc *proc,
			       struct binder_thread *thread,
			       struct binder_transaction_data *tr, int reply,
			       binder_size_t extra_buffers_size)
{
	int ret;
	struct binder_transaction *t;
	struct binder_work *tcomplete;
	binder_size_t buffer_offset = 0;
	binder_size_t off_start_offset, off_end_offset;
	binder_size_t off_min;
	binder_size_t sg_buf_offset, sg_buf_end_offset;
	struct binder_proc *target_proc = NULL;
	struct binder_thread *target_thread = NULL;
	struct binder_node *target_node = NULL;
	struct binder_transaction *in_reply_to = NULL;
	struct binder_transaction_log_entry *e;
	uint32_t return_error = 0;
	uint32_t return_error_param = 0;
	uint32_t return_error_line = 0;
	binder_size_t last_fixup_obj_off = 0;
	binder_size_t last_fixup_min_off = 0;
	struct binder_context *context = proc->context;
	int t_debug_id = atomic_inc_return(&binder_last_id);
	char *secctx = NULL;
	u32 secctx_sz = 0;
<<<<<<< HEAD
#ifdef OPLUS_FEATURE_HANS_FREEZE
//#Kun.Zhou@ANDROID.RESCONTROL, 2019/09/23, add for hans freeze manager
	char buf_data[INTERFACETOKEN_BUFF_SIZE];
	size_t buf_data_size;
	char buf[INTERFACETOKEN_BUFF_SIZE] = {0};
	int i = 0;
	int j = 0;
#endif /*OPLUS_FEATURE_HANS_FREEZE*/
#ifdef BINDER_WATCHDOG
	struct binder_transaction_log_entry log_entry;
	unsigned int log_idx = -1;

	if ((reply && (tr->data_size < (proc->alloc.buffer_size / 16))))
		e = &log_entry;
	else {
		e = binder_transaction_log_add(&binder_transaction_log);
		log_idx = e->cur % binder_transaction_log.size;
	}
#else
=======

>>>>>>> 274c7d23
	e = binder_transaction_log_add(&binder_transaction_log);
#endif
	e->debug_id = t_debug_id;
	e->call_type = reply ? 2 : !!(tr->flags & TF_ONE_WAY);
	e->from_proc = proc->pid;
	e->from_thread = thread->pid;
	e->target_handle = tr->target.handle;
	e->data_size = tr->data_size;
	e->offsets_size = tr->offsets_size;
	e->context_name = proc->context->name;
#ifdef BINDER_WATCHDOG
	e->code = tr->code;
	/* fd 0 is also valid... set initial value to -1 */
	e->fd = -1;
#endif
#ifdef BINDER_USER_TRACKING
	ktime_get_ts(&e->timestamp);
	/* monotonic_to_bootbased(&e->timestamp); */

	do_gettimeofday(&e->tv);
	/* consider time zone. translate to android time */
	e->tv.tv_sec -= (sys_tz.tz_minuteswest * 60);
#endif
	if (reply) {
		binder_inner_proc_lock(proc);
		in_reply_to = thread->transaction_stack;
		if (in_reply_to == NULL) {
			binder_inner_proc_unlock(proc);
			binder_user_error("%d:%d got reply transaction with no transaction stack\n",
					  proc->pid, thread->pid);
			return_error = BR_FAILED_REPLY;
			return_error_param = -EPROTO;
			return_error_line = __LINE__;
			goto err_empty_call_stack;
		}
#ifdef BINDER_WATCHDOG
		binder_inner_proc_unlock(proc);
		binder_cancel_bwdog(in_reply_to);
		binder_inner_proc_lock(proc);

#endif
		if (in_reply_to->to_thread != thread) {
			spin_lock(&in_reply_to->lock);
			binder_user_error("%d:%d got reply transaction with bad transaction stack, transaction %d has target %d:%d\n",
				proc->pid, thread->pid, in_reply_to->debug_id,
				in_reply_to->to_proc ?
				in_reply_to->to_proc->pid : 0,
				in_reply_to->to_thread ?
				in_reply_to->to_thread->pid : 0);
			spin_unlock(&in_reply_to->lock);
			binder_inner_proc_unlock(proc);
			return_error = BR_FAILED_REPLY;
			return_error_param = -EPROTO;
			return_error_line = __LINE__;
			in_reply_to = NULL;
			goto err_bad_call_stack;
		}
		thread->transaction_stack = in_reply_to->to_parent;
		binder_inner_proc_unlock(proc);
		target_thread = binder_get_txn_from_and_acq_inner(in_reply_to);
		if (target_thread == NULL) {
			return_error = BR_DEAD_REPLY;
			return_error_line = __LINE__;
			goto err_dead_binder;
		}
		if (target_thread->transaction_stack != in_reply_to) {
			binder_user_error("%d:%d got reply transaction with bad target transaction stack %d, expected %d\n",
				proc->pid, thread->pid,
				target_thread->transaction_stack ?
				target_thread->transaction_stack->debug_id : 0,
				in_reply_to->debug_id);
			binder_inner_proc_unlock(target_thread->proc);
			return_error = BR_FAILED_REPLY;
			return_error_param = -EPROTO;
			return_error_line = __LINE__;
			in_reply_to = NULL;
			target_thread = NULL;
			goto err_dead_binder;
		}
		target_proc = target_thread->proc;
		target_proc->tmp_ref++;
		binder_inner_proc_unlock(target_thread->proc);
#ifdef BINDER_WATCHDOG
		e->service[0] = '\0';
#endif
	} else {
		if (tr->target.handle) {
			struct binder_ref *ref;

			/*
			 * There must already be a strong ref
			 * on this node. If so, do a strong
			 * increment on the node to ensure it
			 * stays alive until the transaction is
			 * done.
			 */
			binder_proc_lock(proc);
			ref = binder_get_ref_olocked(proc, tr->target.handle,
						     true);
			if (ref) {
				target_node = binder_get_node_refs_for_txn(
						ref->node, &target_proc,
						&return_error);
			} else {
				binder_user_error("%d:%d got transaction to invalid handle\n",
						  proc->pid, thread->pid);
				return_error = BR_FAILED_REPLY;
			}
			binder_proc_unlock(proc);
		} else {
			mutex_lock(&context->context_mgr_node_lock);
			target_node = context->binder_context_mgr_node;
			if (target_node)
				target_node = binder_get_node_refs_for_txn(
						target_node, &target_proc,
						&return_error);
			else
				return_error = BR_DEAD_REPLY;
			mutex_unlock(&context->context_mgr_node_lock);
			if (target_node && target_proc->pid == proc->pid) {
				binder_user_error("%d:%d got transaction to context manager from process owning it\n",
						  proc->pid, thread->pid);
				return_error = BR_FAILED_REPLY;
				return_error_param = -EINVAL;
				return_error_line = __LINE__;
				goto err_invalid_target_handle;
			}
		}
		if (!target_node) {
			/*
			 * return_error is set above
			 */
			return_error_param = -EINVAL;
			return_error_line = __LINE__;
			goto err_dead_binder;
		}
<<<<<<< HEAD

#ifdef OPLUS_FEATURE_HANS_FREEZE
//#Kun.Zhou@ANDROID.RESCONTROL, 2019/09/23, add for hans freeze manager
		if (!(tr->flags & TF_ONE_WAY) //report sync binder call
			&& target_proc
			&& (task_uid(target_proc->tsk).val > MIN_USERAPP_UID)
			&& (proc->pid != target_proc->pid)
			&& is_frozen_tg(target_proc->tsk)) {
			hans_report(SYNC_BINDER, task_tgid_nr(proc->tsk), task_uid(proc->tsk).val, task_tgid_nr(target_proc->tsk), task_uid(target_proc->tsk).val, "SYNC_BINDER", -1);
		}
#endif /*OPLUS_FEATURE_HANS_FREEZE*/
#if defined(CONFIG_CFS_BANDWIDTH)
		if (!(tr->flags & TF_ONE_WAY) /*report sync binder call*/
			&& target_proc
			&& (task_uid(target_proc->tsk).val > MIN_USERAPP_UID || task_uid(target_proc->tsk).val == HANS_SYSTEM_UID) //uid >10000
			&& is_belong_cpugrp(target_proc->tsk)) {
			hans_report(SYNC_BINDER_CPUCTL, task_tgid_nr(proc->tsk), task_uid(proc->tsk).val, task_tgid_nr(target_proc->tsk), task_uid(target_proc->tsk).val, "SYNC_BINDER_CPUCTL", -1);
		}
#endif

		e->to_node = target_node->debug_id;
#ifdef BINDER_WATCHDOG
		strncpy(e->service, target_node->name, MAX_SERVICE_NAME_LEN);
#endif
=======
		e->to_node = target_node->debug_id;
>>>>>>> 274c7d23
		if (security_binder_transaction(proc->cred,
						target_proc->cred) < 0) {
			return_error = BR_FAILED_REPLY;
			return_error_param = -EPERM;
			return_error_line = __LINE__;
			goto err_invalid_target_handle;
		}
		binder_inner_proc_lock(proc);
		if (!(tr->flags & TF_ONE_WAY) && thread->transaction_stack) {
			struct binder_transaction *tmp;

			tmp = thread->transaction_stack;
			if (tmp->to_thread != thread) {
				spin_lock(&tmp->lock);
				binder_user_error("%d:%d got new transaction with bad transaction stack, transaction %d has target %d:%d\n",
					proc->pid, thread->pid, tmp->debug_id,
					tmp->to_proc ? tmp->to_proc->pid : 0,
					tmp->to_thread ?
					tmp->to_thread->pid : 0);
				spin_unlock(&tmp->lock);
				binder_inner_proc_unlock(proc);
				return_error = BR_FAILED_REPLY;
				return_error_param = -EPROTO;
				return_error_line = __LINE__;
				goto err_bad_call_stack;
			}
			while (tmp) {
				struct binder_thread *from;

				spin_lock(&tmp->lock);
				from = tmp->from;
				if (from && from->proc == target_proc) {
					atomic_inc(&from->tmp_ref);
					target_thread = from;
					spin_unlock(&tmp->lock);
					break;
				}
				spin_unlock(&tmp->lock);
				tmp = tmp->from_parent;
			}
		}
		binder_inner_proc_unlock(proc);
	}
	if (target_thread)
		e->to_thread = target_thread->pid;
	e->to_proc = target_proc->pid;

	/* TODO: reuse incoming transaction for reply */
	t = kzalloc(sizeof(*t), GFP_KERNEL);
	if (t == NULL) {
		return_error = BR_FAILED_REPLY;
		return_error_param = -ENOMEM;
		return_error_line = __LINE__;
		goto err_alloc_t_failed;
	}
#ifdef CONFIG_MTK_TASK_TURBO
	t->inherit_task = NULL;
#endif
#ifdef BINDER_USER_TRACKING
	memcpy(&t->timestamp, &e->timestamp, sizeof(struct timespec));
	/* do_gettimeofday(&t->tv); */
	/* consider time zone. translate to android time */
	/* t->tv.tv_sec -= (sys_tz.tz_minuteswest * 60); */
	memcpy(&t->tv, &e->tv, sizeof(struct timeval));
#endif
#ifdef BINDER_WATCHDOG
	if (!reply)
		strncpy(t->service, target_node->name, MAX_SERVICE_NAME_LEN);
#endif
	binder_stats_created(BINDER_STAT_TRANSACTION);
	spin_lock_init(&t->lock);

	tcomplete = kzalloc(sizeof(*tcomplete), GFP_KERNEL);
	if (tcomplete == NULL) {
		return_error = BR_FAILED_REPLY;
		return_error_param = -ENOMEM;
		return_error_line = __LINE__;
		goto err_alloc_tcomplete_failed;
	}
	binder_stats_created(BINDER_STAT_TRANSACTION_COMPLETE);

	t->debug_id = t_debug_id;

	if (reply)
		binder_debug(BINDER_DEBUG_TRANSACTION,
			     "%d:%d BC_REPLY %d -> %d:%d, data %016llx-%016llx size %lld-%lld-%lld\n",
			     proc->pid, thread->pid, t->debug_id,
			     target_proc->pid, target_thread->pid,
			     (u64)tr->data.ptr.buffer,
			     (u64)tr->data.ptr.offsets,
			     (u64)tr->data_size, (u64)tr->offsets_size,
			     (u64)extra_buffers_size);
	else
		binder_debug(BINDER_DEBUG_TRANSACTION,
			     "%d:%d BC_TRANSACTION %d -> %d - node %d, data %016llx-%016llx size %lld-%lld-%lld\n",
			     proc->pid, thread->pid, t->debug_id,
			     target_proc->pid, target_node->debug_id,
			     (u64)tr->data.ptr.buffer,
			     (u64)tr->data.ptr.offsets,
			     (u64)tr->data_size, (u64)tr->offsets_size,
			     (u64)extra_buffers_size);
#ifdef BINDER_WATCHDOG
	t->fproc = proc->pid;
	t->fthrd = thread->pid;
	t->tproc = target_proc->pid;
	t->tthrd = target_thread ? target_thread->pid : 0;
	t->log_idx = log_idx;
#endif
	if (!reply && !(tr->flags & TF_ONE_WAY))
		t->from = thread;
	else
		t->from = NULL;
	t->sender_euid = task_euid(proc->tsk);
	t->to_proc = target_proc;
	t->to_thread = target_thread;
	t->code = tr->code;
	t->flags = tr->flags;
	if (!(t->flags & TF_ONE_WAY) &&
	    binder_supported_policy(current->policy)) {
		/* Inherit supported policies for synchronous transactions */
		t->priority.sched_policy = current->policy;
		t->priority.prio = current->normal_prio;
	} else {
		/* Otherwise, fall back to the default priority */
		t->priority = target_proc->default_priority;
	}

	if (target_node && target_node->txn_security_ctx) {
		u32 secid;
		size_t added_size;

		security_task_getsecid(proc->tsk, &secid);
		ret = security_secid_to_secctx(secid, &secctx, &secctx_sz);
		if (ret) {
			return_error = BR_FAILED_REPLY;
			return_error_param = ret;
			return_error_line = __LINE__;
			goto err_get_secctx_failed;
		}
		added_size = ALIGN(secctx_sz, sizeof(u64));
		extra_buffers_size += added_size;
		if (extra_buffers_size < added_size) {
			/* integer overflow of extra_buffers_size */
			return_error = BR_FAILED_REPLY;
			return_error_param = EINVAL;
			return_error_line = __LINE__;
			goto err_bad_extra_size;
		}
	}

	trace_binder_transaction(reply, t, target_node);

#ifdef BINDER_WATCHDOG
	t->wait_on = reply ? WAIT_ON_REPLY_READ : WAIT_ON_READ;
	binder_queue_bwdog(t, (time_t) WAIT_BUDGET_READ);
#endif
	t->buffer = binder_alloc_new_buf(&target_proc->alloc, tr->data_size,
		tr->offsets_size, extra_buffers_size,
		!reply && (t->flags & TF_ONE_WAY));
	if (IS_ERR(t->buffer)) {
		/*
		 * -ESRCH indicates VMA cleared. The target is dying.
		 */
		return_error_param = PTR_ERR(t->buffer);
		return_error = return_error_param == -ESRCH ?
			BR_DEAD_REPLY : BR_FAILED_REPLY;
		return_error_line = __LINE__;
		t->buffer = NULL;
		goto err_binder_alloc_buf_failed;
	}
	if (secctx) {
		size_t buf_offset = ALIGN(tr->data_size, sizeof(void *)) +
				    ALIGN(tr->offsets_size, sizeof(void *)) +
				    ALIGN(extra_buffers_size, sizeof(void *)) -
				    ALIGN(secctx_sz, sizeof(u64));

		t->security_ctx = (uintptr_t)t->buffer->user_data + buf_offset;
		binder_alloc_copy_to_buffer(&target_proc->alloc,
					    t->buffer, buf_offset,
					    secctx, secctx_sz);
		security_release_secctx(secctx, secctx_sz);
		secctx = NULL;
	}
	t->buffer->debug_id = t->debug_id;
	t->buffer->transaction = t;
	t->buffer->target_node = target_node;
	trace_binder_transaction_alloc_buf(t->buffer);

	if (binder_alloc_copy_user_to_buffer(
				&target_proc->alloc,
				t->buffer, 0,
				(const void __user *)
					(uintptr_t)tr->data.ptr.buffer,
				tr->data_size)) {
		binder_user_error("%d:%d got transaction with invalid data ptr\n",
				proc->pid, thread->pid);
		return_error = BR_FAILED_REPLY;
		return_error_param = -EFAULT;
		return_error_line = __LINE__;
		goto err_copy_data_failed;
	}
	if (binder_alloc_copy_user_to_buffer(
				&target_proc->alloc,
				t->buffer,
				ALIGN(tr->data_size, sizeof(void *)),
				(const void __user *)
					(uintptr_t)tr->data.ptr.offsets,
				tr->offsets_size)) {
		binder_user_error("%d:%d got transaction with invalid offsets ptr\n",
				proc->pid, thread->pid);
		return_error = BR_FAILED_REPLY;
		return_error_param = -EFAULT;
		return_error_line = __LINE__;
		goto err_copy_data_failed;
	}
	if (!IS_ALIGNED(tr->offsets_size, sizeof(binder_size_t))) {
		binder_user_error("%d:%d got transaction with invalid offsets size, %lld\n",
				proc->pid, thread->pid, (u64)tr->offsets_size);
		return_error = BR_FAILED_REPLY;
		return_error_param = -EINVAL;
		return_error_line = __LINE__;
		goto err_bad_offset;
	}
	if (!IS_ALIGNED(extra_buffers_size, sizeof(u64))) {
		binder_user_error("%d:%d got transaction with unaligned buffers size, %lld\n",
				  proc->pid, thread->pid,
				  (u64)extra_buffers_size);
		return_error = BR_FAILED_REPLY;
		return_error_param = -EINVAL;
		return_error_line = __LINE__;
		goto err_bad_offset;
	}
<<<<<<< HEAD
#ifdef OPLUS_FEATURE_HANS_FREEZE
//#Kun.Zhou@ANDROID.RESCONTROL, 2019/09/23, add for hans freeze manager
	if ((tr->flags & TF_ONE_WAY) //report async binder call
		&& target_proc
		&& (task_uid(target_proc->tsk).val > MIN_USERAPP_UID)
		&& (proc->pid != target_proc->pid)
		&& is_frozen_tg(target_proc->tsk)) {
		buf_data_size = tr->data_size>INTERFACETOKEN_BUFF_SIZE ?INTERFACETOKEN_BUFF_SIZE:tr->data_size;
		if (!copy_from_user(buf_data, (char*)tr->data.ptr.buffer, buf_data_size)) {
			//1.skip first PARCEL_OFFSET bytes (useless data)
			//2.make sure the invalid address issue is not occuring(j =PARCEL_OFFSET+1, j+=2)
			//3.java layer uses 2 bytes char. And only the first bytes has the data.(p+=2)
			if (buf_data_size > PARCEL_OFFSET) {
				char *p = (char *)(buf_data) + PARCEL_OFFSET;
				j = PARCEL_OFFSET + 1;
				while (i < INTERFACETOKEN_BUFF_SIZE && j < buf_data_size && *p != '\0') {
					buf[i++] = *p;
					j += 2;
					p += 2;
				}
				if (i == INTERFACETOKEN_BUFF_SIZE) buf[i-1] = '\0';
			}
			hans_report(ASYNC_BINDER, task_tgid_nr(proc->tsk), task_uid(proc->tsk).val, task_tgid_nr(target_proc->tsk), task_uid(target_proc->tsk).val, buf, tr->code);
		}
	}
#endif /*OPLUS_FEATURE_HANS_FREEZE*/
=======
>>>>>>> 274c7d23
	off_start_offset = ALIGN(tr->data_size, sizeof(void *));
	buffer_offset = off_start_offset;
	off_end_offset = off_start_offset + tr->offsets_size;
	sg_buf_offset = ALIGN(off_end_offset, sizeof(void *));
	sg_buf_end_offset = sg_buf_offset + extra_buffers_size -
		ALIGN(secctx_sz, sizeof(u64));
	off_min = 0;
	for (buffer_offset = off_start_offset; buffer_offset < off_end_offset;
	     buffer_offset += sizeof(binder_size_t)) {
		struct binder_object_header *hdr;
		size_t object_size;
		struct binder_object object;
		binder_size_t object_offset;

		binder_alloc_copy_from_buffer(&target_proc->alloc,
					      &object_offset,
					      t->buffer,
					      buffer_offset,
					      sizeof(object_offset));
		object_size = binder_get_object(target_proc, t->buffer,
						object_offset, &object);
		if (object_size == 0 || object_offset < off_min) {
			binder_user_error("%d:%d got transaction with invalid offset (%lld, min %lld max %lld) or object.\n",
					  proc->pid, thread->pid,
					  (u64)object_offset,
					  (u64)off_min,
					  (u64)t->buffer->data_size);
			return_error = BR_FAILED_REPLY;
			return_error_param = -EINVAL;
			return_error_line = __LINE__;
			goto err_bad_offset;
		}

		hdr = &object.hdr;
		off_min = object_offset + object_size;
		switch (hdr->type) {
		case BINDER_TYPE_BINDER:
		case BINDER_TYPE_WEAK_BINDER: {
			struct flat_binder_object *fp;

			fp = to_flat_binder_object(hdr);
#ifdef BINDER_WATCHDOG
			ret = binder_translate_binder(tr, fp, t, thread);
#else
			ret = binder_translate_binder(fp, t, thread);
#endif
			if (ret < 0) {
				return_error = BR_FAILED_REPLY;
				return_error_param = ret;
				return_error_line = __LINE__;
				goto err_translate_failed;
			}
			binder_alloc_copy_to_buffer(&target_proc->alloc,
						    t->buffer, object_offset,
						    fp, sizeof(*fp));
		} break;
		case BINDER_TYPE_HANDLE:
		case BINDER_TYPE_WEAK_HANDLE: {
			struct flat_binder_object *fp;

			fp = to_flat_binder_object(hdr);
			ret = binder_translate_handle(fp, t, thread);
			if (ret < 0) {
				return_error = BR_FAILED_REPLY;
				return_error_param = ret;
				return_error_line = __LINE__;
				goto err_translate_failed;
			}
			binder_alloc_copy_to_buffer(&target_proc->alloc,
						    t->buffer, object_offset,
						    fp, sizeof(*fp));
		} break;

		case BINDER_TYPE_FD: {
			struct binder_fd_object *fp = to_binder_fd_object(hdr);
			int target_fd = binder_translate_fd(fp->fd, t, thread,
							    in_reply_to);

			if (target_fd < 0) {
				return_error = BR_FAILED_REPLY;
				return_error_param = target_fd;
				return_error_line = __LINE__;
				goto err_translate_failed;
			}
			fp->pad_binder = 0;
			fp->fd = target_fd;
<<<<<<< HEAD
#ifdef BINDER_WATCHDOG
			e->fd = target_fd;
#endif
=======
>>>>>>> 274c7d23
			binder_alloc_copy_to_buffer(&target_proc->alloc,
						    t->buffer, object_offset,
						    fp, sizeof(*fp));
		} break;
		case BINDER_TYPE_FDA: {
			struct binder_object ptr_object;
			binder_size_t parent_offset;
			struct binder_fd_array_object *fda =
				to_binder_fd_array_object(hdr);
			size_t num_valid = (buffer_offset - off_start_offset) /
						sizeof(binder_size_t);
			struct binder_buffer_object *parent =
				binder_validate_ptr(target_proc, t->buffer,
						    &ptr_object, fda->parent,
						    off_start_offset,
						    &parent_offset,
						    num_valid);
			if (!parent) {
				binder_user_error("%d:%d got transaction with invalid parent offset or type\n",
						  proc->pid, thread->pid);
				return_error = BR_FAILED_REPLY;
				return_error_param = -EINVAL;
				return_error_line = __LINE__;
				goto err_bad_parent;
			}
			if (!binder_validate_fixup(target_proc, t->buffer,
						   off_start_offset,
						   parent_offset,
						   fda->parent_offset,
						   last_fixup_obj_off,
						   last_fixup_min_off)) {
				binder_user_error("%d:%d got transaction with out-of-order buffer fixup\n",
						  proc->pid, thread->pid);
				return_error = BR_FAILED_REPLY;
				return_error_param = -EINVAL;
				return_error_line = __LINE__;
				goto err_bad_parent;
			}
			ret = binder_translate_fd_array(fda, parent, t, thread,
							in_reply_to);
			if (ret < 0) {
				return_error = BR_FAILED_REPLY;
				return_error_param = ret;
				return_error_line = __LINE__;
				goto err_translate_failed;
			}
			last_fixup_obj_off = parent_offset;
			last_fixup_min_off =
				fda->parent_offset + sizeof(u32) * fda->num_fds;
		} break;
		case BINDER_TYPE_PTR: {
			struct binder_buffer_object *bp =
				to_binder_buffer_object(hdr);
			size_t buf_left = sg_buf_end_offset - sg_buf_offset;
			size_t num_valid;

			if (bp->length > buf_left) {
				binder_user_error("%d:%d got transaction with too large buffer\n",
						  proc->pid, thread->pid);
				return_error = BR_FAILED_REPLY;
				return_error_param = -EINVAL;
				return_error_line = __LINE__;
				goto err_bad_offset;
			}
			if (binder_alloc_copy_user_to_buffer(
						&target_proc->alloc,
						t->buffer,
						sg_buf_offset,
						(const void __user *)
							(uintptr_t)bp->buffer,
						bp->length)) {
				binder_user_error("%d:%d got transaction with invalid offsets ptr\n",
						  proc->pid, thread->pid);
				return_error_param = -EFAULT;
				return_error = BR_FAILED_REPLY;
				return_error_line = __LINE__;
				goto err_copy_data_failed;
			}
			/* Fixup buffer pointer to target proc address space */
			bp->buffer = (uintptr_t)
				t->buffer->user_data + sg_buf_offset;
			sg_buf_offset += ALIGN(bp->length, sizeof(u64));

			num_valid = (buffer_offset - off_start_offset) /
					sizeof(binder_size_t);
			ret = binder_fixup_parent(t, thread, bp,
						  off_start_offset,
						  num_valid,
						  last_fixup_obj_off,
						  last_fixup_min_off);
			if (ret < 0) {
				return_error = BR_FAILED_REPLY;
				return_error_param = ret;
				return_error_line = __LINE__;
				goto err_translate_failed;
			}
			binder_alloc_copy_to_buffer(&target_proc->alloc,
						    t->buffer, object_offset,
						    bp, sizeof(*bp));
			last_fixup_obj_off = object_offset;
			last_fixup_min_off = 0;
		} break;
		default:
			binder_user_error("%d:%d got transaction with invalid object type, %x\n",
				proc->pid, thread->pid, hdr->type);
			return_error = BR_FAILED_REPLY;
			return_error_param = -EINVAL;
			return_error_line = __LINE__;
			goto err_bad_object_type;
		}
	}
	tcomplete->type = BINDER_WORK_TRANSACTION_COMPLETE;
	t->work.type = BINDER_WORK_TRANSACTION;

	if (reply) {
		binder_enqueue_thread_work(thread, tcomplete);
<<<<<<< HEAD
#ifdef BINDER_WATCHDOG
		binder_update_transaction_time(&binder_transaction_log,
				in_reply_to, 2);
#endif
=======
>>>>>>> 274c7d23
		binder_inner_proc_lock(target_proc);
		if (target_thread->is_dead) {
			binder_inner_proc_unlock(target_proc);
			goto err_dead_proc_or_thread;
		}
		BUG_ON(t->buffer->async_transaction != 0);
		binder_pop_transaction_ilocked(target_thread, in_reply_to);
		binder_enqueue_thread_work_ilocked(target_thread, &t->work);
		binder_inner_proc_unlock(target_proc);
		wake_up_interruptible_sync(&target_thread->wait);
<<<<<<< HEAD

#ifdef CONFIG_MTK_TASK_TURBO
		if (thread->task && in_reply_to->inherit_task == thread->task) {
			binder_stop_turbo_inherit(thread->task);
			in_reply_to->inherit_task = NULL;
		}
#endif
#ifdef OPLUS_FEATURE_UIFIRST
// XieLiujie@BSP.KERNEL.PERFORMANCE, 2020/05/25, Add for UIFirst
		if (sysctl_uifirst_enabled && !proc->proc_type) {
			binder_unset_inherit_ux(thread->task);
		}
#endif /* OPLUS_FEATURE_UIFIRST */
=======
>>>>>>> 274c7d23
		binder_restore_priority(current, in_reply_to->saved_priority);
		binder_free_transaction(in_reply_to);
	} else if (!(t->flags & TF_ONE_WAY)) {
		BUG_ON(t->buffer->async_transaction != 0);
		binder_inner_proc_lock(proc);
		/*
		 * Defer the TRANSACTION_COMPLETE, so we don't return to
		 * userspace immediately; this allows the target process to
		 * immediately start processing this transaction, reducing
		 * latency. We will then return the TRANSACTION_COMPLETE when
		 * the target replies (or there is an error).
		 */
		binder_enqueue_deferred_thread_work_ilocked(thread, tcomplete);
		t->need_reply = 1;
		t->from_parent = thread->transaction_stack;
		thread->transaction_stack = t;
		binder_inner_proc_unlock(proc);
		if (!binder_proc_transaction(t, target_proc, target_thread)) {
			binder_inner_proc_lock(proc);
			binder_pop_transaction_ilocked(thread, t);
			binder_inner_proc_unlock(proc);
			goto err_dead_proc_or_thread;
		}
	} else {
		BUG_ON(target_node == NULL);
		BUG_ON(t->buffer->async_transaction != 1);
		binder_enqueue_thread_work(thread, tcomplete);
		if (!binder_proc_transaction(t, target_proc, NULL))
			goto err_dead_proc_or_thread;
	}
	if (target_thread)
		binder_thread_dec_tmpref(target_thread);
	binder_proc_dec_tmpref(target_proc);
	if (target_node)
		binder_dec_node_tmpref(target_node);
	/*
	 * write barrier to synchronize with initialization
	 * of log entry
	 */
	smp_wmb();
	WRITE_ONCE(e->debug_id_done, t_debug_id);
	return;

err_dead_proc_or_thread:
	return_error = BR_DEAD_REPLY;
	return_error_line = __LINE__;
	binder_dequeue_work(proc, tcomplete);
err_translate_failed:
err_bad_object_type:
err_bad_offset:
err_bad_parent:
err_copy_data_failed:
	trace_binder_transaction_failed_buffer_release(t->buffer);
	binder_transaction_buffer_release(target_proc, t->buffer,
					  buffer_offset, true);
	if (target_node)
		binder_dec_node_tmpref(target_node);
	target_node = NULL;
	t->buffer->transaction = NULL;
	binder_alloc_free_buf(&target_proc->alloc, t->buffer);
err_binder_alloc_buf_failed:
err_bad_extra_size:
	if (secctx)
		security_release_secctx(secctx, secctx_sz);
err_get_secctx_failed:
	kfree(tcomplete);
	binder_stats_deleted(BINDER_STAT_TRANSACTION_COMPLETE);
err_alloc_tcomplete_failed:
#ifdef BINDER_WATCHDOG
	binder_cancel_bwdog(t);
#endif
#ifdef BINDER_USER_TRACKING
	if (t->code) {
		binder_debug(BINDER_DEBUG_FAILED_TRANSACTION,
			     "%d:%d transaction %d failed code: %x",
			      proc->pid, thread->pid, t->debug_id, t->code);
	}
	binder_print_delay(t);
#endif
	kfree(t);
	binder_stats_deleted(BINDER_STAT_TRANSACTION);
err_alloc_t_failed:
err_bad_call_stack:
err_empty_call_stack:
err_dead_binder:
err_invalid_target_handle:
	if (target_thread)
		binder_thread_dec_tmpref(target_thread);
	if (target_proc)
		binder_proc_dec_tmpref(target_proc);
	if (target_node) {
		binder_dec_node(target_node, 1, 0);
		binder_dec_node_tmpref(target_node);
	}

	binder_debug(BINDER_DEBUG_FAILED_TRANSACTION,
		     "%d:%d transaction failed %d/%d, size %lld-%lld line %d\n",
		     proc->pid, thread->pid, return_error, return_error_param,
		     (u64)tr->data_size, (u64)tr->offsets_size,
		     return_error_line);

	{
		struct binder_transaction_log_entry *fe;

		e->return_error = return_error;
		e->return_error_param = return_error_param;
		e->return_error_line = return_error_line;
		fe = binder_transaction_log_add(&binder_transaction_log_failed);
		*fe = *e;
		/*
		 * write barrier to synchronize with initialization
		 * of log entry
		 */
		smp_wmb();
		WRITE_ONCE(e->debug_id_done, t_debug_id);
		WRITE_ONCE(fe->debug_id_done, t_debug_id);
	}

	BUG_ON(thread->return_error.cmd != BR_OK);
	if (in_reply_to) {
<<<<<<< HEAD
#ifdef CONFIG_MTK_TASK_TURBO
		if (thread->task && in_reply_to->inherit_task == thread->task) {
			binder_stop_turbo_inherit(thread->task);
			in_reply_to->inherit_task = NULL;
		}
#endif
=======
>>>>>>> 274c7d23
		binder_restore_priority(current, in_reply_to->saved_priority);
		thread->return_error.cmd = BR_TRANSACTION_COMPLETE;
		binder_enqueue_thread_work(thread, &thread->return_error.work);
		binder_send_failed_reply(in_reply_to, return_error);
	} else {
		thread->return_error.cmd = return_error;
		binder_enqueue_thread_work(thread, &thread->return_error.work);
	}
}

static int binder_thread_write(struct binder_proc *proc,
			struct binder_thread *thread,
			binder_uintptr_t binder_buffer, size_t size,
			binder_size_t *consumed)
{
	uint32_t cmd;
	struct binder_context *context = proc->context;
	void __user *buffer = (void __user *)(uintptr_t)binder_buffer;
	void __user *ptr = buffer + *consumed;
	void __user *end = buffer + size;

	while (ptr < end && thread->return_error.cmd == BR_OK) {
		int ret;

		if (get_user(cmd, (uint32_t __user *)ptr))
			return -EFAULT;
		ptr += sizeof(uint32_t);
		trace_binder_command(cmd);
		if (_IOC_NR(cmd) < ARRAY_SIZE(binder_stats.bc)) {
			atomic_inc(&binder_stats.bc[_IOC_NR(cmd)]);
			atomic_inc(&proc->stats.bc[_IOC_NR(cmd)]);
			atomic_inc(&thread->stats.bc[_IOC_NR(cmd)]);
		}
		switch (cmd) {
		case BC_INCREFS:
		case BC_ACQUIRE:
		case BC_RELEASE:
		case BC_DECREFS: {
			uint32_t target;
			const char *debug_string;
			bool strong = cmd == BC_ACQUIRE || cmd == BC_RELEASE;
			bool increment = cmd == BC_INCREFS || cmd == BC_ACQUIRE;
			struct binder_ref_data rdata;

			if (get_user(target, (uint32_t __user *)ptr))
				return -EFAULT;

			ptr += sizeof(uint32_t);
			ret = -1;
			if (increment && !target) {
				struct binder_node *ctx_mgr_node;
				mutex_lock(&context->context_mgr_node_lock);
				ctx_mgr_node = context->binder_context_mgr_node;
				if (ctx_mgr_node)
					ret = binder_inc_ref_for_node(
							proc, ctx_mgr_node,
							strong, NULL, &rdata);
				mutex_unlock(&context->context_mgr_node_lock);
			}
			if (ret)
				ret = binder_update_ref_for_handle(
						proc, target, increment, strong,
						&rdata);
			if (!ret && rdata.desc != target) {
				binder_user_error("%d:%d tried to acquire reference to desc %d, got %d instead\n",
					proc->pid, thread->pid,
					target, rdata.desc);
			}
			switch (cmd) {
			case BC_INCREFS:
				debug_string = "IncRefs";
				break;
			case BC_ACQUIRE:
				debug_string = "Acquire";
				break;
			case BC_RELEASE:
				debug_string = "Release";
				break;
			case BC_DECREFS:
			default:
				debug_string = "DecRefs";
				break;
			}
			if (ret) {
				binder_user_error("%d:%d %s %d refcount change on invalid ref %d ret %d\n",
					proc->pid, thread->pid, debug_string,
					strong, target, ret);
				break;
			}
			binder_debug(BINDER_DEBUG_USER_REFS,
				     "%d:%d %s ref %d desc %d s %d w %d\n",
				     proc->pid, thread->pid, debug_string,
				     rdata.debug_id, rdata.desc, rdata.strong,
				     rdata.weak);
			break;
		}
		case BC_INCREFS_DONE:
		case BC_ACQUIRE_DONE: {
			binder_uintptr_t node_ptr;
			binder_uintptr_t cookie;
			struct binder_node *node;
			bool free_node;

			if (get_user(node_ptr, (binder_uintptr_t __user *)ptr))
				return -EFAULT;
			ptr += sizeof(binder_uintptr_t);
			if (get_user(cookie, (binder_uintptr_t __user *)ptr))
				return -EFAULT;
			ptr += sizeof(binder_uintptr_t);
			node = binder_get_node(proc, node_ptr);
			if (node == NULL) {
				binder_user_error("%d:%d %s u%016llx no match\n",
					proc->pid, thread->pid,
					cmd == BC_INCREFS_DONE ?
					"BC_INCREFS_DONE" :
					"BC_ACQUIRE_DONE",
					(u64)node_ptr);
				break;
			}
			if (cookie != node->cookie) {
				binder_user_error("%d:%d %s u%016llx node %d cookie mismatch %016llx != %016llx\n",
					proc->pid, thread->pid,
					cmd == BC_INCREFS_DONE ?
					"BC_INCREFS_DONE" : "BC_ACQUIRE_DONE",
					(u64)node_ptr, node->debug_id,
					(u64)cookie, (u64)node->cookie);
				binder_put_node(node);
				break;
			}
			binder_node_inner_lock(node);
			if (cmd == BC_ACQUIRE_DONE) {
				if (node->pending_strong_ref == 0) {
					binder_user_error("%d:%d BC_ACQUIRE_DONE node %d has no pending acquire request\n",
						proc->pid, thread->pid,
						node->debug_id);
					binder_node_inner_unlock(node);
					binder_put_node(node);
					break;
				}
				node->pending_strong_ref = 0;
			} else {
				if (node->pending_weak_ref == 0) {
					binder_user_error("%d:%d BC_INCREFS_DONE node %d has no pending increfs request\n",
						proc->pid, thread->pid,
						node->debug_id);
					binder_node_inner_unlock(node);
					binder_put_node(node);
					break;
				}
				node->pending_weak_ref = 0;
			}
			free_node = binder_dec_node_nilocked(node,
					cmd == BC_ACQUIRE_DONE, 0);
			WARN_ON(free_node);
			binder_debug(BINDER_DEBUG_USER_REFS,
				     "%d:%d %s node %d ls %d lw %d tr %d\n",
				     proc->pid, thread->pid,
				     cmd == BC_INCREFS_DONE ? "BC_INCREFS_DONE" : "BC_ACQUIRE_DONE",
				     node->debug_id, node->local_strong_refs,
				     node->local_weak_refs, node->tmp_refs);
			binder_node_inner_unlock(node);
			binder_put_node(node);
			break;
		}
		case BC_ATTEMPT_ACQUIRE:
			pr_err("BC_ATTEMPT_ACQUIRE not supported\n");
			return -EINVAL;
		case BC_ACQUIRE_RESULT:
			pr_err("BC_ACQUIRE_RESULT not supported\n");
			return -EINVAL;

		case BC_FREE_BUFFER: {
			binder_uintptr_t data_ptr;
			struct binder_buffer *buffer;

			if (get_user(data_ptr, (binder_uintptr_t __user *)ptr))
				return -EFAULT;
			ptr += sizeof(binder_uintptr_t);

			buffer = binder_alloc_prepare_to_free(&proc->alloc,
							      data_ptr);
			if (IS_ERR_OR_NULL(buffer)) {
				if (PTR_ERR(buffer) == -EPERM) {
					binder_user_error(
						"%d:%d BC_FREE_BUFFER u%016llx matched unreturned or currently freeing buffer\n",
						proc->pid, thread->pid,
						(u64)data_ptr);
				} else {
					binder_user_error(
						"%d:%d BC_FREE_BUFFER u%016llx no match\n",
						proc->pid, thread->pid,
						(u64)data_ptr);
				}
				break;
			}
			binder_debug(BINDER_DEBUG_FREE_BUFFER,
				     "%d:%d BC_FREE_BUFFER u%016llx found buffer %d for %s transaction\n",
				     proc->pid, thread->pid, (u64)data_ptr,
				     buffer->debug_id,
				     buffer->transaction ? "active" : "finished");

			binder_inner_proc_lock(proc);
			if (buffer->transaction) {
				buffer->transaction->buffer = NULL;
				buffer->transaction = NULL;
			}
			binder_inner_proc_unlock(proc);
			if (buffer->async_transaction && buffer->target_node) {
				struct binder_node *buf_node;
				struct binder_work *w;

				buf_node = buffer->target_node;
				binder_node_inner_lock(buf_node);
				BUG_ON(!buf_node->has_async_transaction);
				BUG_ON(buf_node->proc != proc);
				w = binder_dequeue_work_head_ilocked(
						&buf_node->async_todo);
				if (!w) {
					buf_node->has_async_transaction = false;
				} else {
					binder_enqueue_work_ilocked(
							w, &proc->todo);
					binder_wakeup_proc_ilocked(proc);
				}
				binder_node_inner_unlock(buf_node);
			}
			trace_binder_transaction_buffer_release(buffer);
			binder_transaction_buffer_release(proc, buffer, 0, false);
			binder_alloc_free_buf(&proc->alloc, buffer);
			break;
		}

		case BC_TRANSACTION_SG:
		case BC_REPLY_SG: {
			struct binder_transaction_data_sg tr;

			if (copy_from_user(&tr, ptr, sizeof(tr)))
				return -EFAULT;
			ptr += sizeof(tr);
			binder_transaction(proc, thread, &tr.transaction_data,
					   cmd == BC_REPLY_SG, tr.buffers_size);
			break;
		}
		case BC_TRANSACTION:
		case BC_REPLY: {
			struct binder_transaction_data tr;

			if (copy_from_user(&tr, ptr, sizeof(tr)))
				return -EFAULT;
			ptr += sizeof(tr);
			binder_transaction(proc, thread, &tr,
					   cmd == BC_REPLY, 0);
			break;
		}

		case BC_REGISTER_LOOPER:
			binder_debug(BINDER_DEBUG_THREADS,
				     "%d:%d BC_REGISTER_LOOPER\n",
				     proc->pid, thread->pid);
			binder_inner_proc_lock(proc);
			if (thread->looper & BINDER_LOOPER_STATE_ENTERED) {
				thread->looper |= BINDER_LOOPER_STATE_INVALID;
				binder_user_error("%d:%d ERROR: BC_REGISTER_LOOPER called after BC_ENTER_LOOPER\n",
					proc->pid, thread->pid);
			} else if (proc->requested_threads == 0) {
				thread->looper |= BINDER_LOOPER_STATE_INVALID;
				binder_user_error("%d:%d ERROR: BC_REGISTER_LOOPER called without request\n",
					proc->pid, thread->pid);
			} else {
				proc->requested_threads--;
				proc->requested_threads_started++;
			}
			thread->looper |= BINDER_LOOPER_STATE_REGISTERED;
			binder_inner_proc_unlock(proc);
			break;
		case BC_ENTER_LOOPER:
			binder_debug(BINDER_DEBUG_THREADS,
				     "%d:%d BC_ENTER_LOOPER\n",
				     proc->pid, thread->pid);
			if (thread->looper & BINDER_LOOPER_STATE_REGISTERED) {
				thread->looper |= BINDER_LOOPER_STATE_INVALID;
				binder_user_error("%d:%d ERROR: BC_ENTER_LOOPER called after BC_REGISTER_LOOPER\n",
					proc->pid, thread->pid);
			}
			thread->looper |= BINDER_LOOPER_STATE_ENTERED;
			break;
		case BC_EXIT_LOOPER:
			binder_debug(BINDER_DEBUG_THREADS,
				     "%d:%d BC_EXIT_LOOPER\n",
				     proc->pid, thread->pid);
			thread->looper |= BINDER_LOOPER_STATE_EXITED;
			break;

		case BC_REQUEST_DEATH_NOTIFICATION:
		case BC_CLEAR_DEATH_NOTIFICATION: {
			uint32_t target;
			binder_uintptr_t cookie;
			struct binder_ref *ref;
			struct binder_ref_death *death = NULL;

			if (get_user(target, (uint32_t __user *)ptr))
				return -EFAULT;
			ptr += sizeof(uint32_t);
			if (get_user(cookie, (binder_uintptr_t __user *)ptr))
				return -EFAULT;
			ptr += sizeof(binder_uintptr_t);
			if (cmd == BC_REQUEST_DEATH_NOTIFICATION) {
				/*
				 * Allocate memory for death notification
				 * before taking lock
				 */
				death = kzalloc(sizeof(*death), GFP_KERNEL);
				if (death == NULL) {
					WARN_ON(thread->return_error.cmd !=
						BR_OK);
					thread->return_error.cmd = BR_ERROR;
					binder_enqueue_thread_work(
						thread,
						&thread->return_error.work);
					binder_debug(
						BINDER_DEBUG_FAILED_TRANSACTION,
						"%d:%d BC_REQUEST_DEATH_NOTIFICATION failed\n",
						proc->pid, thread->pid);
					break;
				}
			}
			binder_proc_lock(proc);
			ref = binder_get_ref_olocked(proc, target, false);
			if (ref == NULL) {
				binder_user_error("%d:%d %s invalid ref %d\n",
					proc->pid, thread->pid,
					cmd == BC_REQUEST_DEATH_NOTIFICATION ?
					"BC_REQUEST_DEATH_NOTIFICATION" :
					"BC_CLEAR_DEATH_NOTIFICATION",
					target);
				binder_proc_unlock(proc);
				kfree(death);
				break;
			}

			binder_debug(BINDER_DEBUG_DEATH_NOTIFICATION,
				     "%d:%d %s %016llx ref %d desc %d s %d w %d for node %d\n",
				     proc->pid, thread->pid,
				     cmd == BC_REQUEST_DEATH_NOTIFICATION ?
				     "BC_REQUEST_DEATH_NOTIFICATION" :
				     "BC_CLEAR_DEATH_NOTIFICATION",
				     (u64)cookie, ref->data.debug_id,
				     ref->data.desc, ref->data.strong,
				     ref->data.weak, ref->node->debug_id);

			binder_node_lock(ref->node);
			if (cmd == BC_REQUEST_DEATH_NOTIFICATION) {
				if (ref->death) {
					binder_user_error("%d:%d BC_REQUEST_DEATH_NOTIFICATION death notification already set\n",
						proc->pid, thread->pid);
					binder_node_unlock(ref->node);
					binder_proc_unlock(proc);
					kfree(death);
					break;
				}
				binder_stats_created(BINDER_STAT_DEATH);
				INIT_LIST_HEAD(&death->work.entry);
				death->cookie = cookie;
				ref->death = death;
				if (ref->node->proc == NULL) {
					ref->death->work.type = BINDER_WORK_DEAD_BINDER;

					binder_inner_proc_lock(proc);
					binder_enqueue_work_ilocked(
						&ref->death->work, &proc->todo);
					binder_wakeup_proc_ilocked(proc);
					binder_inner_proc_unlock(proc);
				}
			} else {
				if (ref->death == NULL) {
					binder_user_error("%d:%d BC_CLEAR_DEATH_NOTIFICATION death notification not active\n",
						proc->pid, thread->pid);
					binder_node_unlock(ref->node);
					binder_proc_unlock(proc);
					break;
				}
				death = ref->death;
				if (death->cookie != cookie) {
					binder_user_error("%d:%d BC_CLEAR_DEATH_NOTIFICATION death notification cookie mismatch %016llx != %016llx\n",
						proc->pid, thread->pid,
						(u64)death->cookie,
						(u64)cookie);
					binder_node_unlock(ref->node);
					binder_proc_unlock(proc);
					break;
				}
				ref->death = NULL;
				binder_inner_proc_lock(proc);
				if (list_empty(&death->work.entry)) {
					death->work.type = BINDER_WORK_CLEAR_DEATH_NOTIFICATION;
					if (thread->looper &
					    (BINDER_LOOPER_STATE_REGISTERED |
					     BINDER_LOOPER_STATE_ENTERED))
						binder_enqueue_thread_work_ilocked(
								thread,
								&death->work);
					else {
						binder_enqueue_work_ilocked(
								&death->work,
								&proc->todo);
						binder_wakeup_proc_ilocked(
								proc);
					}
				} else {
					BUG_ON(death->work.type != BINDER_WORK_DEAD_BINDER);
					death->work.type = BINDER_WORK_DEAD_BINDER_AND_CLEAR;
				}
				binder_inner_proc_unlock(proc);
			}
			binder_node_unlock(ref->node);
			binder_proc_unlock(proc);
		} break;
		case BC_DEAD_BINDER_DONE: {
			struct binder_work *w;
			binder_uintptr_t cookie;
			struct binder_ref_death *death = NULL;

			if (get_user(cookie, (binder_uintptr_t __user *)ptr))
				return -EFAULT;

			ptr += sizeof(cookie);
			binder_inner_proc_lock(proc);
			list_for_each_entry(w, &proc->delivered_death,
					    entry) {
				struct binder_ref_death *tmp_death =
					container_of(w,
						     struct binder_ref_death,
						     work);

				if (tmp_death->cookie == cookie) {
					death = tmp_death;
					break;
				}
			}
			binder_debug(BINDER_DEBUG_DEAD_BINDER,
				     "%d:%d BC_DEAD_BINDER_DONE %016llx found %pK\n",
				     proc->pid, thread->pid, (u64)cookie,
				     death);
			if (death == NULL) {
				binder_user_error("%d:%d BC_DEAD_BINDER_DONE %016llx not found\n",
					proc->pid, thread->pid, (u64)cookie);
				binder_inner_proc_unlock(proc);
				break;
			}
			binder_dequeue_work_ilocked(&death->work);
			if (death->work.type == BINDER_WORK_DEAD_BINDER_AND_CLEAR) {
				death->work.type = BINDER_WORK_CLEAR_DEATH_NOTIFICATION;
				if (thread->looper &
					(BINDER_LOOPER_STATE_REGISTERED |
					 BINDER_LOOPER_STATE_ENTERED))
					binder_enqueue_thread_work_ilocked(
						thread, &death->work);
				else {
					binder_enqueue_work_ilocked(
							&death->work,
							&proc->todo);
					binder_wakeup_proc_ilocked(proc);
				}
			}
			binder_inner_proc_unlock(proc);
		} break;

		default:
			pr_err("%d:%d unknown command %d\n",
			       proc->pid, thread->pid, cmd);
			return -EINVAL;
		}
		*consumed = ptr - buffer;
	}
	return 0;
}

static void binder_stat_br(struct binder_proc *proc,
			   struct binder_thread *thread, uint32_t cmd)
{
	trace_binder_return(cmd);
	if (_IOC_NR(cmd) < ARRAY_SIZE(binder_stats.br)) {
		atomic_inc(&binder_stats.br[_IOC_NR(cmd)]);
		atomic_inc(&proc->stats.br[_IOC_NR(cmd)]);
		atomic_inc(&thread->stats.br[_IOC_NR(cmd)]);
	}
}

static int binder_put_node_cmd(struct binder_proc *proc,
			       struct binder_thread *thread,
			       void __user **ptrp,
			       binder_uintptr_t node_ptr,
			       binder_uintptr_t node_cookie,
			       int node_debug_id,
			       uint32_t cmd, const char *cmd_name)
{
	void __user *ptr = *ptrp;

	if (put_user(cmd, (uint32_t __user *)ptr))
		return -EFAULT;
	ptr += sizeof(uint32_t);

	if (put_user(node_ptr, (binder_uintptr_t __user *)ptr))
		return -EFAULT;
	ptr += sizeof(binder_uintptr_t);

	if (put_user(node_cookie, (binder_uintptr_t __user *)ptr))
		return -EFAULT;
	ptr += sizeof(binder_uintptr_t);

	binder_stat_br(proc, thread, cmd);
	binder_debug(BINDER_DEBUG_USER_REFS, "%d:%d %s %d u%016llx c%016llx\n",
		     proc->pid, thread->pid, cmd_name, node_debug_id,
		     (u64)node_ptr, (u64)node_cookie);

	*ptrp = ptr;
	return 0;
}

static int binder_wait_for_work(struct binder_thread *thread,
				bool do_proc_work)
{
	DEFINE_WAIT(wait);
	struct binder_proc *proc = thread->proc;
	int ret = 0;

	freezer_do_not_count();
	binder_inner_proc_lock(proc);
	for (;;) {
		prepare_to_wait(&thread->wait, &wait, TASK_INTERRUPTIBLE);
		if (binder_has_work_ilocked(thread, do_proc_work))
			break;
#ifdef OPLUS_FEATURE_UIFIRST
// XieLiujie@BSP.KERNEL.PERFORMANCE, 2020/06/15, Add for UIFirst
		if (do_proc_work) {
			list_add(&thread->waiting_thread_node,
				 &proc->waiting_threads);

			if (sysctl_uifirst_enabled) {
				binder_unset_inherit_ux(thread->task);
			}
		}
#else /* OPLUS_FEATURE_UIFIRST */
		if (do_proc_work)
			list_add(&thread->waiting_thread_node,
				 &proc->waiting_threads);
#endif /* OPLUS_FEATURE_UIFIRST */
		binder_inner_proc_unlock(proc);
#ifdef OPLUS_FEATURE_HEALTHINFO
// Liujie.Xie@TECH.Kernel.Sched, 2019/08/29, add for jank monitor
#ifdef CONFIG_OPPO_JANK_INFO
		if (!do_proc_work)
			current->in_binder = 1;
#endif
#endif /* OPLUS_FEATURE_HEALTHINFO */
		schedule();
#ifdef OPLUS_FEATURE_HEALTHINFO
// Liujie.Xie@TECH.Kernel.Sched, 2019/08/29, add for jank monitor
#ifdef CONFIG_OPPO_JANK_INFO
		current->in_binder = 0;
#endif
#endif /* OPLUS_FEATURE_HEALTHINFO */
		binder_inner_proc_lock(proc);
		list_del_init(&thread->waiting_thread_node);
		if (signal_pending(current)) {
			ret = -ERESTARTSYS;
			break;
		}
	}
	finish_wait(&thread->wait, &wait);
	binder_inner_proc_unlock(proc);
	freezer_count();

	return ret;
}

static int binder_thread_read(struct binder_proc *proc,
			      struct binder_thread *thread,
			      binder_uintptr_t binder_buffer, size_t size,
			      binder_size_t *consumed, int non_block)
{
	void __user *buffer = (void __user *)(uintptr_t)binder_buffer;
	void __user *ptr = buffer + *consumed;
	void __user *end = buffer + size;

	int ret = 0;
	int wait_for_proc_work;

	if (*consumed == 0) {
		if (put_user(BR_NOOP, (uint32_t __user *)ptr))
			return -EFAULT;
		ptr += sizeof(uint32_t);
	}

retry:
	binder_inner_proc_lock(proc);
	wait_for_proc_work = binder_available_for_proc_work_ilocked(thread);
	binder_inner_proc_unlock(proc);

	thread->looper |= BINDER_LOOPER_STATE_WAITING;

	trace_binder_wait_for_work(wait_for_proc_work,
				   !!thread->transaction_stack,
				   !binder_worklist_empty(proc, &thread->todo));
	if (wait_for_proc_work) {
		if (!(thread->looper & (BINDER_LOOPER_STATE_REGISTERED |
					BINDER_LOOPER_STATE_ENTERED))) {
			binder_user_error("%d:%d ERROR: Thread waiting for process work before calling BC_REGISTER_LOOPER or BC_ENTER_LOOPER (state %x)\n",
				proc->pid, thread->pid, thread->looper);
			wait_event_interruptible(binder_user_error_wait,
						 binder_stop_on_user_error < 2);
		}
<<<<<<< HEAD
#ifdef CONFIG_MTK_TASK_TURBO
		binder_stop_turbo_inherit(current);
#endif
=======
>>>>>>> 274c7d23
		binder_restore_priority(current, proc->default_priority);
	}

	if (non_block) {
		if (!binder_has_work(thread, wait_for_proc_work))
			ret = -EAGAIN;
	} else {
		ret = binder_wait_for_work(thread, wait_for_proc_work);
	}

	thread->looper &= ~BINDER_LOOPER_STATE_WAITING;

	if (ret)
		return ret;

	while (1) {
		uint32_t cmd;
		struct binder_transaction_data_secctx tr;
		struct binder_transaction_data *trd = &tr.transaction_data;
		struct binder_work *w = NULL;
		struct list_head *list = NULL;
		struct binder_transaction *t = NULL;
		struct binder_thread *t_from;
		size_t trsize = sizeof(*trd);

		binder_inner_proc_lock(proc);
		if (!binder_worklist_empty_ilocked(&thread->todo))
			list = &thread->todo;
		else if (!binder_worklist_empty_ilocked(&proc->todo) &&
			   wait_for_proc_work)
			list = &proc->todo;
		else {
			binder_inner_proc_unlock(proc);

			/* no data added */
			if (ptr - buffer == 4 && !thread->looper_need_return)
				goto retry;
			break;
		}

		if (end - ptr < sizeof(tr) + 4) {
			binder_inner_proc_unlock(proc);
			break;
		}
		w = binder_dequeue_work_head_ilocked(list);
		if (binder_worklist_empty_ilocked(&thread->todo))
			thread->process_todo = false;

		switch (w->type) {
		case BINDER_WORK_TRANSACTION: {
			binder_inner_proc_unlock(proc);
			t = container_of(w, struct binder_transaction, work);
#ifdef BINDER_WATCHDOG
			binder_cancel_bwdog(t);
#endif
		} break;
		case BINDER_WORK_RETURN_ERROR: {
			struct binder_error *e = container_of(
					w, struct binder_error, work);

			WARN_ON(e->cmd == BR_OK);
			binder_inner_proc_unlock(proc);
			if (put_user(e->cmd, (uint32_t __user *)ptr))
				return -EFAULT;
			cmd = e->cmd;
			e->cmd = BR_OK;
			ptr += sizeof(uint32_t);

			binder_stat_br(proc, thread, e->cmd);
		} break;
		case BINDER_WORK_TRANSACTION_COMPLETE: {
			binder_inner_proc_unlock(proc);
			cmd = BR_TRANSACTION_COMPLETE;
			kfree(w);
			binder_stats_deleted(BINDER_STAT_TRANSACTION_COMPLETE);
			if (put_user(cmd, (uint32_t __user *)ptr))
				return -EFAULT;
			ptr += sizeof(uint32_t);

			binder_stat_br(proc, thread, cmd);
			binder_debug(BINDER_DEBUG_TRANSACTION_COMPLETE,
				     "%d:%d BR_TRANSACTION_COMPLETE\n",
				     proc->pid, thread->pid);
		} break;
		case BINDER_WORK_NODE: {
			struct binder_node *node = container_of(w, struct binder_node, work);
			int strong, weak;
			binder_uintptr_t node_ptr = node->ptr;
			binder_uintptr_t node_cookie = node->cookie;
			int node_debug_id = node->debug_id;
			int has_weak_ref;
			int has_strong_ref;
			void __user *orig_ptr = ptr;

			BUG_ON(proc != node->proc);
			strong = node->internal_strong_refs ||
					node->local_strong_refs;
			weak = !hlist_empty(&node->refs) ||
					node->local_weak_refs ||
					node->tmp_refs || strong;
			has_strong_ref = node->has_strong_ref;
			has_weak_ref = node->has_weak_ref;

			if (weak && !has_weak_ref) {
				node->has_weak_ref = 1;
				node->pending_weak_ref = 1;
				node->local_weak_refs++;
			}
			if (strong && !has_strong_ref) {
				node->has_strong_ref = 1;
				node->pending_strong_ref = 1;
				node->local_strong_refs++;
			}
			if (!strong && has_strong_ref)
				node->has_strong_ref = 0;
			if (!weak && has_weak_ref)
				node->has_weak_ref = 0;
			if (!weak && !strong) {
				binder_debug(BINDER_DEBUG_INTERNAL_REFS,
					     "%d:%d node %d u%016llx c%016llx deleted\n",
					     proc->pid, thread->pid,
					     node_debug_id,
					     (u64)node_ptr,
					     (u64)node_cookie);
				rb_erase(&node->rb_node, &proc->nodes);
				binder_inner_proc_unlock(proc);
				binder_node_lock(node);
				/*
				 * Acquire the node lock before freeing the
				 * node to serialize with other threads that
				 * may have been holding the node lock while
				 * decrementing this node (avoids race where
				 * this thread frees while the other thread
				 * is unlocking the node after the final
				 * decrement)
				 */
				binder_node_unlock(node);
				binder_free_node(node);
			} else
				binder_inner_proc_unlock(proc);

			if (weak && !has_weak_ref)
				ret = binder_put_node_cmd(
						proc, thread, &ptr, node_ptr,
						node_cookie, node_debug_id,
						BR_INCREFS, "BR_INCREFS");
			if (!ret && strong && !has_strong_ref)
				ret = binder_put_node_cmd(
						proc, thread, &ptr, node_ptr,
						node_cookie, node_debug_id,
						BR_ACQUIRE, "BR_ACQUIRE");
			if (!ret && !strong && has_strong_ref)
				ret = binder_put_node_cmd(
						proc, thread, &ptr, node_ptr,
						node_cookie, node_debug_id,
						BR_RELEASE, "BR_RELEASE");
			if (!ret && !weak && has_weak_ref)
				ret = binder_put_node_cmd(
						proc, thread, &ptr, node_ptr,
						node_cookie, node_debug_id,
						BR_DECREFS, "BR_DECREFS");
			if (orig_ptr == ptr)
				binder_debug(BINDER_DEBUG_INTERNAL_REFS,
					     "%d:%d node %d u%016llx c%016llx state unchanged\n",
					     proc->pid, thread->pid,
					     node_debug_id,
					     (u64)node_ptr,
					     (u64)node_cookie);
			if (ret)
				return ret;
		} break;
		case BINDER_WORK_DEAD_BINDER:
		case BINDER_WORK_DEAD_BINDER_AND_CLEAR:
		case BINDER_WORK_CLEAR_DEATH_NOTIFICATION: {
			struct binder_ref_death *death;
			uint32_t cmd;
			binder_uintptr_t cookie;

			death = container_of(w, struct binder_ref_death, work);
			if (w->type == BINDER_WORK_CLEAR_DEATH_NOTIFICATION)
				cmd = BR_CLEAR_DEATH_NOTIFICATION_DONE;
			else
				cmd = BR_DEAD_BINDER;
			cookie = death->cookie;

			binder_debug(BINDER_DEBUG_DEATH_NOTIFICATION,
				     "%d:%d %s %016llx\n",
				      proc->pid, thread->pid,
				      cmd == BR_DEAD_BINDER ?
				      "BR_DEAD_BINDER" :
				      "BR_CLEAR_DEATH_NOTIFICATION_DONE",
				      (u64)cookie);
			if (w->type == BINDER_WORK_CLEAR_DEATH_NOTIFICATION) {
				binder_inner_proc_unlock(proc);
				kfree(death);
				binder_stats_deleted(BINDER_STAT_DEATH);
			} else {
				binder_enqueue_work_ilocked(
						w, &proc->delivered_death);
				binder_inner_proc_unlock(proc);
			}
			if (put_user(cmd, (uint32_t __user *)ptr))
				return -EFAULT;
			ptr += sizeof(uint32_t);
			if (put_user(cookie,
				     (binder_uintptr_t __user *)ptr))
				return -EFAULT;
			ptr += sizeof(binder_uintptr_t);
			binder_stat_br(proc, thread, cmd);
			if (cmd == BR_DEAD_BINDER)
				goto done; /* DEAD_BINDER notifications can cause transactions */
		} break;
		}

		if (!t)
			continue;

		BUG_ON(t->buffer == NULL);
		if (t->buffer->target_node) {
			struct binder_node *target_node = t->buffer->target_node;
			struct binder_priority node_prio;

			trd->target.ptr = target_node->ptr;
			trd->cookie =  target_node->cookie;
			node_prio.sched_policy = target_node->sched_policy;
			node_prio.prio = target_node->min_priority;
<<<<<<< HEAD
#ifdef OPLUS_FEATURE_UIFIRST
//Kezhi.Zhu@TECH.Kernel.Sched, 2020/06/29, Add for ui first
			binder_transaction_priority(thread, current, t, node_prio,
						    target_node->inherit_rt);
#else
			binder_transaction_priority(current, t, node_prio,
						    target_node->inherit_rt);
#endif /* OPLUS_FEATURE_UIFIRST */
=======
			binder_transaction_priority(current, t, node_prio,
						    target_node->inherit_rt);
>>>>>>> 274c7d23
			cmd = BR_TRANSACTION;
		} else {
			trd->target.ptr = 0;
			trd->cookie = 0;
			cmd = BR_REPLY;
		}
		trd->code = t->code;
		trd->flags = t->flags;
		trd->sender_euid = from_kuid(current_user_ns(), t->sender_euid);

		t_from = binder_get_txn_from(t);
		if (t_from) {
			struct task_struct *sender = t_from->proc->tsk;

			trd->sender_pid =
				task_tgid_nr_ns(sender,
						task_active_pid_ns(current));
<<<<<<< HEAD

#ifdef CONFIG_MTK_TASK_TURBO
			if (binder_start_turbo_inherit(t_from->task,
							thread->task))
				t->inherit_task = thread->task;
#endif
#ifdef OPLUS_FEATURE_UIFIRST
// XieLiujie@BSP.KERNEL.PERFORMANCE, 2020/05/25, Add for UIFirst
			if (sysctl_uifirst_enabled) {
				binder_set_inherit_ux(thread->task, t_from->task);
			}
#endif /* OPLUS_FEATURE_UIFIRST */

=======
>>>>>>> 274c7d23
		} else {
			trd->sender_pid = 0;
		}

		trd->data_size = t->buffer->data_size;
		trd->offsets_size = t->buffer->offsets_size;
		trd->data.ptr.buffer = (uintptr_t)t->buffer->user_data;
		trd->data.ptr.offsets = trd->data.ptr.buffer +
					ALIGN(t->buffer->data_size,
					    sizeof(void *));

		tr.secctx = t->security_ctx;
		if (t->security_ctx) {
			cmd = BR_TRANSACTION_SEC_CTX;
			trsize = sizeof(tr);
		}
		if (put_user(cmd, (uint32_t __user *)ptr)) {
			if (t_from)
				binder_thread_dec_tmpref(t_from);

			binder_cleanup_transaction(t, "put_user failed",
						   BR_FAILED_REPLY);

			return -EFAULT;
		}
		ptr += sizeof(uint32_t);
		if (copy_to_user(ptr, &tr, trsize)) {
			if (t_from)
				binder_thread_dec_tmpref(t_from);

			binder_cleanup_transaction(t, "copy_to_user failed",
						   BR_FAILED_REPLY);

			return -EFAULT;
		}
		ptr += trsize;

		trace_binder_transaction_received(t);
		binder_stat_br(proc, thread, cmd);
		binder_debug(BINDER_DEBUG_TRANSACTION,
			     "%d:%d %s %d %d:%d, cmd %d size %zd-%zd ptr %016llx-%016llx\n",
			     proc->pid, thread->pid,
			     (cmd == BR_TRANSACTION) ? "BR_TRANSACTION" :
				(cmd == BR_TRANSACTION_SEC_CTX) ?
				     "BR_TRANSACTION_SEC_CTX" : "BR_REPLY",
			     t->debug_id, t_from ? t_from->proc->pid : 0,
			     t_from ? t_from->pid : 0, cmd,
			     t->buffer->data_size, t->buffer->offsets_size,
			     (u64)trd->data.ptr.buffer,
			     (u64)trd->data.ptr.offsets);

		if (t_from)
			binder_thread_dec_tmpref(t_from);
		t->buffer->allow_user_free = 1;
		if (cmd != BR_REPLY && !(t->flags & TF_ONE_WAY)) {
			binder_inner_proc_lock(thread->proc);
			t->to_parent = thread->transaction_stack;
			t->to_thread = thread;
			thread->transaction_stack = t;
			binder_inner_proc_unlock(thread->proc);
#ifdef BINDER_WATCHDOG
			ktime_get_ts(&t->exe_timestamp);
			/* monotonic_to_bootbased(&t->exe_timestamp); */
			do_gettimeofday(&t->tv);
			/* consider time zone. translate to android time */
			t->tv.tv_sec -= (sys_tz.tz_minuteswest * 60);
			t->wait_on = WAIT_ON_EXEC;
			t->tthrd = thread->pid;
			binder_queue_bwdog(t, (time_t) WAIT_BUDGET_EXEC);
			binder_update_transaction_time(
					&binder_transaction_log, t, 1);
			binder_update_transaction_ttid(
					&binder_transaction_log, t);
#endif
		} else {
#ifdef BINDER_WATCHDOG
			if (cmd == BR_TRANSACTION && (t->flags & TF_ONE_WAY)) {
				binder_update_transaction_time(
						&binder_transaction_log, t, 1);
				t->tthrd = thread->pid;
				binder_update_transaction_ttid(
						&binder_transaction_log, t);
			}
#endif
			binder_free_transaction(t);
		}
		break;
	}

done:

	*consumed = ptr - buffer;
	binder_inner_proc_lock(proc);
	if (proc->requested_threads == 0 &&
	    list_empty(&thread->proc->waiting_threads) &&
	    proc->requested_threads_started < proc->max_threads &&
	    (thread->looper & (BINDER_LOOPER_STATE_REGISTERED |
	     BINDER_LOOPER_STATE_ENTERED)) /* the user-space code fails to */
	     /*spawn a new thread if we leave this out */) {
		proc->requested_threads++;
		binder_inner_proc_unlock(proc);
		binder_debug(BINDER_DEBUG_THREADS,
			     "%d:%d BR_SPAWN_LOOPER\n",
			     proc->pid, thread->pid);
		if (put_user(BR_SPAWN_LOOPER, (uint32_t __user *)buffer))
			return -EFAULT;
		binder_stat_br(proc, thread, BR_SPAWN_LOOPER);
	} else
		binder_inner_proc_unlock(proc);
	return 0;
}

static void binder_release_work(struct binder_proc *proc,
				struct list_head *list)
{
	struct binder_work *w;
	enum binder_work_type wtype;

	while (1) {
		binder_inner_proc_lock(proc);
		w = binder_dequeue_work_head_ilocked(list);
		wtype = w ? w->type : 0;
		binder_inner_proc_unlock(proc);
		if (!w)
			return;

		switch (wtype) {
		case BINDER_WORK_TRANSACTION: {
			struct binder_transaction *t;

			t = container_of(w, struct binder_transaction, work);

			binder_cleanup_transaction(t, "process died.",
						   BR_DEAD_REPLY);
		} break;
		case BINDER_WORK_RETURN_ERROR: {
			struct binder_error *e = container_of(
					w, struct binder_error, work);

			binder_debug(BINDER_DEBUG_DEAD_TRANSACTION,
				"undelivered TRANSACTION_ERROR: %u\n",
				e->cmd);
		} break;
		case BINDER_WORK_TRANSACTION_COMPLETE: {
			binder_debug(BINDER_DEBUG_DEAD_TRANSACTION,
				"undelivered TRANSACTION_COMPLETE\n");
			kfree(w);
			binder_stats_deleted(BINDER_STAT_TRANSACTION_COMPLETE);
		} break;
		case BINDER_WORK_DEAD_BINDER_AND_CLEAR:
		case BINDER_WORK_CLEAR_DEATH_NOTIFICATION: {
			struct binder_ref_death *death;

			death = container_of(w, struct binder_ref_death, work);
			binder_debug(BINDER_DEBUG_DEAD_TRANSACTION,
				"undelivered death notification, %016llx\n",
				(u64)death->cookie);
			kfree(death);
			binder_stats_deleted(BINDER_STAT_DEATH);
		} break;
		case BINDER_WORK_NODE:
			break;
		default:
			pr_err("unexpected work type, %d, not freed\n",
			       wtype);
			break;
		}
	}

}

static struct binder_thread *binder_get_thread_ilocked(
		struct binder_proc *proc, struct binder_thread *new_thread)
{
	struct binder_thread *thread = NULL;
	struct rb_node *parent = NULL;
	struct rb_node **p = &proc->threads.rb_node;

	while (*p) {
		parent = *p;
		thread = rb_entry(parent, struct binder_thread, rb_node);

		if (current->pid < thread->pid)
			p = &(*p)->rb_left;
		else if (current->pid > thread->pid)
			p = &(*p)->rb_right;
		else
			return thread;
	}
	if (!new_thread)
		return NULL;
	thread = new_thread;
	binder_stats_created(BINDER_STAT_THREAD);
	thread->proc = proc;
	thread->pid = current->pid;
	get_task_struct(current);
	thread->task = current;
	atomic_set(&thread->tmp_ref, 0);
	init_waitqueue_head(&thread->wait);
	INIT_LIST_HEAD(&thread->todo);
	rb_link_node(&thread->rb_node, parent, p);
	rb_insert_color(&thread->rb_node, &proc->threads);
	thread->looper_need_return = true;
	thread->return_error.work.type = BINDER_WORK_RETURN_ERROR;
	thread->return_error.cmd = BR_OK;
	thread->reply_error.work.type = BINDER_WORK_RETURN_ERROR;
	thread->reply_error.cmd = BR_OK;
	INIT_LIST_HEAD(&new_thread->waiting_thread_node);
	return thread;
}

static struct binder_thread *binder_get_thread(struct binder_proc *proc)
{
	struct binder_thread *thread;
	struct binder_thread *new_thread;

	binder_inner_proc_lock(proc);
	thread = binder_get_thread_ilocked(proc, NULL);
	binder_inner_proc_unlock(proc);
	if (!thread) {
		new_thread = kzalloc(sizeof(*thread), GFP_KERNEL);
		if (new_thread == NULL)
			return NULL;
		binder_inner_proc_lock(proc);
		thread = binder_get_thread_ilocked(proc, new_thread);
		binder_inner_proc_unlock(proc);
		if (thread != new_thread)
			kfree(new_thread);
	}
	return thread;
}

static void binder_free_proc(struct binder_proc *proc)
{
	struct binder_device *device;

	BUG_ON(!list_empty(&proc->todo));
	BUG_ON(!list_empty(&proc->delivered_death));
	device = container_of(proc->context, struct binder_device, context);
	if (refcount_dec_and_test(&device->ref)) {
		kfree(proc->context->name);
		kfree(device);
	}
	binder_alloc_deferred_release(&proc->alloc);
	put_task_struct(proc->tsk);
	put_cred(proc->cred);
	binder_stats_deleted(BINDER_STAT_PROC);
	kfree(proc);
}

static void binder_free_thread(struct binder_thread *thread)
{
	BUG_ON(!list_empty(&thread->todo));
	binder_stats_deleted(BINDER_STAT_THREAD);
	binder_proc_dec_tmpref(thread->proc);
	put_task_struct(thread->task);
	kfree(thread);
}

static int binder_thread_release(struct binder_proc *proc,
				 struct binder_thread *thread)
{
	struct binder_transaction *t;
	struct binder_transaction *send_reply = NULL;
	int active_transactions = 0;
	struct binder_transaction *last_t = NULL;

	binder_inner_proc_lock(thread->proc);
	/*
	 * take a ref on the proc so it survives
	 * after we remove this thread from proc->threads.
	 * The corresponding dec is when we actually
	 * free the thread in binder_free_thread()
	 */
	proc->tmp_ref++;
	/*
	 * take a ref on this thread to ensure it
	 * survives while we are releasing it
	 */
	atomic_inc(&thread->tmp_ref);
	rb_erase(&thread->rb_node, &proc->threads);
	t = thread->transaction_stack;
	if (t) {
		spin_lock(&t->lock);
		if (t->to_thread == thread)
			send_reply = t;
	}
	thread->is_dead = true;

	while (t) {
		last_t = t;
		active_transactions++;
		binder_debug(BINDER_DEBUG_DEAD_TRANSACTION,
			     "release %d:%d transaction %d %s, still active\n",
			      proc->pid, thread->pid,
			     t->debug_id,
			     (t->to_thread == thread) ? "in" : "out");

		if (t->to_thread == thread) {
			t->to_proc = NULL;
			t->to_thread = NULL;
			if (t->buffer) {
				t->buffer->transaction = NULL;
				t->buffer = NULL;
			}
			t = t->to_parent;
		} else if (t->from == thread) {
			t->from = NULL;
			t = t->from_parent;
		} else
			BUG();
		spin_unlock(&last_t->lock);
		if (t)
			spin_lock(&t->lock);
	}

	/*
	 * If this thread used poll, make sure we remove the waitqueue from any
	 * poll data structures holding it.
	 */
	if (thread->looper & BINDER_LOOPER_STATE_POLL)
		wake_up_pollfree(&thread->wait);

	binder_inner_proc_unlock(thread->proc);

	/*
	 * This is needed to avoid races between wake_up_pollfree() above and
	 * someone else removing the last entry from the queue for other reasons
	 * (e.g. ep_remove_wait_queue() being called due to an epoll file
	 * descriptor being closed).  Such other users hold an RCU read lock, so
	 * we can be sure they're done after we call synchronize_rcu().
	 */
	if (thread->looper & BINDER_LOOPER_STATE_POLL)
		synchronize_rcu();

	if (send_reply)
		binder_send_failed_reply(send_reply, BR_DEAD_REPLY);
	binder_release_work(proc, &thread->todo);
	binder_thread_dec_tmpref(thread);
	return active_transactions;
}

static unsigned int binder_poll(struct file *filp,
				struct poll_table_struct *wait)
{
	struct binder_proc *proc = filp->private_data;
	struct binder_thread *thread = NULL;
	bool wait_for_proc_work;

	thread = binder_get_thread(proc);
	if (!thread)
		return POLLERR;

	binder_inner_proc_lock(thread->proc);
	thread->looper |= BINDER_LOOPER_STATE_POLL;
	wait_for_proc_work = binder_available_for_proc_work_ilocked(thread);

	binder_inner_proc_unlock(thread->proc);

	poll_wait(filp, &thread->wait, wait);

	if (binder_has_work(thread, wait_for_proc_work))
		return POLLIN;

	return 0;
}

static int binder_ioctl_write_read(struct file *filp,
				unsigned int cmd, unsigned long arg,
				struct binder_thread *thread)
{
	int ret = 0;
	struct binder_proc *proc = filp->private_data;
	unsigned int size = _IOC_SIZE(cmd);
	void __user *ubuf = (void __user *)arg;
	struct binder_write_read bwr;

	if (size != sizeof(struct binder_write_read)) {
		ret = -EINVAL;
		goto out;
	}
	if (copy_from_user(&bwr, ubuf, sizeof(bwr))) {
		ret = -EFAULT;
		goto out;
	}
	binder_debug(BINDER_DEBUG_READ_WRITE,
		     "%d:%d write %lld at %016llx, read %lld at %016llx\n",
		     proc->pid, thread->pid,
		     (u64)bwr.write_size, (u64)bwr.write_buffer,
		     (u64)bwr.read_size, (u64)bwr.read_buffer);

	if (bwr.write_size > 0) {
		ret = binder_thread_write(proc, thread,
					  bwr.write_buffer,
					  bwr.write_size,
					  &bwr.write_consumed);
		trace_binder_write_done(ret);
		if (ret < 0) {
			bwr.read_consumed = 0;
			if (copy_to_user(ubuf, &bwr, sizeof(bwr)))
				ret = -EFAULT;
			goto out;
		}
	}
	if (bwr.read_size > 0) {
		ret = binder_thread_read(proc, thread, bwr.read_buffer,
					 bwr.read_size,
					 &bwr.read_consumed,
					 filp->f_flags & O_NONBLOCK);
		trace_binder_read_done(ret);
		binder_inner_proc_lock(proc);
		if (!binder_worklist_empty_ilocked(&proc->todo))
			binder_wakeup_proc_ilocked(proc);
		binder_inner_proc_unlock(proc);
		if (ret < 0) {
			if (copy_to_user(ubuf, &bwr, sizeof(bwr)))
				ret = -EFAULT;
			goto out;
		}
	}
	binder_debug(BINDER_DEBUG_READ_WRITE,
		     "%d:%d wrote %lld of %lld, read return %lld of %lld\n",
		     proc->pid, thread->pid,
		     (u64)bwr.write_consumed, (u64)bwr.write_size,
		     (u64)bwr.read_consumed, (u64)bwr.read_size);
	if (copy_to_user(ubuf, &bwr, sizeof(bwr))) {
		ret = -EFAULT;
		goto out;
	}
out:
	return ret;
}

static int binder_ioctl_set_ctx_mgr(struct file *filp,
				    struct flat_binder_object *fbo)
{
	int ret = 0;
	struct binder_proc *proc = filp->private_data;
	struct binder_context *context = proc->context;
	struct binder_node *new_node;
	kuid_t curr_euid = current_euid();

	mutex_lock(&context->context_mgr_node_lock);
	if (context->binder_context_mgr_node) {
		pr_err("BINDER_SET_CONTEXT_MGR already set\n");
		ret = -EBUSY;
		goto out;
	}
	ret = security_binder_set_context_mgr(proc->cred);
	if (ret < 0)
		goto out;
	if (uid_valid(context->binder_context_mgr_uid)) {
		if (!uid_eq(context->binder_context_mgr_uid, curr_euid)) {
			pr_err("BINDER_SET_CONTEXT_MGR bad uid %d != %d\n",
			       from_kuid(&init_user_ns, curr_euid),
			       from_kuid(&init_user_ns,
					 context->binder_context_mgr_uid));
			ret = -EPERM;
			goto out;
		}
	} else {
		context->binder_context_mgr_uid = curr_euid;
	}
	new_node = binder_new_node(proc, fbo);
	if (!new_node) {
		ret = -ENOMEM;
		goto out;
	}
	binder_node_lock(new_node);
	new_node->local_weak_refs++;
	new_node->local_strong_refs++;
	new_node->has_strong_ref = 1;
	new_node->has_weak_ref = 1;
	context->binder_context_mgr_node = new_node;
	binder_node_unlock(new_node);
	binder_put_node(new_node);
out:
	mutex_unlock(&context->context_mgr_node_lock);
	return ret;
}

static int binder_ioctl_get_node_info_for_ref(struct binder_proc *proc,
		struct binder_node_info_for_ref *info)
{
	struct binder_node *node;
	struct binder_context *context = proc->context;
	__u32 handle = info->handle;

	if (info->strong_count || info->weak_count || info->reserved1 ||
	    info->reserved2 || info->reserved3) {
		binder_user_error("%d BINDER_GET_NODE_INFO_FOR_REF: only handle may be non-zero.",
				  proc->pid);
		return -EINVAL;
	}

	/* This ioctl may only be used by the context manager */
	mutex_lock(&context->context_mgr_node_lock);
	if (!context->binder_context_mgr_node ||
		context->binder_context_mgr_node->proc != proc) {
		mutex_unlock(&context->context_mgr_node_lock);
		return -EPERM;
	}
	mutex_unlock(&context->context_mgr_node_lock);

	node = binder_get_node_from_ref(proc, handle, true, NULL);
	if (!node)
		return -EINVAL;

	info->strong_count = node->local_strong_refs +
		node->internal_strong_refs;
	info->weak_count = node->local_weak_refs;

	binder_put_node(node);

	return 0;
}

static int binder_ioctl_get_node_debug_info(struct binder_proc *proc,
				struct binder_node_debug_info *info)
{
	struct rb_node *n;
	binder_uintptr_t ptr = info->ptr;

	memset(info, 0, sizeof(*info));

	binder_inner_proc_lock(proc);
	for (n = rb_first(&proc->nodes); n != NULL; n = rb_next(n)) {
		struct binder_node *node = rb_entry(n, struct binder_node,
						    rb_node);
		if (node->ptr > ptr) {
			info->ptr = node->ptr;
			info->cookie = node->cookie;
			info->has_strong_ref = node->has_strong_ref;
			info->has_weak_ref = node->has_weak_ref;
			break;
		}
	}
	binder_inner_proc_unlock(proc);

	return 0;
}

static long binder_ioctl(struct file *filp, unsigned int cmd, unsigned long arg)
{
	int ret;
	struct binder_proc *proc = filp->private_data;
	struct binder_thread *thread;
	unsigned int size = _IOC_SIZE(cmd);
	void __user *ubuf = (void __user *)arg;

	/*pr_info("binder_ioctl: %d:%d %x %lx\n",
			proc->pid, current->pid, cmd, arg);*/

	binder_selftest_alloc(&proc->alloc);

	trace_binder_ioctl(cmd, arg);

	ret = wait_event_interruptible(binder_user_error_wait, binder_stop_on_user_error < 2);
	if (ret)
		goto err_unlocked;

	thread = binder_get_thread(proc);
	if (thread == NULL) {
		ret = -ENOMEM;
		goto err;
	}

	switch (cmd) {
	case BINDER_WRITE_READ:
		ret = binder_ioctl_write_read(filp, cmd, arg, thread);
		if (ret)
			goto err;
		break;
	case BINDER_SET_MAX_THREADS: {
		int max_threads;

		if (copy_from_user(&max_threads, ubuf,
				   sizeof(max_threads))) {
			ret = -EINVAL;
			goto err;
		}
		binder_inner_proc_lock(proc);
		proc->max_threads = max_threads;
		binder_inner_proc_unlock(proc);
		break;
	}
	case BINDER_SET_CONTEXT_MGR_EXT: {
		struct flat_binder_object fbo;

		if (copy_from_user(&fbo, ubuf, sizeof(fbo))) {
			ret = -EINVAL;
			goto err;
		}
		ret = binder_ioctl_set_ctx_mgr(filp, &fbo);
		if (ret)
			goto err;
		break;
	}
	case BINDER_SET_CONTEXT_MGR:
		ret = binder_ioctl_set_ctx_mgr(filp, NULL);
		if (ret)
			goto err;
		break;
	case BINDER_THREAD_EXIT:
		binder_debug(BINDER_DEBUG_THREADS, "%d:%d exit\n",
			     proc->pid, thread->pid);
		binder_thread_release(proc, thread);
		thread = NULL;
		break;
	case BINDER_VERSION: {
		struct binder_version __user *ver = ubuf;

		if (size != sizeof(struct binder_version)) {
			ret = -EINVAL;
			goto err;
		}
		if (put_user(BINDER_CURRENT_PROTOCOL_VERSION,
			     &ver->protocol_version)) {
			ret = -EINVAL;
			goto err;
		}
		break;
	}
	case BINDER_GET_NODE_INFO_FOR_REF: {
		struct binder_node_info_for_ref info;

		if (copy_from_user(&info, ubuf, sizeof(info))) {
			ret = -EFAULT;
			goto err;
		}

		ret = binder_ioctl_get_node_info_for_ref(proc, &info);
		if (ret < 0)
			goto err;

		if (copy_to_user(ubuf, &info, sizeof(info))) {
			ret = -EFAULT;
			goto err;
		}

		break;
	}
	case BINDER_GET_NODE_DEBUG_INFO: {
		struct binder_node_debug_info info;

		if (copy_from_user(&info, ubuf, sizeof(info))) {
			ret = -EFAULT;
			goto err;
		}

		ret = binder_ioctl_get_node_debug_info(proc, &info);
		if (ret < 0)
			goto err;

		if (copy_to_user(ubuf, &info, sizeof(info))) {
			ret = -EFAULT;
			goto err;
		}
		break;
	}
	default:
		ret = -EINVAL;
		goto err;
	}
	ret = 0;
err:
	if (thread)
		thread->looper_need_return = false;
	wait_event_interruptible(binder_user_error_wait, binder_stop_on_user_error < 2);
	if (ret && ret != -ERESTARTSYS)
		pr_info("%d:%d ioctl %x %lx returned %d\n", proc->pid, current->pid, cmd, arg, ret);
err_unlocked:
	trace_binder_ioctl_done(ret);
	return ret;
}

static void binder_vma_open(struct vm_area_struct *vma)
{
	struct binder_proc *proc = vma->vm_private_data;

	binder_debug(BINDER_DEBUG_OPEN_CLOSE,
		     "%d open vm area %lx-%lx (%ld K) vma %lx pagep %lx\n",
		     proc->pid, vma->vm_start, vma->vm_end,
		     (vma->vm_end - vma->vm_start) / SZ_1K, vma->vm_flags,
		     (unsigned long)pgprot_val(vma->vm_page_prot));
}

static void binder_vma_close(struct vm_area_struct *vma)
{
	struct binder_proc *proc = vma->vm_private_data;

	binder_debug(BINDER_DEBUG_OPEN_CLOSE,
		     "%d close vm area %lx-%lx (%ld K) vma %lx pagep %lx\n",
		     proc->pid, vma->vm_start, vma->vm_end,
		     (vma->vm_end - vma->vm_start) / SZ_1K, vma->vm_flags,
		     (unsigned long)pgprot_val(vma->vm_page_prot));
	binder_alloc_vma_close(&proc->alloc);
	binder_defer_work(proc, BINDER_DEFERRED_PUT_FILES);
}

static int binder_vm_fault(struct vm_fault *vmf)
{
	return VM_FAULT_SIGBUS;
}

static const struct vm_operations_struct binder_vm_ops = {
	.open = binder_vma_open,
	.close = binder_vma_close,
	.fault = binder_vm_fault,
};

static int binder_mmap(struct file *filp, struct vm_area_struct *vma)
{
	int ret;
	struct binder_proc *proc = filp->private_data;
	const char *failure_string;

	if (proc->tsk != current->group_leader)
		return -EINVAL;

	if ((vma->vm_end - vma->vm_start) > SZ_4M)
		vma->vm_end = vma->vm_start + SZ_4M;

	binder_debug(BINDER_DEBUG_OPEN_CLOSE,
		     "%s: %d %lx-%lx (%ld K) vma %lx pagep %lx\n",
		     __func__, proc->pid, vma->vm_start, vma->vm_end,
		     (vma->vm_end - vma->vm_start) / SZ_1K, vma->vm_flags,
		     (unsigned long)pgprot_val(vma->vm_page_prot));

	if (vma->vm_flags & FORBIDDEN_MMAP_FLAGS) {
		ret = -EPERM;
		failure_string = "bad vm_flags";
		goto err_bad_arg;
	}
	vma->vm_flags |= VM_DONTCOPY | VM_MIXEDMAP;
	vma->vm_flags &= ~VM_MAYWRITE;

	vma->vm_ops = &binder_vm_ops;
	vma->vm_private_data = proc;

	ret = binder_alloc_mmap_handler(&proc->alloc, vma);
	if (ret)
		return ret;
	mutex_lock(&proc->files_lock);
	proc->files = get_files_struct(current);
	mutex_unlock(&proc->files_lock);
	return 0;

err_bad_arg:
	pr_err("%s: %d %lx-%lx %s failed %d\n", __func__,
	       proc->pid, vma->vm_start, vma->vm_end, failure_string, ret);
	return ret;
}

static int binder_open(struct inode *nodp, struct file *filp)
{
	struct binder_proc *proc;
	struct binder_device *binder_dev;
	struct binderfs_info *info;
	struct dentry *binder_binderfs_dir_entry_proc = NULL;

	binder_debug(BINDER_DEBUG_OPEN_CLOSE, "%s: %d:%d\n", __func__,
		     current->group_leader->pid, current->pid);

	proc = kzalloc(sizeof(*proc), GFP_KERNEL);
	if (proc == NULL)
		return -ENOMEM;
	spin_lock_init(&proc->inner_lock);
	spin_lock_init(&proc->outer_lock);
	get_task_struct(current->group_leader);
	proc->tsk = current->group_leader;
#ifdef OPLUS_FEATURE_UIFIRST
// XieLiujie@BSP.KERNEL.PERFORMANCE, 2020/06/15, Add for UIFirst
	proc->proc_type = is_binder_proc_sf(proc) ? 1 : 0;
#endif /* OPLUS_FEATURE_UIFIRST */
	mutex_init(&proc->files_lock);
	proc->cred = get_cred(filp->f_cred);
	INIT_LIST_HEAD(&proc->todo);
	if (binder_supported_policy(current->policy)) {
		proc->default_priority.sched_policy = current->policy;
		proc->default_priority.prio = current->normal_prio;
	} else {
		proc->default_priority.sched_policy = SCHED_NORMAL;
		proc->default_priority.prio = NICE_TO_PRIO(0);
	}

	/* binderfs stashes devices in i_private */
	if (is_binderfs_device(nodp)) {
		binder_dev = nodp->i_private;
		info = nodp->i_sb->s_fs_info;
		binder_binderfs_dir_entry_proc = info->proc_log_dir;
	} else {
		binder_dev = container_of(filp->private_data,
					  struct binder_device, miscdev);
	}
	refcount_inc(&binder_dev->ref);
	proc->context = &binder_dev->context;
	binder_alloc_init(&proc->alloc);

	binder_stats_created(BINDER_STAT_PROC);
	proc->pid = current->group_leader->pid;
	INIT_LIST_HEAD(&proc->delivered_death);
	INIT_LIST_HEAD(&proc->waiting_threads);
	filp->private_data = proc;

	mutex_lock(&binder_procs_lock);
	hlist_add_head(&proc->proc_node, &binder_procs);
	mutex_unlock(&binder_procs_lock);

	if (binder_debugfs_dir_entry_proc) {
		char strbuf[11];

		snprintf(strbuf, sizeof(strbuf), "%u", proc->pid);
		/*
		 * proc debug entries are shared between contexts, so
		 * this will fail if the process tries to open the driver
		 * again with a different context. The priting code will
		 * anyway print all contexts that a given PID has, so this
		 * is not a problem.
		 */
		proc->debugfs_entry = debugfs_create_file(strbuf, 0444,
			binder_debugfs_dir_entry_proc,
			(void *)(unsigned long)proc->pid,
			&proc_fops);
	}

	if (binder_binderfs_dir_entry_proc) {
		char strbuf[11];
		struct dentry *binderfs_entry;

		snprintf(strbuf, sizeof(strbuf), "%u", proc->pid);
		/*
		 * Similar to debugfs, the process specific log file is shared
		 * between contexts. If the file has already been created for a
		 * process, the following binderfs_create_file() call will
		 * fail with error code EEXIST if another context of the same
		 * process invoked binder_open(). This is ok since same as
		 * debugfs, the log file will contain information on all
		 * contexts of a given PID.
		 */
		binderfs_entry = binderfs_create_file(binder_binderfs_dir_entry_proc,
			strbuf, &proc_fops, (void *)(unsigned long)proc->pid);
		if (!IS_ERR(binderfs_entry)) {
			proc->binderfs_entry = binderfs_entry;
		} else {
			int error;

			error = PTR_ERR(binderfs_entry);
			if (error != -EEXIST) {
				pr_warn("Unable to create file %s in binderfs (error %d)\n",
					strbuf, error);
			}
		}
	}

	return 0;
}

static int binder_flush(struct file *filp, fl_owner_t id)
{
	struct binder_proc *proc = filp->private_data;

	binder_defer_work(proc, BINDER_DEFERRED_FLUSH);

	return 0;
}

static void binder_deferred_flush(struct binder_proc *proc)
{
	struct rb_node *n;
	int wake_count = 0;

	binder_inner_proc_lock(proc);
	for (n = rb_first(&proc->threads); n != NULL; n = rb_next(n)) {
		struct binder_thread *thread = rb_entry(n, struct binder_thread, rb_node);

		thread->looper_need_return = true;
		if (thread->looper & BINDER_LOOPER_STATE_WAITING) {
			wake_up_interruptible(&thread->wait);
			wake_count++;
		}
	}
	binder_inner_proc_unlock(proc);

	binder_debug(BINDER_DEBUG_OPEN_CLOSE,
		     "binder_flush: %d woke %d threads\n", proc->pid,
		     wake_count);
}

static int binder_release(struct inode *nodp, struct file *filp)
{
	struct binder_proc *proc = filp->private_data;

	debugfs_remove(proc->debugfs_entry);

	if (proc->binderfs_entry) {
		binderfs_remove_file(proc->binderfs_entry);
		proc->binderfs_entry = NULL;
	}

	binder_defer_work(proc, BINDER_DEFERRED_RELEASE);

	return 0;
}

static int binder_node_release(struct binder_node *node, int refs)
{
	struct binder_ref *ref;
	int death = 0;
	struct binder_proc *proc = node->proc;

	binder_release_work(proc, &node->async_todo);

	binder_node_lock(node);
	binder_inner_proc_lock(proc);
	binder_dequeue_work_ilocked(&node->work);
	/*
	 * The caller must have taken a temporary ref on the node,
	 */
	BUG_ON(!node->tmp_refs);
	if (hlist_empty(&node->refs) && node->tmp_refs == 1) {
		binder_inner_proc_unlock(proc);
		binder_node_unlock(node);
		binder_free_node(node);

		return refs;
	}

	node->proc = NULL;
	node->local_strong_refs = 0;
	node->local_weak_refs = 0;
	binder_inner_proc_unlock(proc);

	spin_lock(&binder_dead_nodes_lock);
	hlist_add_head(&node->dead_node, &binder_dead_nodes);
	spin_unlock(&binder_dead_nodes_lock);

	hlist_for_each_entry(ref, &node->refs, node_entry) {
		refs++;
		/*
		 * Need the node lock to synchronize
		 * with new notification requests and the
		 * inner lock to synchronize with queued
		 * death notifications.
		 */
		binder_inner_proc_lock(ref->proc);
		if (!ref->death) {
			binder_inner_proc_unlock(ref->proc);
			continue;
		}

		death++;

		BUG_ON(!list_empty(&ref->death->work.entry));
		ref->death->work.type = BINDER_WORK_DEAD_BINDER;
		binder_enqueue_work_ilocked(&ref->death->work,
					    &ref->proc->todo);
		binder_wakeup_proc_ilocked(ref->proc);
		binder_inner_proc_unlock(ref->proc);
	}

	binder_debug(BINDER_DEBUG_DEAD_BINDER,
		     "node %d now dead, refs %d, death %d\n",
		     node->debug_id, refs, death);
	binder_node_unlock(node);
	binder_put_node(node);

	return refs;
}

static void binder_deferred_release(struct binder_proc *proc)
{
	struct binder_context *context = proc->context;
	struct rb_node *n;
	int threads, nodes, incoming_refs, outgoing_refs, active_transactions;

	BUG_ON(proc->files);

	mutex_lock(&binder_procs_lock);
	hlist_del(&proc->proc_node);
	mutex_unlock(&binder_procs_lock);

	mutex_lock(&context->context_mgr_node_lock);
	if (context->binder_context_mgr_node &&
	    context->binder_context_mgr_node->proc == proc) {
		binder_debug(BINDER_DEBUG_DEAD_BINDER,
			     "%s: %d context_mgr_node gone\n",
			     __func__, proc->pid);
		context->binder_context_mgr_node = NULL;
	}
	mutex_unlock(&context->context_mgr_node_lock);
	binder_inner_proc_lock(proc);
	/*
	 * Make sure proc stays alive after we
	 * remove all the threads
	 */
	proc->tmp_ref++;

	proc->is_dead = true;
	threads = 0;
	active_transactions = 0;
	while ((n = rb_first(&proc->threads))) {
		struct binder_thread *thread;

		thread = rb_entry(n, struct binder_thread, rb_node);
		binder_inner_proc_unlock(proc);
		threads++;
		active_transactions += binder_thread_release(proc, thread);
		binder_inner_proc_lock(proc);
	}

	nodes = 0;
	incoming_refs = 0;
	while ((n = rb_first(&proc->nodes))) {
		struct binder_node *node;

		node = rb_entry(n, struct binder_node, rb_node);
		nodes++;
		/*
		 * take a temporary ref on the node before
		 * calling binder_node_release() which will either
		 * kfree() the node or call binder_put_node()
		 */
		binder_inc_node_tmpref_ilocked(node);
		rb_erase(&node->rb_node, &proc->nodes);
		binder_inner_proc_unlock(proc);
		incoming_refs = binder_node_release(node, incoming_refs);
		binder_inner_proc_lock(proc);
	}
	binder_inner_proc_unlock(proc);

	outgoing_refs = 0;
	binder_proc_lock(proc);
	while ((n = rb_first(&proc->refs_by_desc))) {
		struct binder_ref *ref;

		ref = rb_entry(n, struct binder_ref, rb_node_desc);
		outgoing_refs++;
		binder_cleanup_ref_olocked(ref);
		binder_proc_unlock(proc);
		binder_free_ref(ref);
		binder_proc_lock(proc);
	}
	binder_proc_unlock(proc);

	binder_release_work(proc, &proc->todo);
	binder_release_work(proc, &proc->delivered_death);

	binder_debug(BINDER_DEBUG_OPEN_CLOSE,
		     "%s: %d threads %d, nodes %d (ref %d), refs %d, active transactions %d\n",
		     __func__, proc->pid, threads, nodes, incoming_refs,
		     outgoing_refs, active_transactions);

	binder_proc_dec_tmpref(proc);
}

static void binder_deferred_func(struct work_struct *work)
{
	struct binder_proc *proc;
	struct files_struct *files;

	int defer;

	do {
		mutex_lock(&binder_deferred_lock);
		if (!hlist_empty(&binder_deferred_list)) {
			proc = hlist_entry(binder_deferred_list.first,
					struct binder_proc, deferred_work_node);
			hlist_del_init(&proc->deferred_work_node);
			defer = proc->deferred_work;
			proc->deferred_work = 0;
		} else {
			proc = NULL;
			defer = 0;
		}
		mutex_unlock(&binder_deferred_lock);

		files = NULL;
		if (defer & BINDER_DEFERRED_PUT_FILES) {
			mutex_lock(&proc->files_lock);
			files = proc->files;
			if (files)
				proc->files = NULL;
			mutex_unlock(&proc->files_lock);
		}

		if (defer & BINDER_DEFERRED_FLUSH)
			binder_deferred_flush(proc);

		if (defer & BINDER_DEFERRED_RELEASE)
			binder_deferred_release(proc); /* frees proc */

		if (files)
			put_files_struct(files);
	} while (proc);
}
static DECLARE_WORK(binder_deferred_work, binder_deferred_func);

static void
binder_defer_work(struct binder_proc *proc, enum binder_deferred_state defer)
{
	mutex_lock(&binder_deferred_lock);
	proc->deferred_work |= defer;
	if (hlist_unhashed(&proc->deferred_work_node)) {
		hlist_add_head(&proc->deferred_work_node,
				&binder_deferred_list);
		schedule_work(&binder_deferred_work);
	}
	mutex_unlock(&binder_deferred_lock);
}

static void print_binder_transaction_ilocked(struct seq_file *m,
					     struct binder_proc *proc,
					     const char *prefix,
					     struct binder_transaction *t)
{
	struct binder_proc *to_proc;
	struct binder_buffer *buffer = t->buffer;
#ifdef BINDER_USER_TRACKING
	struct rtc_time tm;

	rtc_time_to_tm(t->tv.tv_sec, &tm);
#endif

	spin_lock(&t->lock);
	to_proc = t->to_proc;
	seq_printf(m,
		   "%s %d: %pK from %d:%d to %d:%d code %x flags %x pri %d:%d r%d",
		   prefix, t->debug_id, t,
		   t->from ? t->from->proc->pid : 0,
		   t->from ? t->from->pid : 0,
		   to_proc ? to_proc->pid : 0,
		   t->to_thread ? t->to_thread->pid : 0,
		   t->code, t->flags, t->priority.sched_policy,
		   t->priority.prio, t->need_reply);
	spin_unlock(&t->lock);
#ifdef BINDER_USER_TRACKING
	seq_printf(m,
		   " start %lu.%06lu android %d-%02d-%02d %02d:%02d:%02d.%03lu",
		   (unsigned long)t->timestamp.tv_sec,
		   (t->timestamp.tv_nsec / NSEC_PER_USEC),
		   (tm.tm_year + 1900), (tm.tm_mon + 1), tm.tm_mday,
		   tm.tm_hour, tm.tm_min, tm.tm_sec,
		   (unsigned long)(t->tv.tv_usec / USEC_PER_MSEC));
#endif

	if (proc != to_proc) {
		/*
		 * Can only safely deref buffer if we are holding the
		 * correct proc inner lock for this node
		 */
		seq_puts(m, "\n");
		return;
	}

	if (buffer == NULL) {
		seq_puts(m, " buffer free\n");
		return;
	}
	if (buffer->target_node)
		seq_printf(m, " node %d", buffer->target_node->debug_id);
	seq_printf(m, " size %zd:%zd data %pK\n",
		   buffer->data_size, buffer->offsets_size,
		   buffer->user_data);
}

static void print_binder_work_ilocked(struct seq_file *m,
				     struct binder_proc *proc,
				     const char *prefix,
				     const char *transaction_prefix,
				     struct binder_work *w)
{
	struct binder_node *node;
	struct binder_transaction *t;

	switch (w->type) {
	case BINDER_WORK_TRANSACTION:
		t = container_of(w, struct binder_transaction, work);
		print_binder_transaction_ilocked(
				m, proc, transaction_prefix, t);
		break;
	case BINDER_WORK_RETURN_ERROR: {
		struct binder_error *e = container_of(
				w, struct binder_error, work);

		seq_printf(m, "%stransaction error: %u\n",
			   prefix, e->cmd);
	} break;
	case BINDER_WORK_TRANSACTION_COMPLETE:
		seq_printf(m, "%stransaction complete\n", prefix);
		break;
	case BINDER_WORK_NODE:
		node = container_of(w, struct binder_node, work);
		seq_printf(m, "%snode work %d: u%016llx c%016llx\n",
			   prefix, node->debug_id,
			   (u64)node->ptr, (u64)node->cookie);
		break;
	case BINDER_WORK_DEAD_BINDER:
		seq_printf(m, "%shas dead binder\n", prefix);
		break;
	case BINDER_WORK_DEAD_BINDER_AND_CLEAR:
		seq_printf(m, "%shas cleared dead binder\n", prefix);
		break;
	case BINDER_WORK_CLEAR_DEATH_NOTIFICATION:
		seq_printf(m, "%shas cleared death notification\n", prefix);
		break;
	default:
		seq_printf(m, "%sunknown work: type %d\n", prefix, w->type);
		break;
	}
}

static void print_binder_thread_ilocked(struct seq_file *m,
					struct binder_thread *thread,
					int print_always)
{
	struct binder_transaction *t;
	struct binder_work *w;
	size_t start_pos = m->count;
	size_t header_pos;

	seq_printf(m, "  thread %d: l %02x need_return %d tr %d\n",
			thread->pid, thread->looper,
			thread->looper_need_return,
			atomic_read(&thread->tmp_ref));
	header_pos = m->count;
	t = thread->transaction_stack;
	while (t) {
		if (t->from == thread) {
			print_binder_transaction_ilocked(m, thread->proc,
					"    outgoing transaction", t);
			t = t->from_parent;
		} else if (t->to_thread == thread) {
			print_binder_transaction_ilocked(m, thread->proc,
						 "    incoming transaction", t);
			t = t->to_parent;
		} else {
			print_binder_transaction_ilocked(m, thread->proc,
					"    bad transaction", t);
			t = NULL;
		}
	}
	list_for_each_entry(w, &thread->todo, entry) {
		print_binder_work_ilocked(m, thread->proc, "    ",
					  "    pending transaction", w);
	}
	if (!print_always && m->count == header_pos)
		m->count = start_pos;
}

static void print_binder_node_nilocked(struct seq_file *m,
				       struct binder_node *node)
{
	struct binder_ref *ref;
	struct binder_work *w;
	int count;

	count = 0;
	hlist_for_each_entry(ref, &node->refs, node_entry)
		count++;

	seq_printf(m, "  node %d: u%016llx c%016llx pri %d:%d hs %d hw %d ls %d lw %d is %d iw %d tr %d",
		   node->debug_id, (u64)node->ptr, (u64)node->cookie,
		   node->sched_policy, node->min_priority,
		   node->has_strong_ref, node->has_weak_ref,
		   node->local_strong_refs, node->local_weak_refs,
		   node->internal_strong_refs, count, node->tmp_refs);
	if (count) {
		seq_puts(m, " proc");
		hlist_for_each_entry(ref, &node->refs, node_entry)
			seq_printf(m, " %d", ref->proc->pid);
	}
	seq_puts(m, "\n");
	if (node->proc) {
		list_for_each_entry(w, &node->async_todo, entry)
			print_binder_work_ilocked(m, node->proc, "    ",
					  "    pending async transaction", w);
	}
}

static void print_binder_ref_olocked(struct seq_file *m,
				     struct binder_ref *ref)
{
	binder_node_lock(ref->node);
	seq_printf(m, "  ref %d: desc %d %snode %d s %d w %d d %pK\n",
		   ref->data.debug_id, ref->data.desc,
		   ref->node->proc ? "" : "dead ",
		   ref->node->debug_id, ref->data.strong,
		   ref->data.weak, ref->death);
	binder_node_unlock(ref->node);
}

static void print_binder_proc(struct seq_file *m,
			      struct binder_proc *proc, int print_all)
{
	struct binder_work *w;
	struct rb_node *n;
	size_t start_pos = m->count;
	size_t header_pos;
	struct binder_node *last_node = NULL;

	seq_printf(m, "proc %d\n", proc->pid);
	seq_printf(m, "context %s\n", proc->context->name);
	header_pos = m->count;

	binder_inner_proc_lock(proc);
	for (n = rb_first(&proc->threads); n != NULL; n = rb_next(n))
		print_binder_thread_ilocked(m, rb_entry(n, struct binder_thread,
						rb_node), print_all);

	for (n = rb_first(&proc->nodes); n != NULL; n = rb_next(n)) {
		struct binder_node *node = rb_entry(n, struct binder_node,
						    rb_node);
		if (!print_all && !node->has_async_transaction)
			continue;

		/*
		 * take a temporary reference on the node so it
		 * survives and isn't removed from the tree
		 * while we print it.
		 */
		binder_inc_node_tmpref_ilocked(node);
		/* Need to drop inner lock to take node lock */
		binder_inner_proc_unlock(proc);
		if (last_node)
			binder_put_node(last_node);
		binder_node_inner_lock(node);
		print_binder_node_nilocked(m, node);
		binder_node_inner_unlock(node);
		last_node = node;
		binder_inner_proc_lock(proc);
	}
	binder_inner_proc_unlock(proc);
	if (last_node)
		binder_put_node(last_node);

	if (print_all) {
		binder_proc_lock(proc);
		for (n = rb_first(&proc->refs_by_desc);
		     n != NULL;
		     n = rb_next(n))
			print_binder_ref_olocked(m, rb_entry(n,
							    struct binder_ref,
							    rb_node_desc));
		binder_proc_unlock(proc);
	}
	binder_alloc_print_allocated(m, &proc->alloc);
	binder_inner_proc_lock(proc);
	list_for_each_entry(w, &proc->todo, entry)
		print_binder_work_ilocked(m, proc, "  ",
					  "  pending transaction", w);
	list_for_each_entry(w, &proc->delivered_death, entry) {
		seq_puts(m, "  has delivered dead binder\n");
		break;
	}
	binder_inner_proc_unlock(proc);
	if (!print_all && m->count == header_pos)
		m->count = start_pos;
}

static const char * const binder_return_strings[] = {
	"BR_ERROR",
	"BR_OK",
	"BR_TRANSACTION",
	"BR_REPLY",
	"BR_ACQUIRE_RESULT",
	"BR_DEAD_REPLY",
	"BR_TRANSACTION_COMPLETE",
	"BR_INCREFS",
	"BR_ACQUIRE",
	"BR_RELEASE",
	"BR_DECREFS",
	"BR_ATTEMPT_ACQUIRE",
	"BR_NOOP",
	"BR_SPAWN_LOOPER",
	"BR_FINISHED",
	"BR_DEAD_BINDER",
	"BR_CLEAR_DEATH_NOTIFICATION_DONE",
	"BR_FAILED_REPLY"
};

static const char * const binder_command_strings[] = {
	"BC_TRANSACTION",
	"BC_REPLY",
	"BC_ACQUIRE_RESULT",
	"BC_FREE_BUFFER",
	"BC_INCREFS",
	"BC_ACQUIRE",
	"BC_RELEASE",
	"BC_DECREFS",
	"BC_INCREFS_DONE",
	"BC_ACQUIRE_DONE",
	"BC_ATTEMPT_ACQUIRE",
	"BC_REGISTER_LOOPER",
	"BC_ENTER_LOOPER",
	"BC_EXIT_LOOPER",
	"BC_REQUEST_DEATH_NOTIFICATION",
	"BC_CLEAR_DEATH_NOTIFICATION",
	"BC_DEAD_BINDER_DONE",
	"BC_TRANSACTION_SG",
	"BC_REPLY_SG",
};

static const char * const binder_objstat_strings[] = {
	"proc",
	"thread",
	"node",
	"ref",
	"death",
	"transaction",
	"transaction_complete"
};

static void print_binder_stats(struct seq_file *m, const char *prefix,
			       struct binder_stats *stats)
{
	int i;

	BUILD_BUG_ON(ARRAY_SIZE(stats->bc) !=
		     ARRAY_SIZE(binder_command_strings));
	for (i = 0; i < ARRAY_SIZE(stats->bc); i++) {
		int temp = atomic_read(&stats->bc[i]);

		if (temp)
			seq_printf(m, "%s%s: %d\n", prefix,
				   binder_command_strings[i], temp);
	}

	BUILD_BUG_ON(ARRAY_SIZE(stats->br) !=
		     ARRAY_SIZE(binder_return_strings));
	for (i = 0; i < ARRAY_SIZE(stats->br); i++) {
		int temp = atomic_read(&stats->br[i]);

		if (temp)
			seq_printf(m, "%s%s: %d\n", prefix,
				   binder_return_strings[i], temp);
	}

	BUILD_BUG_ON(ARRAY_SIZE(stats->obj_created) !=
		     ARRAY_SIZE(binder_objstat_strings));
	BUILD_BUG_ON(ARRAY_SIZE(stats->obj_created) !=
		     ARRAY_SIZE(stats->obj_deleted));
	for (i = 0; i < ARRAY_SIZE(stats->obj_created); i++) {
		int created = atomic_read(&stats->obj_created[i]);
		int deleted = atomic_read(&stats->obj_deleted[i]);

		if (created || deleted)
			seq_printf(m, "%s%s: active %d total %d\n",
				prefix,
				binder_objstat_strings[i],
				created - deleted,
				created);
	}
}

static void print_binder_proc_stats(struct seq_file *m,
				    struct binder_proc *proc)
{
	struct binder_work *w;
	struct binder_thread *thread;
	struct rb_node *n;
	int count, strong, weak, ready_threads;
	size_t free_async_space =
		binder_alloc_get_free_async_space(&proc->alloc);

	seq_printf(m, "proc %d\n", proc->pid);
	seq_printf(m, "context %s\n", proc->context->name);
	count = 0;
	ready_threads = 0;
	binder_inner_proc_lock(proc);
	for (n = rb_first(&proc->threads); n != NULL; n = rb_next(n))
		count++;

	list_for_each_entry(thread, &proc->waiting_threads, waiting_thread_node)
		ready_threads++;

	seq_printf(m, "  threads: %d\n", count);
	seq_printf(m, "  requested threads: %d+%d/%d\n"
			"  ready threads %d\n"
			"  free async space %zd\n", proc->requested_threads,
			proc->requested_threads_started, proc->max_threads,
			ready_threads,
			free_async_space);
	count = 0;
	for (n = rb_first(&proc->nodes); n != NULL; n = rb_next(n))
		count++;
	binder_inner_proc_unlock(proc);
	seq_printf(m, "  nodes: %d\n", count);
	count = 0;
	strong = 0;
	weak = 0;
	binder_proc_lock(proc);
	for (n = rb_first(&proc->refs_by_desc); n != NULL; n = rb_next(n)) {
		struct binder_ref *ref = rb_entry(n, struct binder_ref,
						  rb_node_desc);
		count++;
		strong += ref->data.strong;
		weak += ref->data.weak;
	}
	binder_proc_unlock(proc);
	seq_printf(m, "  refs: %d s %d w %d\n", count, strong, weak);

	count = binder_alloc_get_allocated_count(&proc->alloc);
	seq_printf(m, "  buffers: %d\n", count);

	binder_alloc_print_pages(m, &proc->alloc);

	count = 0;
	binder_inner_proc_lock(proc);
	list_for_each_entry(w, &proc->todo, entry) {
		if (w->type == BINDER_WORK_TRANSACTION)
			count++;
	}
	binder_inner_proc_unlock(proc);
	seq_printf(m, "  pending transactions: %d\n", count);

	print_binder_stats(m, "  ", &proc->stats);
}


int binder_state_show(struct seq_file *m, void *unused)
{
	struct binder_proc *proc;
	struct binder_node *node;
	struct binder_node *last_node = NULL;

	seq_puts(m, "binder state:\n");

	spin_lock(&binder_dead_nodes_lock);
	if (!hlist_empty(&binder_dead_nodes))
		seq_puts(m, "dead nodes:\n");
	hlist_for_each_entry(node, &binder_dead_nodes, dead_node) {
		/*
		 * take a temporary reference on the node so it
		 * survives and isn't removed from the list
		 * while we print it.
		 */
		node->tmp_refs++;
		spin_unlock(&binder_dead_nodes_lock);
		if (last_node)
			binder_put_node(last_node);
		binder_node_lock(node);
		print_binder_node_nilocked(m, node);
		binder_node_unlock(node);
		last_node = node;
		spin_lock(&binder_dead_nodes_lock);
	}
	spin_unlock(&binder_dead_nodes_lock);
	if (last_node)
		binder_put_node(last_node);

	mutex_lock(&binder_procs_lock);
	hlist_for_each_entry(proc, &binder_procs, proc_node)
		print_binder_proc(m, proc, 1);
	mutex_unlock(&binder_procs_lock);

	return 0;
}

<<<<<<< HEAD
#ifdef OPLUS_FEATURE_HANS_FREEZE
//#Kun.Zhou@ANDROID.RESCONTROL, 2019/09/23, add for hans freeze manager
static void hans_check_uid_proc_status(struct binder_proc *proc, enum message_type type)
{
	struct rb_node *n = NULL;
	struct binder_thread *thread = NULL;
	int uid = -1;
	struct binder_transaction *btrans = NULL;
	bool empty = true;

	/* check binder_thread/transaction_stack/binder_proc ongoing transaction */
	binder_inner_proc_lock(proc);
	for (n = rb_first(&proc->threads); n != NULL; n = rb_next(n)) {
		thread = rb_entry(n, struct binder_thread, rb_node);
		empty = binder_worklist_empty_ilocked(&thread->todo);

		if (thread->task != NULL) {
			/* has "todo" binder thread in worklist? */
			uid = task_uid(thread->task).val;
			if (!empty) {
				binder_inner_proc_unlock(proc);
				hans_report(type, -1, -1, -1, uid, "FROZEN_TRANS_THREAD", 1);
				return;
			}

			/* has transcation in transaction_stack? */
			btrans = thread->transaction_stack;
			if (btrans) {
				spin_lock(&btrans->lock);
				if (btrans->to_thread == thread) {
					/* only report incoming binder call */
					spin_unlock(&btrans->lock);
					binder_inner_proc_unlock(proc);
					hans_report(type, -1, -1, -1, uid, "FROZEN_TRANS_STACK", 1);
					return;
				}
				spin_unlock(&btrans->lock);
			}
		}
	}

	/* has "todo" binder proc in worklist */
	empty = binder_worklist_empty_ilocked(&proc->todo);
	if (proc->tsk != NULL && !empty) {
		uid = task_uid(proc->tsk).val;
		binder_inner_proc_unlock(proc);
		hans_report(type, -1, -1, -1, uid, "FROZEN_TRANS_PROC", 1);
		return;
	}
	binder_inner_proc_unlock(proc);
}

void hans_check_frozen_transcation(uid_t uid, enum message_type type)
{
	struct binder_proc *proc;

	mutex_lock(&binder_procs_lock);
	hlist_for_each_entry(proc, &binder_procs, proc_node) {
		if (proc != NULL && (task_uid(proc->tsk).val == uid)) {
			hans_check_uid_proc_status(proc, type);
		}
	}
	mutex_unlock(&binder_procs_lock);
}
#endif /*OPLUS_FEATURE_HANS_FREEZE*/

=======
>>>>>>> 274c7d23
int binder_stats_show(struct seq_file *m, void *unused)
{
	struct binder_proc *proc;

	seq_puts(m, "binder stats:\n");

	print_binder_stats(m, "", &binder_stats);

	mutex_lock(&binder_procs_lock);
	hlist_for_each_entry(proc, &binder_procs, proc_node)
		print_binder_proc_stats(m, proc);
	mutex_unlock(&binder_procs_lock);

	return 0;
}

int binder_transactions_show(struct seq_file *m, void *unused)
{
	struct binder_proc *proc;

	seq_puts(m, "binder transactions:\n");
	mutex_lock(&binder_procs_lock);
	hlist_for_each_entry(proc, &binder_procs, proc_node)
		print_binder_proc(m, proc, 0);
	mutex_unlock(&binder_procs_lock);

	return 0;
}

static int proc_show(struct seq_file *m, void *unused)
{
	struct binder_proc *itr;
	int pid = (unsigned long)m->private;

	mutex_lock(&binder_procs_lock);
	hlist_for_each_entry(itr, &binder_procs, proc_node) {
		if (itr->pid == pid) {
			seq_puts(m, "binder proc state:\n");
			print_binder_proc(m, itr, 1);
		}
	}
	mutex_unlock(&binder_procs_lock);

	return 0;
}

static void print_binder_transaction_log_entry(struct seq_file *m,
					struct binder_transaction_log_entry *e)
{
	int debug_id = READ_ONCE(e->debug_id_done);
#ifdef BINDER_WATCHDOG
	char tmp[30];
	struct rtc_time tm;
	struct timespec sub_read_t, sub_total_t;
	unsigned long read_ms = 0;
	unsigned long total_ms = 0;
#endif
	/*
	 * read barrier to guarantee debug_id_done read before
	 * we print the log values
	 */
	smp_rmb();
#ifdef BINDER_WATCHDOG
	memset(&sub_read_t, 0, sizeof(sub_read_t));
	memset(&sub_total_t, 0, sizeof(sub_total_t));

	if (e->fd != -1)
		sprintf(tmp, " (fd %d)", e->fd);
	else
		tmp[0] = '\0';

	if ((e->call_type == 0) && timespec_valid_strict(&e->endstamp) &&
			(timespec_compare(&e->endstamp, &e->timestamp) > 0)) {
		sub_total_t = timespec_sub(e->endstamp, e->timestamp);
		total_ms = ((unsigned long)sub_total_t.tv_sec) * MSEC_PER_SEC +
			sub_total_t.tv_nsec / NSEC_PER_MSEC;
	}
	if ((e->call_type == 1) && timespec_valid_strict(&e->readstamp) &&
			(timespec_compare(&e->readstamp, &e->timestamp) > 0)) {
		sub_read_t = timespec_sub(e->readstamp, e->timestamp);
		read_ms = ((unsigned long)sub_read_t.tv_sec) * MSEC_PER_SEC +
			sub_read_t.tv_nsec / NSEC_PER_MSEC;
	}

	rtc_time_to_tm(e->tv.tv_sec, &tm);
	seq_printf(m,
			"%d: %s from %d:%d to %d:%d context %s node %d handle %d (%s) size %d:%d%s dex %u",
			e->debug_id, (e->call_type == 2) ? "reply" :
			((e->call_type == 1) ? "async" : "call "),
			e->from_proc, e->from_thread, e->to_proc, e->to_thread,
			e->context_name, e->to_node, e->target_handle,
			e->service, e->data_size, e->offsets_size, tmp,
			e->code);
	seq_printf(m,
			" start %lu.%06lu android %d-%02d-%02d %02d:%02d:%02d.%03lu read %lu.%06lu %s %lu.%06lu total %lu.%06lums",
			(unsigned long)e->timestamp.tv_sec,
			(e->timestamp.tv_nsec / NSEC_PER_USEC),
			(tm.tm_year + 1900), (tm.tm_mon + 1), tm.tm_mday,
			tm.tm_hour, tm.tm_min, tm.tm_sec,
			(unsigned long)(e->tv.tv_usec / USEC_PER_MSEC),
			(unsigned long)e->readstamp.tv_sec,
			(e->readstamp.tv_nsec / NSEC_PER_USEC),
			(e->call_type == 0) ? "end" : "",
			(e->call_type ==
			 0) ? ((unsigned long)e->endstamp.tv_sec) : 0,
			(e->call_type ==
			 0) ? (e->endstamp.tv_nsec / NSEC_PER_USEC) : 0,
			(e->call_type == 0) ? total_ms : read_ms,
			(e->call_type ==
			 0) ? (sub_total_t.tv_nsec % NSEC_PER_MSEC) :
			(sub_read_t.tv_nsec % NSEC_PER_MSEC));
#else
	seq_printf(m,
		   "%d: %s from %d:%d to %d:%d context %s node %d handle %d size %d:%d ret %d/%d l=%d",
		   e->debug_id, (e->call_type == 2) ? "reply" :
		   ((e->call_type == 1) ? "async" : "call "), e->from_proc,
		   e->from_thread, e->to_proc, e->to_thread, e->context_name,
		   e->to_node, e->target_handle, e->data_size, e->offsets_size,
		   e->return_error, e->return_error_param,
		   e->return_error_line);
#endif
	/*
	 * read-barrier to guarantee read of debug_id_done after
	 * done printing the fields of the entry
	 */
	smp_rmb();
	seq_printf(m, debug_id && debug_id == READ_ONCE(e->debug_id_done) ?
			"\n" : " (incomplete)\n");
}

int binder_transaction_log_show(struct seq_file *m, void *unused)
{
	struct binder_transaction_log *log = m->private;
	unsigned int log_cur = atomic_read(&log->cur);
	unsigned int count;
	unsigned int cur;
	int i;

	count = log_cur + 1;
#ifdef BINDER_WATCHDOG
	cur = count < log->size && !log->full ?
		0 : count % log->size;
	if (count > log->size || log->full)
		count = log->size;
	for (i = 0; i < count; i++) {
		unsigned int index = cur++ % log->size;

		print_binder_transaction_log_entry(m, &log->entry[index]);
	}
#else
	cur = count < ARRAY_SIZE(log->entry) && !log->full ?
		0 : count % ARRAY_SIZE(log->entry);
	if (count > ARRAY_SIZE(log->entry) || log->full)
		count = ARRAY_SIZE(log->entry);
	for (i = 0; i < count; i++) {
		unsigned int index = cur++ % ARRAY_SIZE(log->entry);

		print_binder_transaction_log_entry(m, &log->entry[index]);
	}
#endif
	return 0;
}
#ifdef BINDER_WATCHDOG
int binder_timeout_log_show(struct seq_file *m, void *unused);
DEFINE_SHOW_ATTRIBUTE(binder_timeout_log);
#endif

const struct file_operations binder_fops = {
	.owner = THIS_MODULE,
	.poll = binder_poll,
	.unlocked_ioctl = binder_ioctl,
	.compat_ioctl = binder_ioctl,
	.mmap = binder_mmap,
	.open = binder_open,
	.flush = binder_flush,
	.release = binder_release,
};

static int __init init_binder_device(const char *name)
{
	int ret;
	struct binder_device *binder_device;

	binder_device = kzalloc(sizeof(*binder_device), GFP_KERNEL);
	if (!binder_device)
		return -ENOMEM;

	binder_device->miscdev.fops = &binder_fops;
	binder_device->miscdev.minor = MISC_DYNAMIC_MINOR;
	binder_device->miscdev.name = name;

	refcount_set(&binder_device->ref, 1);
	binder_device->context.binder_context_mgr_uid = INVALID_UID;
	binder_device->context.name = name;
	mutex_init(&binder_device->context.context_mgr_node_lock);

	ret = misc_register(&binder_device->miscdev);
	if (ret < 0) {
		kfree(binder_device);
		return ret;
	}

	hlist_add_head(&binder_device->hlist, &binder_devices);

	return ret;
}

static int __init binder_init(void)
{
	int ret;
	char *device_name, *device_tmp;
	struct binder_device *device;
	struct hlist_node *tmp;
	char *device_names = NULL;

	ret = binder_alloc_shrinker_init();
	if (ret)
		return ret;

	atomic_set(&binder_transaction_log.cur, ~0U);
	atomic_set(&binder_transaction_log_failed.cur, ~0U);
#ifdef BINDER_WATCHDOG
	atomic_set(&binder_timeout_log_t.cur, ~0U);
#endif

	binder_debugfs_dir_entry_root = debugfs_create_dir("binder", NULL);
	if (binder_debugfs_dir_entry_root)
		binder_debugfs_dir_entry_proc = debugfs_create_dir("proc",
						 binder_debugfs_dir_entry_root);

	if (binder_debugfs_dir_entry_root) {
		debugfs_create_file("state",
				    0444,
				    binder_debugfs_dir_entry_root,
				    NULL,
				    &binder_state_fops);
		debugfs_create_file("stats",
				    0444,
				    binder_debugfs_dir_entry_root,
				    NULL,
				    &binder_stats_fops);
		debugfs_create_file("transactions",
				    0444,
				    binder_debugfs_dir_entry_root,
				    NULL,
				    &binder_transactions_fops);
		debugfs_create_file("transaction_log",
				    0444,
				    binder_debugfs_dir_entry_root,
				    &binder_transaction_log,
				    &binder_transaction_log_fops);
		debugfs_create_file("failed_transaction_log",
				    0444,
				    binder_debugfs_dir_entry_root,
				    &binder_transaction_log_failed,
				    &binder_transaction_log_fops);
#ifdef BINDER_WATCHDOG
		debugfs_create_file("timeout_log",
				    0444,
				    binder_debugfs_dir_entry_root,
				    NULL,
				    &binder_timeout_log_fops);
#endif
	}

	if (!IS_ENABLED(CONFIG_ANDROID_BINDERFS) &&
	    strcmp(binder_devices_param, "") != 0) {
		/*
		* Copy the module_parameter string, because we don't want to
		* tokenize it in-place.
		 */
		device_names = kstrdup(binder_devices_param, GFP_KERNEL);
		if (!device_names) {
			ret = -ENOMEM;
			goto err_alloc_device_names_failed;
		}

		device_tmp = device_names;
		while ((device_name = strsep(&device_tmp, ","))) {
			ret = init_binder_device(device_name);
			if (ret)
				goto err_init_binder_device_failed;
		}
	}

	ret = init_binderfs();
	if (ret)
		goto err_init_binder_device_failed;

<<<<<<< HEAD
#ifdef BINDER_WATCHDOG
	init_binder_wtdog();
	init_binder_transaction_log(
		&binder_transaction_log, &binder_transaction_log_failed);
#endif

=======
>>>>>>> 274c7d23
	return ret;

err_init_binder_device_failed:
	hlist_for_each_entry_safe(device, tmp, &binder_devices, hlist) {
		misc_deregister(&device->miscdev);
		hlist_del(&device->hlist);
		kfree(device);
	}

	kfree(device_names);

err_alloc_device_names_failed:
	debugfs_remove_recursive(binder_debugfs_dir_entry_root);
	binder_alloc_shrinker_exit();

	return ret;
}

device_initcall(binder_init);

#define CREATE_TRACE_POINTS
#include "binder_trace.h"

MODULE_LICENSE("GPL v2");<|MERGE_RESOLUTION|>--- conflicted
+++ resolved
@@ -155,12 +155,7 @@
 	BINDER_DEBUG_PRIORITY_CAP           = 1U << 13,
 	BINDER_DEBUG_SPINLOCKS              = 1U << 14,
 };
-<<<<<<< HEAD
 static uint32_t binder_debug_mask = 0;
-=======
-static uint32_t binder_debug_mask = BINDER_DEBUG_USER_ERROR |
-	BINDER_DEBUG_FAILED_TRANSACTION | BINDER_DEBUG_DEAD_TRANSACTION;
->>>>>>> 274c7d23
 module_param_named(debug_mask, binder_debug_mask, uint, 0644);
 
 char *binder_devices_param = CONFIG_ANDROID_BINDER_DEVICES;
@@ -257,14 +252,11 @@
 	struct binder_transaction_log_entry *e;
 	unsigned int cur = atomic_inc_return(&log->cur);
 
-<<<<<<< HEAD
 #ifdef BINDER_WATCHDOG
 	if (cur >= log->size)
 		log->full = 1;
 	e = &log->entry[cur % (log->size)];
 #else
-=======
->>>>>>> 274c7d23
 	if (cur >= ARRAY_SIZE(log->entry))
 		log->full = true;
 	e = &log->entry[cur % ARRAY_SIZE(log->entry)];
@@ -283,7 +275,6 @@
 	return e;
 }
 
-<<<<<<< HEAD
 #ifdef BINDER_WATCHDOG
 static struct binder_transaction_log_entry entry_failed[32];
 
@@ -297,8 +288,6 @@
 #endif
 #endif
 
-=======
->>>>>>> 274c7d23
 /**
  * struct binder_work - work enqueued on a worklist
  * @entry:             node enqueued on list
@@ -1304,26 +1293,6 @@
 };
 
 /**
- * struct binder_object - union of flat binder object types
- * @hdr:   generic object header
- * @fbo:   binder object (nodes and refs)
- * @fdo:   file descriptor object
- * @bbo:   binder buffer pointer
- * @fdao:  file descriptor array
- *
- * Used for type-independent object copies
- */
-struct binder_object {
-	union {
-		struct binder_object_header hdr;
-		struct flat_binder_object fbo;
-		struct binder_fd_object fdo;
-		struct binder_buffer_object bbo;
-		struct binder_fd_array_object fdao;
-	};
-};
-
-/**
  * binder_proc_lock() - Acquire outer lock for given binder_proc
  * @proc:         struct binder_proc to acquire
  *
@@ -1776,7 +1745,6 @@
 {
 	return policy == SCHED_FIFO || policy == SCHED_RR;
 }
-<<<<<<< HEAD
 
 static bool is_fair_policy(int policy)
 {
@@ -1812,43 +1780,6 @@
 	bool has_cap_nice;
 	unsigned int policy = desired.sched_policy;
 
-=======
-
-static bool is_fair_policy(int policy)
-{
-	return policy == SCHED_NORMAL || policy == SCHED_BATCH;
-}
-
-static bool binder_supported_policy(int policy)
-{
-	return is_fair_policy(policy) || is_rt_policy(policy);
-}
-
-static int to_userspace_prio(int policy, int kernel_priority)
-{
-	if (is_fair_policy(policy))
-		return PRIO_TO_NICE(kernel_priority);
-	else
-		return MAX_USER_RT_PRIO - 1 - kernel_priority;
-}
-
-static int to_kernel_prio(int policy, int user_priority)
-{
-	if (is_fair_policy(policy))
-		return NICE_TO_PRIO(user_priority);
-	else
-		return MAX_USER_RT_PRIO - 1 - user_priority;
-}
-
-static void binder_do_set_priority(struct task_struct *task,
-				   struct binder_priority desired,
-				   bool verify)
-{
-	int priority; /* user-space prio value */
-	bool has_cap_nice;
-	unsigned int policy = desired.sched_policy;
-
->>>>>>> 274c7d23
 	if (task->policy == policy && task->normal_prio == desired.prio)
 		return;
 
@@ -1865,7 +1796,6 @@
 		} else if (priority > max_rtprio) {
 			priority = max_rtprio;
 		}
-<<<<<<< HEAD
 	}
 
 	if (verify && is_fair_policy(policy) && !has_cap_nice) {
@@ -1880,22 +1810,6 @@
 		}
 	}
 
-=======
-	}
-
-	if (verify && is_fair_policy(policy) && !has_cap_nice) {
-		long min_nice = rlimit_to_nice(task_rlimit(task, RLIMIT_NICE));
-
-		if (min_nice > MAX_NICE) {
-			binder_user_error("%d RLIMIT_NICE not set\n",
-					  task->pid);
-			return;
-		} else if (priority < min_nice) {
-			priority = min_nice;
-		}
-	}
-
->>>>>>> 274c7d23
 	if (policy != desired.sched_policy ||
 	    to_kernel_prio(policy, priority) != desired.prio)
 		binder_debug(BINDER_DEBUG_PRIORITY_CAP,
@@ -1933,7 +1847,6 @@
 	binder_do_set_priority(task, desired, /* verify = */ false);
 }
 
-<<<<<<< HEAD
 #ifdef OPLUS_FEATURE_UIFIRST
 //Kezhi.Zhu@TECH.Kernel.Sched, 2020/06/29, Add for ui first
 static void binder_transaction_priority(struct binder_thread *thread, struct task_struct *task,
@@ -1941,21 +1854,15 @@
 					struct binder_priority node_prio,
 					bool inherit_rt)
 #else
-=======
->>>>>>> 274c7d23
 static void binder_transaction_priority(struct task_struct *task,
 					struct binder_transaction *t,
 					struct binder_priority node_prio,
 					bool inherit_rt)
-<<<<<<< HEAD
 #endif /* OPLUS_FEATURE_UIFIRST */
-=======
->>>>>>> 274c7d23
 {
 	struct binder_priority desired_prio = t->priority;
 
 	if (t->set_priority_called)
-<<<<<<< HEAD
 		return;
 
 	t->set_priority_called = true;
@@ -1970,14 +1877,6 @@
 		return;
 	}
 #endif /* OPLUS_FEATURE_UIFIRST */
-=======
-		return;
-
-	t->set_priority_called = true;
-	t->saved_priority.sched_policy = task->policy;
-	t->saved_priority.prio = task->normal_prio;
-
->>>>>>> 274c7d23
 	if (!inherit_rt && is_rt_policy(desired_prio.sched_policy)) {
 		desired_prio.prio = NICE_TO_PRIO(0);
 		desired_prio.sched_policy = SCHED_NORMAL;
@@ -3667,7 +3566,6 @@
 		thread = binder_select_thread_ilocked(proc);
 
 	if (thread) {
-<<<<<<< HEAD
 #ifdef OPLUS_FEATURE_UIFIRST
 //Kezhi.Zhu@TECH.Kernel.Sched, 2020/06/29, Add for ui first
 		binder_transaction_priority(thread, thread->task, t, node_prio,
@@ -3689,11 +3587,6 @@
 				binder_set_inherit_ux(thread->task, current);
 		}
 #endif /* OPLUS_FEATURE_UIFIRST */
-=======
-		binder_transaction_priority(thread->task, t, node_prio,
-					    node->inherit_rt);
-		binder_enqueue_thread_work_ilocked(thread, &t->work);
->>>>>>> 274c7d23
 	} else if (!pending_async) {
 		binder_enqueue_work_ilocked(&t->work, &proc->todo);
 	} else {
@@ -3777,7 +3670,6 @@
 	int t_debug_id = atomic_inc_return(&binder_last_id);
 	char *secctx = NULL;
 	u32 secctx_sz = 0;
-<<<<<<< HEAD
 #ifdef OPLUS_FEATURE_HANS_FREEZE
 //#Kun.Zhou@ANDROID.RESCONTROL, 2019/09/23, add for hans freeze manager
 	char buf_data[INTERFACETOKEN_BUFF_SIZE];
@@ -3797,9 +3689,6 @@
 		log_idx = e->cur % binder_transaction_log.size;
 	}
 #else
-=======
-
->>>>>>> 274c7d23
 	e = binder_transaction_log_add(&binder_transaction_log);
 #endif
 	e->debug_id = t_debug_id;
@@ -3936,7 +3825,6 @@
 			return_error_line = __LINE__;
 			goto err_dead_binder;
 		}
-<<<<<<< HEAD
 
 #ifdef OPLUS_FEATURE_HANS_FREEZE
 //#Kun.Zhou@ANDROID.RESCONTROL, 2019/09/23, add for hans freeze manager
@@ -3961,9 +3849,6 @@
 #ifdef BINDER_WATCHDOG
 		strncpy(e->service, target_node->name, MAX_SERVICE_NAME_LEN);
 #endif
-=======
-		e->to_node = target_node->debug_id;
->>>>>>> 274c7d23
 		if (security_binder_transaction(proc->cred,
 						target_proc->cred) < 0) {
 			return_error = BR_FAILED_REPLY;
@@ -4196,7 +4081,6 @@
 		return_error_line = __LINE__;
 		goto err_bad_offset;
 	}
-<<<<<<< HEAD
 #ifdef OPLUS_FEATURE_HANS_FREEZE
 //#Kun.Zhou@ANDROID.RESCONTROL, 2019/09/23, add for hans freeze manager
 	if ((tr->flags & TF_ONE_WAY) //report async binder call
@@ -4223,8 +4107,6 @@
 		}
 	}
 #endif /*OPLUS_FEATURE_HANS_FREEZE*/
-=======
->>>>>>> 274c7d23
 	off_start_offset = ALIGN(tr->data_size, sizeof(void *));
 	buffer_offset = off_start_offset;
 	off_end_offset = off_start_offset + tr->offsets_size;
@@ -4311,12 +4193,9 @@
 			}
 			fp->pad_binder = 0;
 			fp->fd = target_fd;
-<<<<<<< HEAD
 #ifdef BINDER_WATCHDOG
 			e->fd = target_fd;
 #endif
-=======
->>>>>>> 274c7d23
 			binder_alloc_copy_to_buffer(&target_proc->alloc,
 						    t->buffer, object_offset,
 						    fp, sizeof(*fp));
@@ -4433,13 +4312,10 @@
 
 	if (reply) {
 		binder_enqueue_thread_work(thread, tcomplete);
-<<<<<<< HEAD
 #ifdef BINDER_WATCHDOG
 		binder_update_transaction_time(&binder_transaction_log,
 				in_reply_to, 2);
 #endif
-=======
->>>>>>> 274c7d23
 		binder_inner_proc_lock(target_proc);
 		if (target_thread->is_dead) {
 			binder_inner_proc_unlock(target_proc);
@@ -4450,7 +4326,6 @@
 		binder_enqueue_thread_work_ilocked(target_thread, &t->work);
 		binder_inner_proc_unlock(target_proc);
 		wake_up_interruptible_sync(&target_thread->wait);
-<<<<<<< HEAD
 
 #ifdef CONFIG_MTK_TASK_TURBO
 		if (thread->task && in_reply_to->inherit_task == thread->task) {
@@ -4464,8 +4339,6 @@
 			binder_unset_inherit_ux(thread->task);
 		}
 #endif /* OPLUS_FEATURE_UIFIRST */
-=======
->>>>>>> 274c7d23
 		binder_restore_priority(current, in_reply_to->saved_priority);
 		binder_free_transaction(in_reply_to);
 	} else if (!(t->flags & TF_ONE_WAY)) {
@@ -4586,15 +4459,12 @@
 
 	BUG_ON(thread->return_error.cmd != BR_OK);
 	if (in_reply_to) {
-<<<<<<< HEAD
 #ifdef CONFIG_MTK_TASK_TURBO
 		if (thread->task && in_reply_to->inherit_task == thread->task) {
 			binder_stop_turbo_inherit(thread->task);
 			in_reply_to->inherit_task = NULL;
 		}
 #endif
-=======
->>>>>>> 274c7d23
 		binder_restore_priority(current, in_reply_to->saved_priority);
 		thread->return_error.cmd = BR_TRANSACTION_COMPLETE;
 		binder_enqueue_thread_work(thread, &thread->return_error.work);
@@ -5207,12 +5077,9 @@
 			wait_event_interruptible(binder_user_error_wait,
 						 binder_stop_on_user_error < 2);
 		}
-<<<<<<< HEAD
 #ifdef CONFIG_MTK_TASK_TURBO
 		binder_stop_turbo_inherit(current);
 #endif
-=======
->>>>>>> 274c7d23
 		binder_restore_priority(current, proc->default_priority);
 	}
 
@@ -5439,7 +5306,6 @@
 			trd->cookie =  target_node->cookie;
 			node_prio.sched_policy = target_node->sched_policy;
 			node_prio.prio = target_node->min_priority;
-<<<<<<< HEAD
 #ifdef OPLUS_FEATURE_UIFIRST
 //Kezhi.Zhu@TECH.Kernel.Sched, 2020/06/29, Add for ui first
 			binder_transaction_priority(thread, current, t, node_prio,
@@ -5448,10 +5314,6 @@
 			binder_transaction_priority(current, t, node_prio,
 						    target_node->inherit_rt);
 #endif /* OPLUS_FEATURE_UIFIRST */
-=======
-			binder_transaction_priority(current, t, node_prio,
-						    target_node->inherit_rt);
->>>>>>> 274c7d23
 			cmd = BR_TRANSACTION;
 		} else {
 			trd->target.ptr = 0;
@@ -5469,7 +5331,6 @@
 			trd->sender_pid =
 				task_tgid_nr_ns(sender,
 						task_active_pid_ns(current));
-<<<<<<< HEAD
 
 #ifdef CONFIG_MTK_TASK_TURBO
 			if (binder_start_turbo_inherit(t_from->task,
@@ -5483,8 +5344,6 @@
 			}
 #endif /* OPLUS_FEATURE_UIFIRST */
 
-=======
->>>>>>> 274c7d23
 		} else {
 			trd->sender_pid = 0;
 		}
@@ -7044,7 +6903,6 @@
 	return 0;
 }
 
-<<<<<<< HEAD
 #ifdef OPLUS_FEATURE_HANS_FREEZE
 //#Kun.Zhou@ANDROID.RESCONTROL, 2019/09/23, add for hans freeze manager
 static void hans_check_uid_proc_status(struct binder_proc *proc, enum message_type type)
@@ -7111,8 +6969,6 @@
 }
 #endif /*OPLUS_FEATURE_HANS_FREEZE*/
 
-=======
->>>>>>> 274c7d23
 int binder_stats_show(struct seq_file *m, void *unused)
 {
 	struct binder_proc *proc;
@@ -7402,15 +7258,12 @@
 	if (ret)
 		goto err_init_binder_device_failed;
 
-<<<<<<< HEAD
 #ifdef BINDER_WATCHDOG
 	init_binder_wtdog();
 	init_binder_transaction_log(
 		&binder_transaction_log, &binder_transaction_log_failed);
 #endif
 
-=======
->>>>>>> 274c7d23
 	return ret;
 
 err_init_binder_device_failed:
