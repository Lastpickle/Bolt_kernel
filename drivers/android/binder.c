--- conflicted
+++ resolved
@@ -2838,16 +2838,12 @@
 
 static void binder_free_transaction(struct binder_transaction *t)
 {
-<<<<<<< HEAD
-	if (t->buffer)
-		t->buffer->transaction = NULL;
 #ifdef BINDER_WATCHDOG
 	binder_cancel_bwdog(t);
 #endif
 #ifdef BINDER_USER_TRACKING
 	binder_print_delay(t);
 #endif
-=======
 	struct binder_proc *target_proc = t->to_proc;
 
 	if (target_proc) {
@@ -2860,7 +2856,6 @@
 	 * If the transaction has no target_proc, then
 	 * t->buffer->transaction has already been cleared.
 	 */
->>>>>>> 4a805699
 	kfree(t);
 	binder_stats_deleted(BINDER_STAT_TRANSACTION);
 }
