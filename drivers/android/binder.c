/* binder.c
 *
 * Android IPC Subsystem
 *
 * Copyright (C) 2007-2008 Google, Inc.
 *
 * This software is licensed under the terms of the GNU General Public
 * License version 2, as published by the Free Software Foundation, and
 * may be copied, distributed, and modified under those terms.
 *
 * This program is distributed in the hope that it will be useful,
 * but WITHOUT ANY WARRANTY; without even the implied warranty of
 * MERCHANTABILITY or FITNESS FOR A PARTICULAR PURPOSE.  See the
 * GNU General Public License for more details.
 *
 */

/*
 * Locking overview
 *
 * There are 3 main spinlocks which must be acquired in the
 * order shown:
 *
 * 1) proc->outer_lock : protects binder_ref
 *    binder_proc_lock() and binder_proc_unlock() are
 *    used to acq/rel.
 * 2) node->lock : protects most fields of binder_node.
 *    binder_node_lock() and binder_node_unlock() are
 *    used to acq/rel
 * 3) proc->inner_lock : protects the thread and node lists
 *    (proc->threads, proc->waiting_threads, proc->nodes)
 *    and all todo lists associated with the binder_proc
 *    (proc->todo, thread->todo, proc->delivered_death and
 *    node->async_todo), as well as thread->transaction_stack
 *    binder_inner_proc_lock() and binder_inner_proc_unlock()
 *    are used to acq/rel
 *
 * Any lock under procA must never be nested under any lock at the same
 * level or below on procB.
 *
 * Functions that require a lock held on entry indicate which lock
 * in the suffix of the function name:
 *
 * foo_olocked() : requires node->outer_lock
 * foo_nlocked() : requires node->lock
 * foo_ilocked() : requires proc->inner_lock
 * foo_oilocked(): requires proc->outer_lock and proc->inner_lock
 * foo_nilocked(): requires node->lock and proc->inner_lock
 * ...
 */

#define pr_fmt(fmt) KBUILD_MODNAME ": " fmt

#include <asm/cacheflush.h>
#include <linux/fdtable.h>
#include <linux/file.h>
#include <linux/freezer.h>
#include <linux/fs.h>
#include <linux/list.h>
#include <linux/miscdevice.h>
#include <linux/module.h>
#include <linux/mutex.h>
#include <linux/nsproxy.h>
#include <linux/poll.h>
#include <linux/debugfs.h>
#include <linux/rbtree.h>
#include <linux/sched/signal.h>
#include <linux/sched/mm.h>
#include <linux/seq_file.h>
#include <linux/uaccess.h>
#include <linux/pid_namespace.h>
#include <linux/security.h>
#include <linux/spinlock.h>

#include <uapi/linux/android/binder.h>
#include <uapi/linux/sched/types.h>
#include "binder_alloc.h"
#include "binder_trace.h"

#ifdef CONFIG_MTK_ENG_BUILD
#define BINDER_WATCHDOG		"v0.1"
#endif
#define BINDER_USER_TRACKING	1

#ifdef BINDER_USER_TRACKING
#include <linux/rtc.h>
#include <linux/time.h>
#endif

#ifdef BINDER_WATCHDOG
#include <linux/mm.h>
#include <linux/slab.h>
#include <linux/types.h>
#include <linux/delay.h>
#include <linux/kthread.h>

static DEFINE_MUTEX(mtk_binder_main_lock);
static pid_t system_server_pid;

/*****************************************************************************/
/* Payload layout of addService():                                           */
/*                                                                           */
/* Parcel header | IServiceManager.descriptor | Parcel header | Service name */
/* (Please refer ServiceManagerNative.java:addService())                     */
/* IServiceManager.descriptor is 'android.os.IServiceManager' interleaved    */
/* with character '\0'.                                                      */
/* that is, 'a', '\0', 'n', '\0', 'd', '\0', 'r', '\0', 'o', ...             */
/*                                                                           */
/* so the offset of Service name                                             */
/* = Parcel header x2 + strlen(android.os.IServiceManager) x2                */
/* = 8x2 + 26x2 = 68                                                         */
/*****************************************************************************/
#define MAX_SERVICE_NAME_LEN    32
#define MAGIC_SERVICE_NAME_OFFSET       68
#define MAX_ENG_TRANS_LOG_BUFF_LEN      10240

enum wait_on_reason {
	WAIT_ON_NONE = 0U,
	WAIT_ON_READ = 1U,
	WAIT_ON_EXEC = 2U,
	WAIT_ON_REPLY_READ = 3U,
};

/* work should be done within how many secs */
#define WAIT_BUDGET_READ                2
#define WAIT_BUDGET_EXEC                4
#define WAIT_BUDGET_MIN   min(WAIT_BUDGET_READ, WAIT_BUDGET_EXEC)

static struct rb_root bwdog_transacts;

static const char *const binder_wait_on_str[] = {
	"none",
	"read",
	"exec",
	"rply"
};
#endif

static HLIST_HEAD(binder_deferred_list);
static DEFINE_MUTEX(binder_deferred_lock);

static HLIST_HEAD(binder_devices);
static HLIST_HEAD(binder_procs);
static DEFINE_MUTEX(binder_procs_lock);

static HLIST_HEAD(binder_dead_nodes);
static DEFINE_SPINLOCK(binder_dead_nodes_lock);

static struct dentry *binder_debugfs_dir_entry_root;
static struct dentry *binder_debugfs_dir_entry_proc;
static atomic_t binder_last_id;

#define BINDER_DEBUG_ENTRY(name) \
static int binder_##name##_open(struct inode *inode, struct file *file) \
{ \
	return single_open(file, binder_##name##_show, inode->i_private); \
} \
\
static const struct file_operations binder_##name##_fops = { \
	.owner = THIS_MODULE, \
	.open = binder_##name##_open, \
	.read = seq_read, \
	.llseek = seq_lseek, \
	.release = single_release, \
}

static int binder_proc_show(struct seq_file *m, void *unused);
BINDER_DEBUG_ENTRY(proc);

/* This is only defined in include/asm-arm/sizes.h */
#ifndef SZ_1K
#define SZ_1K                               0x400
#endif

#ifndef SZ_4M
#define SZ_4M                               0x400000
#endif

#define FORBIDDEN_MMAP_FLAGS                (VM_WRITE)

enum {
	BINDER_DEBUG_USER_ERROR             = 1U << 0,
	BINDER_DEBUG_FAILED_TRANSACTION     = 1U << 1,
	BINDER_DEBUG_DEAD_TRANSACTION       = 1U << 2,
	BINDER_DEBUG_OPEN_CLOSE             = 1U << 3,
	BINDER_DEBUG_DEAD_BINDER            = 1U << 4,
	BINDER_DEBUG_DEATH_NOTIFICATION     = 1U << 5,
	BINDER_DEBUG_READ_WRITE             = 1U << 6,
	BINDER_DEBUG_USER_REFS              = 1U << 7,
	BINDER_DEBUG_THREADS                = 1U << 8,
	BINDER_DEBUG_TRANSACTION            = 1U << 9,
	BINDER_DEBUG_TRANSACTION_COMPLETE   = 1U << 10,
	BINDER_DEBUG_FREE_BUFFER            = 1U << 11,
	BINDER_DEBUG_INTERNAL_REFS          = 1U << 12,
	BINDER_DEBUG_PRIORITY_CAP           = 1U << 13,
	BINDER_DEBUG_SPINLOCKS              = 1U << 14,
};
static uint32_t binder_debug_mask = BINDER_DEBUG_USER_ERROR |
	BINDER_DEBUG_FAILED_TRANSACTION | BINDER_DEBUG_DEAD_TRANSACTION;
module_param_named(debug_mask, binder_debug_mask, uint, 0644);

static char *binder_devices_param = CONFIG_ANDROID_BINDER_DEVICES;
module_param_named(devices, binder_devices_param, charp, 0444);

static DECLARE_WAIT_QUEUE_HEAD(binder_user_error_wait);
static int binder_stop_on_user_error;

static int binder_set_stop_on_user_error(const char *val,
					 const struct kernel_param *kp)
{
	int ret;

	ret = param_set_int(val, kp);
	if (binder_stop_on_user_error < 2)
		wake_up(&binder_user_error_wait);
	return ret;
}
module_param_call(stop_on_user_error, binder_set_stop_on_user_error,
	param_get_int, &binder_stop_on_user_error, 0644);

#define binder_debug(mask, x...) \
	do { \
		if (binder_debug_mask & mask) \
			pr_info(x); \
	} while (0)

#define binder_user_error(x...) \
	do { \
		if (binder_debug_mask & BINDER_DEBUG_USER_ERROR) \
			pr_info(x); \
		if (binder_stop_on_user_error) \
			binder_stop_on_user_error = 2; \
	} while (0)

#define to_flat_binder_object(hdr) \
	container_of(hdr, struct flat_binder_object, hdr)

#define to_binder_fd_object(hdr) container_of(hdr, struct binder_fd_object, hdr)

#define to_binder_buffer_object(hdr) \
	container_of(hdr, struct binder_buffer_object, hdr)

#define to_binder_fd_array_object(hdr) \
	container_of(hdr, struct binder_fd_array_object, hdr)

enum binder_stat_types {
	BINDER_STAT_PROC,
	BINDER_STAT_THREAD,
	BINDER_STAT_NODE,
	BINDER_STAT_REF,
	BINDER_STAT_DEATH,
	BINDER_STAT_TRANSACTION,
	BINDER_STAT_TRANSACTION_COMPLETE,
	BINDER_STAT_COUNT
};

struct binder_stats {
	atomic_t br[_IOC_NR(BR_FAILED_REPLY) + 1];
	atomic_t bc[_IOC_NR(BC_REPLY_SG) + 1];
	atomic_t obj_created[BINDER_STAT_COUNT];
	atomic_t obj_deleted[BINDER_STAT_COUNT];
};

static struct binder_stats binder_stats;

static inline void binder_stats_deleted(enum binder_stat_types type)
{
	atomic_inc(&binder_stats.obj_deleted[type]);
}

static inline void binder_stats_created(enum binder_stat_types type)
{
	atomic_inc(&binder_stats.obj_created[type]);
}

struct binder_transaction_log_entry {
	int debug_id;
	int debug_id_done;
	int call_type;
	int from_proc;
	int from_thread;
	int target_handle;
	int to_proc;
	int to_thread;
	int to_node;
	int data_size;
	int offsets_size;
	int return_error_line;
	uint32_t return_error;
	uint32_t return_error_param;
	const char *context_name;
#ifdef BINDER_WATCHDOG
	unsigned int code;
	char service[MAX_SERVICE_NAME_LEN];
	int fd;
	struct timespec readstamp;
	struct timespec endstamp;
	unsigned int cur;
#endif
#ifdef BINDER_USER_TRACKING
	struct timespec timestamp;
	struct timeval tv;
#endif
};
#ifdef BINDER_WATCHDOG
struct binder_timeout_log_entry {
	enum wait_on_reason r;
	pid_t from_proc;
	pid_t from_thrd;
	pid_t to_proc;
	pid_t to_thrd;
	unsigned int over_sec;
	struct timespec ts;
	struct timeval tv;
	unsigned int code;
	char service[MAX_SERVICE_NAME_LEN];
	int debug_id;
};
#endif

struct binder_transaction_log {
	atomic_t cur;
	bool full;
#ifdef BINDER_WATCHDOG
	unsigned int size;
	struct binder_transaction_log_entry *entry;
#else
	struct binder_transaction_log_entry entry[32];
#endif
};
static struct binder_transaction_log binder_transaction_log;
static struct binder_transaction_log binder_transaction_log_failed;

static struct binder_transaction_log_entry *binder_transaction_log_add(
	struct binder_transaction_log *log)
{
	struct binder_transaction_log_entry *e;
	unsigned int cur = atomic_inc_return(&log->cur);

#ifdef BINDER_WATCHDOG
	if (cur >= log->size)
		log->full = 1;
	e = &log->entry[cur % (log->size)];
#else
	if (cur >= ARRAY_SIZE(log->entry))
		log->full = true;
	e = &log->entry[cur % ARRAY_SIZE(log->entry)];
#endif
	WRITE_ONCE(e->debug_id_done, 0);
	/*
	 * write-barrier to synchronize access to e->debug_id_done.
	 * We make sure the initialized 0 value is seen before
	 * memset() other fields are zeroed by memset.
	 */
	smp_wmb();
	memset(e, 0, sizeof(*e));
#ifdef BINDER_WATCHDOG
	e->cur = cur;
#endif
	return e;
}

#ifdef BINDER_WATCHDOG
static struct binder_transaction_log_entry entry_failed[32];

#define BINDER_LOG_RESUME       0x2
#define BINDER_BUF_WARN         0x4

#ifdef CONFIG_MTK_EXTMEM
#include <linux/exm_driver.h>
#else
struct binder_transaction_log_entry entry_t[MAX_ENG_TRANS_LOG_BUFF_LEN];
#endif
#endif

struct binder_context {
	struct binder_node *binder_context_mgr_node;
	struct mutex context_mgr_node_lock;

	kuid_t binder_context_mgr_uid;
	const char *name;
};

struct binder_device {
	struct hlist_node hlist;
	struct miscdevice miscdev;
	struct binder_context context;
};

#ifdef BINDER_WATCHDOG
#ifdef CONFIG_MTK_EXTMEM
#include <linux/exm_driver.h>
#else
struct binder_transaction_log_entry entry_t[MAX_ENG_TRANS_LOG_BUFF_LEN];
#endif
#endif

/**
 * struct binder_work - work enqueued on a worklist
 * @entry:             node enqueued on list
 * @type:              type of work to be performed
 *
 * There are separate work lists for proc, thread, and node (async).
 */
struct binder_work {
	struct list_head entry;

	enum {
		BINDER_WORK_TRANSACTION = 1,
		BINDER_WORK_TRANSACTION_COMPLETE,
		BINDER_WORK_RETURN_ERROR,
		BINDER_WORK_NODE,
		BINDER_WORK_DEAD_BINDER,
		BINDER_WORK_DEAD_BINDER_AND_CLEAR,
		BINDER_WORK_CLEAR_DEATH_NOTIFICATION,
	} type;
};

struct binder_error {
	struct binder_work work;
	uint32_t cmd;
};

/**
 * struct binder_node - binder node bookkeeping
 * @debug_id:             unique ID for debugging
 *                        (invariant after initialized)
 * @lock:                 lock for node fields
 * @work:                 worklist element for node work
 *                        (protected by @proc->inner_lock)
 * @rb_node:              element for proc->nodes tree
 *                        (protected by @proc->inner_lock)
 * @dead_node:            element for binder_dead_nodes list
 *                        (protected by binder_dead_nodes_lock)
 * @proc:                 binder_proc that owns this node
 *                        (invariant after initialized)
 * @refs:                 list of references on this node
 *                        (protected by @lock)
 * @internal_strong_refs: used to take strong references when
 *                        initiating a transaction
 *                        (protected by @proc->inner_lock if @proc
 *                        and by @lock)
 * @local_weak_refs:      weak user refs from local process
 *                        (protected by @proc->inner_lock if @proc
 *                        and by @lock)
 * @local_strong_refs:    strong user refs from local process
 *                        (protected by @proc->inner_lock if @proc
 *                        and by @lock)
 * @tmp_refs:             temporary kernel refs
 *                        (protected by @proc->inner_lock while @proc
 *                        is valid, and by binder_dead_nodes_lock
 *                        if @proc is NULL. During inc/dec and node release
 *                        it is also protected by @lock to provide safety
 *                        as the node dies and @proc becomes NULL)
 * @ptr:                  userspace pointer for node
 *                        (invariant, no lock needed)
 * @cookie:               userspace cookie for node
 *                        (invariant, no lock needed)
 * @has_strong_ref:       userspace notified of strong ref
 *                        (protected by @proc->inner_lock if @proc
 *                        and by @lock)
 * @pending_strong_ref:   userspace has acked notification of strong ref
 *                        (protected by @proc->inner_lock if @proc
 *                        and by @lock)
 * @has_weak_ref:         userspace notified of weak ref
 *                        (protected by @proc->inner_lock if @proc
 *                        and by @lock)
 * @pending_weak_ref:     userspace has acked notification of weak ref
 *                        (protected by @proc->inner_lock if @proc
 *                        and by @lock)
 * @has_async_transaction: async transaction to node in progress
 *                        (protected by @lock)
 * @sched_policy:         minimum scheduling policy for node
 *                        (invariant after initialized)
 * @accept_fds:           file descriptor operations supported for node
 *                        (invariant after initialized)
 * @min_priority:         minimum scheduling priority
 *                        (invariant after initialized)
 * @inherit_rt:           inherit RT scheduling policy from caller
 * @txn_security_ctx:     require sender's security context
 *                        (invariant after initialized)
 * @async_todo:           list of async work items
 *                        (protected by @proc->inner_lock)
 *
 * Bookkeeping structure for binder nodes.
 */
struct binder_node {
	int debug_id;
	spinlock_t lock;
	struct binder_work work;
	union {
		struct rb_node rb_node;
		struct hlist_node dead_node;
	};
	struct binder_proc *proc;
	struct hlist_head refs;
	int internal_strong_refs;
	int local_weak_refs;
	int local_strong_refs;
	int tmp_refs;
	binder_uintptr_t ptr;
	binder_uintptr_t cookie;
	struct {
		/*
		 * bitfield elements protected by
		 * proc inner_lock
		 */
		u8 has_strong_ref:1;
		u8 pending_strong_ref:1;
		u8 has_weak_ref:1;
		u8 pending_weak_ref:1;
	};
	struct {
		/*
		 * invariant after initialization
		 */
		u8 sched_policy:2;
		u8 inherit_rt:1;
		u8 accept_fds:1;
		u8 txn_security_ctx:1;
		u8 min_priority;
	};
	bool has_async_transaction;
	struct list_head async_todo;
#ifdef BINDER_WATCHDOG
	char name[MAX_SERVICE_NAME_LEN];
#endif
};

struct binder_ref_death {
	/**
	 * @work: worklist element for death notifications
	 *        (protected by inner_lock of the proc that
	 *        this ref belongs to)
	 */
	struct binder_work work;
	binder_uintptr_t cookie;
};

/**
 * struct binder_ref_data - binder_ref counts and id
 * @debug_id:        unique ID for the ref
 * @desc:            unique userspace handle for ref
 * @strong:          strong ref count (debugging only if not locked)
 * @weak:            weak ref count (debugging only if not locked)
 *
 * Structure to hold ref count and ref id information. Since
 * the actual ref can only be accessed with a lock, this structure
 * is used to return information about the ref to callers of
 * ref inc/dec functions.
 */
struct binder_ref_data {
	int debug_id;
	uint32_t desc;
	int strong;
	int weak;
};

/**
 * struct binder_ref - struct to track references on nodes
 * @data:        binder_ref_data containing id, handle, and current refcounts
 * @rb_node_desc: node for lookup by @data.desc in proc's rb_tree
 * @rb_node_node: node for lookup by @node in proc's rb_tree
 * @node_entry:  list entry for node->refs list in target node
 *               (protected by @node->lock)
 * @proc:        binder_proc containing ref
 * @node:        binder_node of target node. When cleaning up a
 *               ref for deletion in binder_cleanup_ref, a non-NULL
 *               @node indicates the node must be freed
 * @death:       pointer to death notification (ref_death) if requested
 *               (protected by @node->lock)
 *
 * Structure to track references from procA to target node (on procB). This
 * structure is unsafe to access without holding @proc->outer_lock.
 */
struct binder_ref {
	/* Lookups needed: */
	/*   node + proc => ref (transaction) */
	/*   desc + proc => ref (transaction, inc/dec ref) */
	/*   node => refs + procs (proc exit) */
	struct binder_ref_data data;
	struct rb_node rb_node_desc;
	struct rb_node rb_node_node;
	struct hlist_node node_entry;
	struct binder_proc *proc;
	struct binder_node *node;
	struct binder_ref_death *death;
};

enum binder_deferred_state {
	BINDER_DEFERRED_PUT_FILES    = 0x01,
	BINDER_DEFERRED_FLUSH        = 0x02,
	BINDER_DEFERRED_RELEASE      = 0x04,
};

/**
 * struct binder_priority - scheduler policy and priority
 * @sched_policy            scheduler policy
 * @prio                    [100..139] for SCHED_NORMAL, [0..99] for FIFO/RT
 *
 * The binder driver supports inheriting the following scheduler policies:
 * SCHED_NORMAL
 * SCHED_BATCH
 * SCHED_FIFO
 * SCHED_RR
 */
struct binder_priority {
	unsigned int sched_policy;
	int prio;
};

/**
 * struct binder_proc - binder process bookkeeping
 * @proc_node:            element for binder_procs list
 * @threads:              rbtree of binder_threads in this proc
 *                        (protected by @inner_lock)
 * @nodes:                rbtree of binder nodes associated with
 *                        this proc ordered by node->ptr
 *                        (protected by @inner_lock)
 * @refs_by_desc:         rbtree of refs ordered by ref->desc
 *                        (protected by @outer_lock)
 * @refs_by_node:         rbtree of refs ordered by ref->node
 *                        (protected by @outer_lock)
 * @waiting_threads:      threads currently waiting for proc work
 *                        (protected by @inner_lock)
 * @pid                   PID of group_leader of process
 *                        (invariant after initialized)
 * @tsk                   task_struct for group_leader of process
 *                        (invariant after initialized)
 * @files                 files_struct for process
 *                        (protected by @files_lock)
 * @files_lock            mutex to protect @files
 * @deferred_work_node:   element for binder_deferred_list
 *                        (protected by binder_deferred_lock)
 * @deferred_work:        bitmap of deferred work to perform
 *                        (protected by binder_deferred_lock)
 * @is_dead:              process is dead and awaiting free
 *                        when outstanding transactions are cleaned up
 *                        (protected by @inner_lock)
 * @todo:                 list of work for this process
 *                        (protected by @inner_lock)
 * @stats:                per-process binder statistics
 *                        (atomics, no lock needed)
 * @delivered_death:      list of delivered death notification
 *                        (protected by @inner_lock)
 * @max_threads:          cap on number of binder threads
 *                        (protected by @inner_lock)
 * @requested_threads:    number of binder threads requested but not
 *                        yet started. In current implementation, can
 *                        only be 0 or 1.
 *                        (protected by @inner_lock)
 * @requested_threads_started: number binder threads started
 *                        (protected by @inner_lock)
 * @tmp_ref:              temporary reference to indicate proc is in use
 *                        (protected by @inner_lock)
 * @default_priority:     default scheduler priority
 *                        (invariant after initialized)
 * @debugfs_entry:        debugfs node
 * @alloc:                binder allocator bookkeeping
 * @context:              binder_context for this proc
 *                        (invariant after initialized)
 * @inner_lock:           can nest under outer_lock and/or node lock
 * @outer_lock:           no nesting under innor or node lock
 *                        Lock order: 1) outer, 2) node, 3) inner
 *
 * Bookkeeping structure for binder processes
 */
struct binder_proc {
	struct hlist_node proc_node;
	struct rb_root threads;
	struct rb_root nodes;
	struct rb_root refs_by_desc;
	struct rb_root refs_by_node;
	struct list_head waiting_threads;
	int pid;
	struct task_struct *tsk;
	struct files_struct *files;
	struct mutex files_lock;
	struct hlist_node deferred_work_node;
	int deferred_work;
	bool is_dead;

	struct list_head todo;
	struct binder_stats stats;
	struct list_head delivered_death;
	int max_threads;
	int requested_threads;
	int requested_threads_started;
	int tmp_ref;
	struct binder_priority default_priority;
	struct dentry *debugfs_entry;
	struct binder_alloc alloc;
	struct binder_context *context;
	spinlock_t inner_lock;
	spinlock_t outer_lock;
};

enum {
	BINDER_LOOPER_STATE_REGISTERED  = 0x01,
	BINDER_LOOPER_STATE_ENTERED     = 0x02,
	BINDER_LOOPER_STATE_EXITED      = 0x04,
	BINDER_LOOPER_STATE_INVALID     = 0x08,
	BINDER_LOOPER_STATE_WAITING     = 0x10,
	BINDER_LOOPER_STATE_POLL        = 0x20,
};

/**
 * struct binder_thread - binder thread bookkeeping
 * @proc:                 binder process for this thread
 *                        (invariant after initialization)
 * @rb_node:              element for proc->threads rbtree
 *                        (protected by @proc->inner_lock)
 * @waiting_thread_node:  element for @proc->waiting_threads list
 *                        (protected by @proc->inner_lock)
 * @pid:                  PID for this thread
 *                        (invariant after initialization)
 * @looper:               bitmap of looping state
 *                        (only accessed by this thread)
 * @looper_needs_return:  looping thread needs to exit driver
 *                        (no lock needed)
 * @transaction_stack:    stack of in-progress transactions for this thread
 *                        (protected by @proc->inner_lock)
 * @todo:                 list of work to do for this thread
 *                        (protected by @proc->inner_lock)
 * @process_todo:         whether work in @todo should be processed
 *                        (protected by @proc->inner_lock)
 * @return_error:         transaction errors reported by this thread
 *                        (only accessed by this thread)
 * @reply_error:          transaction errors reported by target thread
 *                        (protected by @proc->inner_lock)
 * @wait:                 wait queue for thread work
 * @stats:                per-thread statistics
 *                        (atomics, no lock needed)
 * @tmp_ref:              temporary reference to indicate thread is in use
 *                        (atomic since @proc->inner_lock cannot
 *                        always be acquired)
 * @is_dead:              thread is dead and awaiting free
 *                        when outstanding transactions are cleaned up
 *                        (protected by @proc->inner_lock)
 * @task:                 struct task_struct for this thread
 *
 * Bookkeeping structure for binder threads.
 */
struct binder_thread {
	struct binder_proc *proc;
	struct rb_node rb_node;
	struct list_head waiting_thread_node;
	int pid;
	int looper;              /* only modified by this thread */
	bool looper_need_return; /* can be written by other thread */
	struct binder_transaction *transaction_stack;
	struct list_head todo;
	bool process_todo;
	struct binder_error return_error;
	struct binder_error reply_error;
	wait_queue_head_t wait;
	struct binder_stats stats;
	atomic_t tmp_ref;
	bool is_dead;
	struct task_struct *task;
};

struct binder_transaction {
	int debug_id;
	struct binder_work work;
	struct binder_thread *from;
	struct binder_transaction *from_parent;
	struct binder_proc *to_proc;
	struct binder_thread *to_thread;
	struct binder_transaction *to_parent;
	unsigned need_reply:1;
	/* unsigned is_dead:1; */	/* not used at the moment */

	struct binder_buffer *buffer;
	unsigned int	code;
	unsigned int	flags;
	struct binder_priority	priority;
	struct binder_priority	saved_priority;
	bool    set_priority_called;
	kuid_t	sender_euid;
	binder_uintptr_t security_ctx;
	/**
	 * @lock:  protects @from, @to_proc, and @to_thread
	 *
	 * @from, @to_proc, and @to_thread can be set to NULL
	 * during thread teardown
	 */
	spinlock_t lock;
#ifdef BINDER_WATCHDOG
	enum wait_on_reason wait_on;
	enum wait_on_reason bark_on;
	struct rb_node rb_node;         /* by bark_time */
	struct timespec bark_time;
	struct timespec exe_timestamp;
	char service[MAX_SERVICE_NAME_LEN];
	pid_t fproc;
	pid_t fthrd;
	pid_t tproc;
	pid_t tthrd;
	unsigned int log_idx;
#endif
#ifdef BINDER_USER_TRACKING
	struct timespec timestamp;
	struct timeval tv;
#endif

};

#ifdef BINDER_USER_TRACKING
#ifndef BINDER_WATCHDOG
/*
 * binder_print_delay - Output info of a delay transaction
 * @t:          pointer to the over-time transaction
 */
static void binder_print_delay(struct binder_transaction *t)
{
	struct rtc_time tm;
	struct timespec *startime;
	struct timespec cur, sub_t;

	ktime_get_ts(&cur);
	startime = &t->timestamp;
	sub_t = timespec_sub(cur, *startime);

	/* if transaction time is over than 2 sec,
	 * show timeout warning log.
	 */
	if (sub_t.tv_sec < 2)
		return;

	rtc_time_to_tm(t->tv.tv_sec, &tm);

	spin_lock(&t->lock);
	pr_info_ratelimited("%d: from %d:%d to %d:%d",
			t->debug_id,
			t->from ? t->from->proc->pid : 0,
			t->from ? t->from->pid : 0,
			t->to_proc ? t->to_proc->pid : 0,
			t->to_thread ? t->to_thread->pid : 0);
	spin_unlock(&t->lock);

	pr_info_ratelimited(" total %u.%03ld s code %u start %lu.%03ld android %d-%02d-%02d %02d:%02d:%02d.%03lu\n",
			(unsigned int)sub_t.tv_sec,
			(sub_t.tv_nsec / NSEC_PER_MSEC),
			t->code,
			(unsigned long)startime->tv_sec,
			(startime->tv_nsec / NSEC_PER_MSEC),
			(tm.tm_year + 1900), (tm.tm_mon + 1), tm.tm_mday,
			tm.tm_hour, tm.tm_min, tm.tm_sec,
			(unsigned long)(t->tv.tv_usec / USEC_PER_MSEC));
}
#else
static void binder_print_delay(struct binder_transaction *t)
{
}
#endif
#endif

#ifdef BINDER_WATCHDOG
struct binder_timeout_log {
	atomic_t cur;
	int full;
#ifdef BINDER_PERF_EVAL
	struct binder_timeout_log_entry entry[256];
#else
	struct binder_timeout_log_entry entry[64];
#endif
};

static struct binder_timeout_log binder_timeout_log_t;

static inline void mtk_binder_lock(const char *tag)
{
	trace_binder_lock(tag);
	mutex_lock(&mtk_binder_main_lock);
	trace_binder_locked(tag);
}

static inline void mtk_binder_unlock(const char *tag)
{
	trace_binder_unlock(tag);
	mutex_unlock(&mtk_binder_main_lock);
}

/*
 * binder_timeout_log_add - Insert a timeout log
 */
static struct binder_timeout_log_entry *binder_timeout_log_add(void)
{
	struct binder_timeout_log *log = &binder_timeout_log_t;
	struct binder_timeout_log_entry *e;
	unsigned int cur = atomic_inc_return(&log->cur);

	if (cur >= ARRAY_SIZE(log->entry))
		log->full = 1;
	e = &log->entry[cur % ARRAY_SIZE(log->entry)];
	memset(e, 0, sizeof(*e));
	return e;
}

/*
 * binder_print_bwdog - Output info of a timeout transaction
 * @t:          pointer to the timeout transaction
 * @cur_in:     current timespec while going to print
 * @e:          timeout log entry to record
 * @r:          output reason, either while barking or after barked
 */
static void binder_print_bwdog(struct binder_transaction *t,
		struct timespec *cur_in,
		struct binder_timeout_log_entry *e, enum wait_on_reason r)
{
	struct rtc_time tm;
	struct timespec *startime;
	struct timespec cur, sub_t;

	if (cur_in && e) {
		memcpy(&cur, cur_in, sizeof(struct timespec));
	} else {
		ktime_get_ts(&cur);
		/*monotonic_to_bootbased(&cur); */
	}
	startime = (r == WAIT_ON_EXEC) ? &t->exe_timestamp : &t->timestamp;
	sub_t = timespec_sub(cur, *startime);

	rtc_time_to_tm(t->tv.tv_sec, &tm);
	pr_info("%d %s %d:%d to %d:%d %s %u.%03ld s (%s) dex %u start %lu.%03ld android %d-%02d-%02d %02d:%02d:%02d.%03lu\n",
			t->debug_id, binder_wait_on_str[r],
			t->fproc, t->fthrd, t->tproc, t->tthrd,
			(cur_in && e) ? "over" : "total",
			(unsigned int)sub_t.tv_sec,
			(sub_t.tv_nsec / NSEC_PER_MSEC),
			t->service, t->code,
			(unsigned long)startime->tv_sec,
			(startime->tv_nsec / NSEC_PER_MSEC),
			(tm.tm_year + 1900), (tm.tm_mon + 1), tm.tm_mday,
			tm.tm_hour, tm.tm_min, tm.tm_sec,
			(unsigned long)(t->tv.tv_usec / USEC_PER_MSEC));
	if (e) {
		e->over_sec = sub_t.tv_sec;
		memcpy(&e->ts, startime, sizeof(struct timespec));
	}
}

/*
 * binder_bwdog_safe - Check a transaction is monitor-free or not
 * @t:  pointer to the transaction to check
 *
 * Returns 1 means safe.
 */
static inline int binder_bwdog_safe(struct binder_transaction *t)
{
	return (t->wait_on == WAIT_ON_NONE) ? 1 : 0;
}

/*
 * binder_query_bwdog - Check a transaction is queued or not
 * @t:  pointer to the transaction to check
 *
 * Returns a pointer points to t, or NULL if it's not queued.
 */
static struct rb_node **binder_query_bwdog(struct binder_transaction *t)
{
	struct rb_node **p = &bwdog_transacts.rb_node;
	struct rb_node *parent = NULL;
	struct binder_transaction *transact = NULL;
	int comp;

	while (*p) {
		parent = *p;
		transact = rb_entry(parent, struct binder_transaction, rb_node);

		comp = timespec_compare(&t->bark_time, &transact->bark_time);
		if (comp < 0)
			p = &(*p)->rb_left;
		else if (comp > 0)
			p = &(*p)->rb_right;
		else
			break;
	}
	return p;
}

/*
 * binder_queue_bwdog - Queue a transaction to keep tracking
 * @t:          pointer to the transaction being tracked
 * @budget:     seconds, which this transaction can afford
 */
void binder_queue_bwdog(struct binder_transaction *t, time_t budget)
{
	struct rb_node **p = &bwdog_transacts.rb_node;
	struct rb_node *parent = NULL;
	struct binder_transaction *transact = NULL;
	int ret;

	mtk_binder_lock(__func__);
	ktime_get_ts(&t->bark_time);
	/* monotonic_to_bootbased(&t->bark_time); */
	t->bark_time.tv_sec += budget;

	while (*p) {
		parent = *p;
		transact = rb_entry(parent, struct binder_transaction, rb_node);
		ret = timespec_compare(&t->bark_time, &transact->bark_time);
		if (ret < 0)
			p = &(*p)->rb_left;
		else if (ret > 0)
			p = &(*p)->rb_right;
		else {
			pr_debug("%d found same key\n", t->debug_id);
			t->bark_time.tv_nsec += 1;
			p = &(*p)->rb_right;
		}
	}
	rb_link_node(&t->rb_node, parent, p);
	rb_insert_color(&t->rb_node, &bwdog_transacts);
	mtk_binder_unlock(__func__);
}

/*
 * binder_cancel_bwdog - Cancel a transaction from tracking list
 * @t:          pointer to the transaction being cancelled
 */
void binder_cancel_bwdog_locked(struct binder_transaction *t)
{
	struct rb_node **p = NULL;

	if (binder_bwdog_safe(t)) {
		if (t->bark_on) {
			binder_print_bwdog(t, NULL, NULL, t->bark_on);
			t->bark_on = WAIT_ON_NONE;
		}
		return;
	}

	p = binder_query_bwdog(t);
	if (*p == NULL) {
		pr_debug("%d waits %s, but not queued...\n",
				t->debug_id, binder_wait_on_str[t->wait_on]);
		return;
	}
	rb_erase(&t->rb_node, &bwdog_transacts);
	t->wait_on = WAIT_ON_NONE;
}

void binder_cancel_bwdog(struct binder_transaction *t)
{
	mtk_binder_lock(__func__);
	binder_cancel_bwdog_locked(t);
	mtk_binder_unlock(__func__);
}

/*
 * binder_bwdog_bark -
 *     Barking function while timeout. Record target process or thread, which
 * cannot handle transaction in time, including todo list. Also add a log
 * entry for AMS reference.
 *
 * @t:          pointer to the transaction, which triggers watchdog
 * @cur:        current kernel timespec
 */
static void binder_bwdog_bark(struct binder_transaction *t,
		struct timespec *cur)
{
	struct binder_timeout_log_entry *e;

	if (binder_bwdog_safe(t)) {
		pr_debug("%d watched, but wait nothing\n", t->debug_id);
		return;
	}

	e = binder_timeout_log_add();
	binder_print_bwdog(t, cur, e, t->wait_on);

	e->r = t->wait_on;
	e->from_proc = t->fproc;
	e->from_thrd = t->fthrd;
	e->debug_id = t->debug_id;
	memcpy(&e->tv, &t->tv, sizeof(struct timeval));

	switch (t->wait_on) {
		case WAIT_ON_READ:{
					spin_lock(&t->lock);
					if (!t->to_proc) {
						spin_unlock(&t->lock);
						pr_debug("%d has NULL target\n",
								t->debug_id);
						return;
					}
					spin_unlock(&t->lock);
					e->to_proc = t->tproc;
					e->to_thrd = t->tthrd;
					e->code = t->code;
					strncpy(e->service, t->service,
						MAX_SERVICE_NAME_LEN);
					break;
				}

		case WAIT_ON_EXEC:{
					spin_lock(&t->lock);
					if (!t->to_thread) {
						spin_unlock(&t->lock);
						pr_debug("%d has NULL target for execution\n",
								t->debug_id);
						return;
					}
					spin_unlock(&t->lock);
					e->to_proc = t->tproc;
					e->to_thrd = t->tthrd;
					e->code = t->code;
					strncpy(e->service, t->service,
						MAX_SERVICE_NAME_LEN);
					break;
				}

		case WAIT_ON_REPLY_READ:{
					spin_lock(&t->lock);
					if (!t->to_thread) {
						spin_unlock(&t->lock);
						pr_debug("%d has NULL target thread\n",
								t->debug_id);
						return;
					}
					spin_unlock(&t->lock);
					e->to_proc = t->tproc;
					e->to_thrd = t->tthrd;
					strncpy(e->service, "",
						MAX_SERVICE_NAME_LEN);
					break;
				}

		default:{
				return;
			}
	}
}

/* binder_update_transaction_time - update read/exec done time for transaction
 * step:
 *        0: start // not used
 *        1: read
 *        2: reply
 */
void binder_update_transaction_time(
		struct binder_transaction_log *transaction_log,
		struct binder_transaction *t,
		int step)
{
	struct binder_transaction_log_entry *e;

	if (step < 1 || step > 2) {
		pr_debug("update trans time fail, wrong step value for id %d\n",
				t->debug_id);
		return;
	}

	if ((t == NULL) || (t->log_idx == -1)
			|| (t->log_idx > (transaction_log->size - 1)))
		return;

	e = &transaction_log->entry[t->log_idx];
	if (e->debug_id == t->debug_id) {
		if (step == 1)
			ktime_get_ts(&e->readstamp);
		else if (step == 2)
			ktime_get_ts(&e->endstamp);
	}
}

/* binder_update_transaction_tid - update to thread pid transaction
 */
void binder_update_transaction_ttid(
		struct binder_transaction_log *transaction_log,
		struct binder_transaction *t)
{
	struct binder_transaction_log_entry *e;

	if ((t == NULL) || (transaction_log == NULL))
		return;
	if ((t->log_idx == -1) ||
			(t->log_idx > (transaction_log->size - 1)))
		return;
	if (t->tthrd < 0)
		return;

	e = &transaction_log->entry[t->log_idx];
	if ((e->debug_id == t->debug_id) && (e->to_thread == 0))
		e->to_thread = t->tthrd;
}

/* this is an addService() transaction identified by:
 * fp->type == BINDER_TYPE_BINDER && tr->target.handle == 0
 */
void parse_service_name(struct binder_transaction_data *tr,
		struct binder_proc *proc,
		char *name)
{
	unsigned int i, len = 0;
	char *tmp;
	char c;

	/* TODO: Implement hwbinder service name parser. */
	if (!strcmp(proc->context->name, "hwbinder")) {
		name[0] = '\0';
		return;
	}

	if (tr->target.handle == 0) {
		for (i = 0; (2 * i) < tr->data_size; i++) {
			/* hack into addService() payload:
			 * service name string is located at
			 * MAGIC_SERVICE_NAME_OFFSET, and interleaved
			 * with character '\0'. for example,
			 * 'p', '\0', 'h', '\0', 'o', '\0', 'n', '\0', 'e'
			 */
			if ((2 * i) < MAGIC_SERVICE_NAME_OFFSET)
				continue;
			/* prevent array index overflow */
			if (len >= (MAX_SERVICE_NAME_LEN - 1))
				break;
			tmp = (char *)(uintptr_t)(tr->data.ptr.buffer + (2*i));
			get_user(c, tmp);
			len += sprintf(name + len, "%c", c);
		}
		name[len] = '\0';
	} else {
		name[0] = '\0';
	}
	/* via addService of activity service, identify
	 * system_server's process id.
	 */
	if (!strcmp(name, "activity")) {
		system_server_pid = proc->pid;
		pr_debug("system_server %d\n", system_server_pid);
	}
}

/*
 * binder_bwdog_thread - Main thread to check timeout list periodically
 */
static int binder_bwdog_thread(void *__unused)
{
	unsigned long sleep_sec;
	struct rb_node *n = NULL;
	struct timespec cur_time;
	struct binder_transaction *t = NULL;

	for (;;) {
		mtk_binder_lock(__func__);
		ktime_get_ts(&cur_time);
		/* monotonic_to_bootbased(&cur_time); */

		for (n = rb_first(&bwdog_transacts); n != NULL;
				n = rb_next(n)) {
			t = rb_entry(n, struct binder_transaction, rb_node);
			if (timespec_compare(&cur_time, &t->bark_time) < 0)
				break;
			binder_bwdog_bark(t, &cur_time);
			rb_erase(&t->rb_node, &bwdog_transacts);
			t->bark_on = t->wait_on;
			t->wait_on = WAIT_ON_NONE;
		}

		if (!n)
			sleep_sec = WAIT_BUDGET_MIN;
		else
			sleep_sec = timespec_sub(t->bark_time, cur_time).tv_sec;

		mtk_binder_unlock(__func__);
		msleep(sleep_sec * MSEC_PER_SEC);
	}
	pr_debug("%s exit...\n", __func__);
	return 0;
}

static void print_binder_timeout_log_entry(struct seq_file *m,
		struct binder_timeout_log_entry *e)
{
	struct rtc_time tm;

	/* pr_info_ratelimited("transaction id:%d is timeout ", e->debug_id); */
	rtc_time_to_tm(e->tv.tv_sec, &tm);
	seq_printf(m, "%d:%s %d:%d to %d:%d spends %u000 ms (%s) dex_code %u ",
			e->debug_id, binder_wait_on_str[e->r],
			e->from_proc, e->from_thrd, e->to_proc, e->to_thrd,
			e->over_sec, e->service, e->code);
	seq_printf(m, "start_at %lu.%03ld android %d-%02d-%02d %02d:%02d:%02d.%03lu\n",
			(unsigned long)e->ts.tv_sec,
			(e->ts.tv_nsec / NSEC_PER_MSEC),
			(tm.tm_year + 1900), (tm.tm_mon + 1), tm.tm_mday,
			tm.tm_hour, tm.tm_min, tm.tm_sec,
			(unsigned long)(e->tv.tv_usec / USEC_PER_MSEC));
}

int binder_timeout_log_show(struct seq_file *m, void *unused)
{
	struct binder_timeout_log *log = &binder_timeout_log_t;
	unsigned int log_cur = atomic_read(&log->cur);
	unsigned int count;
	unsigned int cur;
	int i;

	mtk_binder_lock(__func__);
	count = log_cur + 1;

	if (count == 1)
		goto timeout_log_show_unlock;

	cur = count < ARRAY_SIZE(log->entry) && !log->full ?
		0 : count % ARRAY_SIZE(log->entry);
	if (count > ARRAY_SIZE(log->entry) || log->full)
		count = ARRAY_SIZE(log->entry);
	for (i = 0; i < count; i++) {
		unsigned int index = cur++ % ARRAY_SIZE(log->entry);

		print_binder_timeout_log_entry(m, &log->entry[index]);
	}

timeout_log_show_unlock:
	mtk_binder_unlock(__func__);
	return 0;
}

/*
 * init_binder_wtdog() - Create binder watchdog for timeout monitor
 */
static void init_binder_wtdog(void)
{
	struct task_struct *th;

	pr_info("create watchdog thread");
	th = kthread_create(binder_bwdog_thread, NULL, "binder_watchdog");
	if (IS_ERR(th))
		pr_debug("fail to create watchdog thread (err:%li)\n",
				PTR_ERR(th));
	else
		wake_up_process(th);
}


/*
 * init_binder_transaction_log() - Initialize transaction log and failed log
 */
void init_binder_transaction_log(struct binder_transaction_log *transaction_log,
		struct binder_transaction_log *transaction_log_failed)
{
	transaction_log_failed->entry = &entry_failed[0];
	transaction_log_failed->size = ARRAY_SIZE(entry_failed);

#ifdef CONFIG_MTK_EXTMEM
	transaction_log->entry =
		extmem_malloc_page_align(
				sizeof(struct binder_transaction_log_entry)
				* MAX_ENG_TRANS_LOG_BUFF_LEN);
	transaction_log->size = MAX_ENG_TRANS_LOG_BUFF_LEN;
	if (transaction_log->entry == NULL) {
		pr_debug("%s[%s] ext emory alloc failed!!!\n",
			 __FILE__, __func__);
		transaction_log->entry =
			vmalloc(sizeof(struct binder_transaction_log_entry) *
					MAX_ENG_TRANS_LOG_BUFF_LEN);
	}
#else
	transaction_log->entry = &entry_t[0];
	transaction_log->size = ARRAY_SIZE(entry_t);
#endif
}
#endif

/**
 * binder_proc_lock() - Acquire outer lock for given binder_proc
 * @proc:         struct binder_proc to acquire
 *
 * Acquires proc->outer_lock. Used to protect binder_ref
 * structures associated with the given proc.
 */
#define binder_proc_lock(proc) _binder_proc_lock(proc, __LINE__)
static void
_binder_proc_lock(struct binder_proc *proc, int line)
{
	binder_debug(BINDER_DEBUG_SPINLOCKS,
		     "%s: line=%d\n", __func__, line);
	spin_lock(&proc->outer_lock);
}

/**
 * binder_proc_unlock() - Release spinlock for given binder_proc
 * @proc:         struct binder_proc to acquire
 *
 * Release lock acquired via binder_proc_lock()
 */
#define binder_proc_unlock(_proc) _binder_proc_unlock(_proc, __LINE__)
static void
_binder_proc_unlock(struct binder_proc *proc, int line)
{
	binder_debug(BINDER_DEBUG_SPINLOCKS,
		     "%s: line=%d\n", __func__, line);
	spin_unlock(&proc->outer_lock);
}

/**
 * binder_inner_proc_lock() - Acquire inner lock for given binder_proc
 * @proc:         struct binder_proc to acquire
 *
 * Acquires proc->inner_lock. Used to protect todo lists
 */
#define binder_inner_proc_lock(proc) _binder_inner_proc_lock(proc, __LINE__)
static void
_binder_inner_proc_lock(struct binder_proc *proc, int line)
{
	binder_debug(BINDER_DEBUG_SPINLOCKS,
		     "%s: line=%d\n", __func__, line);
	spin_lock(&proc->inner_lock);
}

/**
 * binder_inner_proc_unlock() - Release inner lock for given binder_proc
 * @proc:         struct binder_proc to acquire
 *
 * Release lock acquired via binder_inner_proc_lock()
 */
#define binder_inner_proc_unlock(proc) _binder_inner_proc_unlock(proc, __LINE__)
static void
_binder_inner_proc_unlock(struct binder_proc *proc, int line)
{
	binder_debug(BINDER_DEBUG_SPINLOCKS,
		     "%s: line=%d\n", __func__, line);
	spin_unlock(&proc->inner_lock);
}

/**
 * binder_node_lock() - Acquire spinlock for given binder_node
 * @node:         struct binder_node to acquire
 *
 * Acquires node->lock. Used to protect binder_node fields
 */
#define binder_node_lock(node) _binder_node_lock(node, __LINE__)
static void
_binder_node_lock(struct binder_node *node, int line)
{
	binder_debug(BINDER_DEBUG_SPINLOCKS,
		     "%s: line=%d\n", __func__, line);
	spin_lock(&node->lock);
}

/**
 * binder_node_unlock() - Release spinlock for given binder_proc
 * @node:         struct binder_node to acquire
 *
 * Release lock acquired via binder_node_lock()
 */
#define binder_node_unlock(node) _binder_node_unlock(node, __LINE__)
static void
_binder_node_unlock(struct binder_node *node, int line)
{
	binder_debug(BINDER_DEBUG_SPINLOCKS,
		     "%s: line=%d\n", __func__, line);
	spin_unlock(&node->lock);
}

/**
 * binder_node_inner_lock() - Acquire node and inner locks
 * @node:         struct binder_node to acquire
 *
 * Acquires node->lock. If node->proc also acquires
 * proc->inner_lock. Used to protect binder_node fields
 */
#define binder_node_inner_lock(node) _binder_node_inner_lock(node, __LINE__)
static void
_binder_node_inner_lock(struct binder_node *node, int line)
{
	binder_debug(BINDER_DEBUG_SPINLOCKS,
		     "%s: line=%d\n", __func__, line);
	spin_lock(&node->lock);
	if (node->proc)
		binder_inner_proc_lock(node->proc);
}

/**
 * binder_node_unlock() - Release node and inner locks
 * @node:         struct binder_node to acquire
 *
 * Release lock acquired via binder_node_lock()
 */
#define binder_node_inner_unlock(node) _binder_node_inner_unlock(node, __LINE__)
static void
_binder_node_inner_unlock(struct binder_node *node, int line)
{
	struct binder_proc *proc = node->proc;

	binder_debug(BINDER_DEBUG_SPINLOCKS,
		     "%s: line=%d\n", __func__, line);
	if (proc)
		binder_inner_proc_unlock(proc);
	spin_unlock(&node->lock);
}

static bool binder_worklist_empty_ilocked(struct list_head *list)
{
	return list_empty(list);
}

/**
 * binder_worklist_empty() - Check if no items on the work list
 * @proc:       binder_proc associated with list
 * @list:	list to check
 *
 * Return: true if there are no items on list, else false
 */
static bool binder_worklist_empty(struct binder_proc *proc,
				  struct list_head *list)
{
	bool ret;

	binder_inner_proc_lock(proc);
	ret = binder_worklist_empty_ilocked(list);
	binder_inner_proc_unlock(proc);
	return ret;
}

/**
 * binder_enqueue_work_ilocked() - Add an item to the work list
 * @work:         struct binder_work to add to list
 * @target_list:  list to add work to
 *
 * Adds the work to the specified list. Asserts that work
 * is not already on a list.
 *
 * Requires the proc->inner_lock to be held.
 */
static void
binder_enqueue_work_ilocked(struct binder_work *work,
			   struct list_head *target_list)
{
	BUG_ON(target_list == NULL);
	BUG_ON(work->entry.next && !list_empty(&work->entry));
	list_add_tail(&work->entry, target_list);
}

/**
 * binder_enqueue_deferred_thread_work_ilocked() - Add deferred thread work
 * @thread:       thread to queue work to
 * @work:         struct binder_work to add to list
 *
 * Adds the work to the todo list of the thread. Doesn't set the process_todo
 * flag, which means that (if it wasn't already set) the thread will go to
 * sleep without handling this work when it calls read.
 *
 * Requires the proc->inner_lock to be held.
 */
static void
binder_enqueue_deferred_thread_work_ilocked(struct binder_thread *thread,
					    struct binder_work *work)
{
	binder_enqueue_work_ilocked(work, &thread->todo);
}

/**
 * binder_enqueue_thread_work_ilocked() - Add an item to the thread work list
 * @thread:       thread to queue work to
 * @work:         struct binder_work to add to list
 *
 * Adds the work to the todo list of the thread, and enables processing
 * of the todo queue.
 *
 * Requires the proc->inner_lock to be held.
 */
static void
binder_enqueue_thread_work_ilocked(struct binder_thread *thread,
				   struct binder_work *work)
{
	binder_enqueue_work_ilocked(work, &thread->todo);
	thread->process_todo = true;
}

/**
 * binder_enqueue_thread_work() - Add an item to the thread work list
 * @thread:       thread to queue work to
 * @work:         struct binder_work to add to list
 *
 * Adds the work to the todo list of the thread, and enables processing
 * of the todo queue.
 */
static void
binder_enqueue_thread_work(struct binder_thread *thread,
			   struct binder_work *work)
{
	binder_inner_proc_lock(thread->proc);
	binder_enqueue_thread_work_ilocked(thread, work);
	binder_inner_proc_unlock(thread->proc);
}

static void
binder_dequeue_work_ilocked(struct binder_work *work)
{
	list_del_init(&work->entry);
}

/**
 * binder_dequeue_work() - Removes an item from the work list
 * @proc:         binder_proc associated with list
 * @work:         struct binder_work to remove from list
 *
 * Removes the specified work item from whatever list it is on.
 * Can safely be called if work is not on any list.
 */
static void
binder_dequeue_work(struct binder_proc *proc, struct binder_work *work)
{
	binder_inner_proc_lock(proc);
	binder_dequeue_work_ilocked(work);
	binder_inner_proc_unlock(proc);
}

static struct binder_work *binder_dequeue_work_head_ilocked(
					struct list_head *list)
{
	struct binder_work *w;

	w = list_first_entry_or_null(list, struct binder_work, entry);
	if (w)
		list_del_init(&w->entry);
	return w;
}

/**
 * binder_dequeue_work_head() - Dequeues the item at head of list
 * @proc:         binder_proc associated with list
 * @list:         list to dequeue head
 *
 * Removes the head of the list if there are items on the list
 *
 * Return: pointer dequeued binder_work, NULL if list was empty
 */
static struct binder_work *binder_dequeue_work_head(
					struct binder_proc *proc,
					struct list_head *list)
{
	struct binder_work *w;

	binder_inner_proc_lock(proc);
	w = binder_dequeue_work_head_ilocked(list);
	binder_inner_proc_unlock(proc);
	return w;
}

static void
binder_defer_work(struct binder_proc *proc, enum binder_deferred_state defer);
static void binder_free_thread(struct binder_thread *thread);
static void binder_free_proc(struct binder_proc *proc);
static void binder_inc_node_tmpref_ilocked(struct binder_node *node);

static int task_get_unused_fd_flags(struct binder_proc *proc, int flags)
{
	unsigned long rlim_cur;
	unsigned long irqs;
	int ret;

	mutex_lock(&proc->files_lock);
	if (proc->files == NULL) {
		ret = -ESRCH;
		goto err;
	}
	if (!lock_task_sighand(proc->tsk, &irqs)) {
		ret = -EMFILE;
		goto err;
	}
	rlim_cur = task_rlimit(proc->tsk, RLIMIT_NOFILE);
	unlock_task_sighand(proc->tsk, &irqs);

	ret = __alloc_fd(proc->files, 0, rlim_cur, flags);
err:
	mutex_unlock(&proc->files_lock);
	return ret;
}

/*
 * copied from fd_install
 */
static void task_fd_install(
	struct binder_proc *proc, unsigned int fd, struct file *file)
{
	mutex_lock(&proc->files_lock);
	if (proc->files)
		__fd_install(proc->files, fd, file);
	mutex_unlock(&proc->files_lock);
}

/*
 * copied from sys_close
 */
static long task_close_fd(struct binder_proc *proc, unsigned int fd)
{
	int retval;

	mutex_lock(&proc->files_lock);
	if (proc->files == NULL) {
		retval = -ESRCH;
		goto err;
	}
	retval = __close_fd(proc->files, fd);
	/* can't restart close syscall because file table entry was cleared */
	if (unlikely(retval == -ERESTARTSYS ||
		     retval == -ERESTARTNOINTR ||
		     retval == -ERESTARTNOHAND ||
		     retval == -ERESTART_RESTARTBLOCK))
		retval = -EINTR;
err:
	mutex_unlock(&proc->files_lock);
	return retval;
}

static bool binder_has_work_ilocked(struct binder_thread *thread,
				    bool do_proc_work)
{
	return thread->process_todo ||
		thread->looper_need_return ||
		(do_proc_work &&
		 !binder_worklist_empty_ilocked(&thread->proc->todo));
}

static bool binder_has_work(struct binder_thread *thread, bool do_proc_work)
{
	bool has_work;

	binder_inner_proc_lock(thread->proc);
	has_work = binder_has_work_ilocked(thread, do_proc_work);
	binder_inner_proc_unlock(thread->proc);

	return has_work;
}

static bool binder_available_for_proc_work_ilocked(struct binder_thread *thread)
{
	return !thread->transaction_stack &&
		binder_worklist_empty_ilocked(&thread->todo) &&
		(thread->looper & (BINDER_LOOPER_STATE_ENTERED |
				   BINDER_LOOPER_STATE_REGISTERED));
}

static void binder_wakeup_poll_threads_ilocked(struct binder_proc *proc,
					       bool sync)
{
	struct rb_node *n;
	struct binder_thread *thread;

	for (n = rb_first(&proc->threads); n != NULL; n = rb_next(n)) {
		thread = rb_entry(n, struct binder_thread, rb_node);
		if (thread->looper & BINDER_LOOPER_STATE_POLL &&
		    binder_available_for_proc_work_ilocked(thread)) {
			if (sync)
				wake_up_interruptible_sync(&thread->wait);
			else
				wake_up_interruptible(&thread->wait);
		}
	}
}

/**
 * binder_select_thread_ilocked() - selects a thread for doing proc work.
 * @proc:	process to select a thread from
 *
 * Note that calling this function moves the thread off the waiting_threads
 * list, so it can only be woken up by the caller of this function, or a
 * signal. Therefore, callers *should* always wake up the thread this function
 * returns.
 *
 * Return:	If there's a thread currently waiting for process work,
 *		returns that thread. Otherwise returns NULL.
 */
static struct binder_thread *
binder_select_thread_ilocked(struct binder_proc *proc)
{
	struct binder_thread *thread;

	assert_spin_locked(&proc->inner_lock);
	thread = list_first_entry_or_null(&proc->waiting_threads,
					  struct binder_thread,
					  waiting_thread_node);

	if (thread)
		list_del_init(&thread->waiting_thread_node);

	return thread;
}

/**
 * binder_wakeup_thread_ilocked() - wakes up a thread for doing proc work.
 * @proc:	process to wake up a thread in
 * @thread:	specific thread to wake-up (may be NULL)
 * @sync:	whether to do a synchronous wake-up
 *
 * This function wakes up a thread in the @proc process.
 * The caller may provide a specific thread to wake-up in
 * the @thread parameter. If @thread is NULL, this function
 * will wake up threads that have called poll().
 *
 * Note that for this function to work as expected, callers
 * should first call binder_select_thread() to find a thread
 * to handle the work (if they don't have a thread already),
 * and pass the result into the @thread parameter.
 */
static void binder_wakeup_thread_ilocked(struct binder_proc *proc,
					 struct binder_thread *thread,
					 bool sync)
{
	assert_spin_locked(&proc->inner_lock);

	if (thread) {
		if (sync)
			wake_up_interruptible_sync(&thread->wait);
		else
			wake_up_interruptible(&thread->wait);
		return;
	}

	/* Didn't find a thread waiting for proc work; this can happen
	 * in two scenarios:
	 * 1. All threads are busy handling transactions
	 *    In that case, one of those threads should call back into
	 *    the kernel driver soon and pick up this work.
	 * 2. Threads are using the (e)poll interface, in which case
	 *    they may be blocked on the waitqueue without having been
	 *    added to waiting_threads. For this case, we just iterate
	 *    over all threads not handling transaction work, and
	 *    wake them all up. We wake all because we don't know whether
	 *    a thread that called into (e)poll is handling non-binder
	 *    work currently.
	 */
	binder_wakeup_poll_threads_ilocked(proc, sync);
}

static void binder_wakeup_proc_ilocked(struct binder_proc *proc)
{
	struct binder_thread *thread = binder_select_thread_ilocked(proc);

	binder_wakeup_thread_ilocked(proc, thread, /* sync = */false);
}

static bool is_rt_policy(int policy)
{
	return policy == SCHED_FIFO || policy == SCHED_RR;
}

static bool is_fair_policy(int policy)
{
	return policy == SCHED_NORMAL || policy == SCHED_BATCH;
}

static bool binder_supported_policy(int policy)
{
	return is_fair_policy(policy) || is_rt_policy(policy);
}

static int to_userspace_prio(int policy, int kernel_priority)
{
	if (is_fair_policy(policy))
		return PRIO_TO_NICE(kernel_priority);
	else
		return MAX_USER_RT_PRIO - 1 - kernel_priority;
}

static int to_kernel_prio(int policy, int user_priority)
{
	if (is_fair_policy(policy))
		return NICE_TO_PRIO(user_priority);
	else
		return MAX_USER_RT_PRIO - 1 - user_priority;
}

static void binder_do_set_priority(struct task_struct *task,
				   struct binder_priority desired,
				   bool verify)
{
	int priority; /* user-space prio value */
	bool has_cap_nice;
	unsigned int policy = desired.sched_policy;

	if (task->policy == policy && task->normal_prio == desired.prio)
		return;

	has_cap_nice = has_capability_noaudit(task, CAP_SYS_NICE);

	priority = to_userspace_prio(policy, desired.prio);

	if (verify && is_rt_policy(policy) && !has_cap_nice) {
		long max_rtprio = task_rlimit(task, RLIMIT_RTPRIO);

		if (max_rtprio == 0) {
			policy = SCHED_NORMAL;
			priority = MIN_NICE;
		} else if (priority > max_rtprio) {
			priority = max_rtprio;
		}
	}

	if (verify && is_fair_policy(policy) && !has_cap_nice) {
		long min_nice = rlimit_to_nice(task_rlimit(task, RLIMIT_NICE));

		if (min_nice > MAX_NICE) {
			binder_user_error("%d RLIMIT_NICE not set\n",
					  task->pid);
			return;
		} else if (priority < min_nice) {
			priority = min_nice;
		}
	}

	if (policy != desired.sched_policy ||
	    to_kernel_prio(policy, priority) != desired.prio)
		binder_debug(BINDER_DEBUG_PRIORITY_CAP,
			     "%d: priority %d not allowed, using %d instead\n",
			      task->pid, desired.prio,
			      to_kernel_prio(policy, priority));

	trace_binder_set_priority(task->tgid, task->pid, task->normal_prio,
				  to_kernel_prio(policy, priority),
				  desired.prio);

	/* Set the actual priority */
	if (task->policy != policy || is_rt_policy(policy)) {
		struct sched_param params;

		params.sched_priority = is_rt_policy(policy) ? priority : 0;

		sched_setscheduler_nocheck(task,
					   policy | SCHED_RESET_ON_FORK,
					   &params);
	}
	if (is_fair_policy(policy))
		set_user_nice(task, priority);
}

static void binder_set_priority(struct task_struct *task,
				struct binder_priority desired)
{
	binder_do_set_priority(task, desired, /* verify = */ true);
}

static void binder_restore_priority(struct task_struct *task,
				    struct binder_priority desired)
{
	binder_do_set_priority(task, desired, /* verify = */ false);
}

static void binder_transaction_priority(struct task_struct *task,
					struct binder_transaction *t,
					struct binder_priority node_prio,
					bool inherit_rt)
{
	struct binder_priority desired_prio = t->priority;

	if (t->set_priority_called)
		return;

	t->set_priority_called = true;
	t->saved_priority.sched_policy = task->policy;
	t->saved_priority.prio = task->normal_prio;

	if (!inherit_rt && is_rt_policy(desired_prio.sched_policy)) {
		desired_prio.prio = NICE_TO_PRIO(0);
		desired_prio.sched_policy = SCHED_NORMAL;
	}

	if (node_prio.prio < t->priority.prio ||
	    (node_prio.prio == t->priority.prio &&
	     node_prio.sched_policy == SCHED_FIFO)) {
		/*
		 * In case the minimum priority on the node is
		 * higher (lower value), use that priority. If
		 * the priority is the same, but the node uses
		 * SCHED_FIFO, prefer SCHED_FIFO, since it can
		 * run unbounded, unlike SCHED_RR.
		 */
		desired_prio = node_prio;
	}

	binder_set_priority(task, desired_prio);
}

static struct binder_node *binder_get_node_ilocked(struct binder_proc *proc,
						   binder_uintptr_t ptr)
{
	struct rb_node *n = proc->nodes.rb_node;
	struct binder_node *node;

	assert_spin_locked(&proc->inner_lock);

	while (n) {
		node = rb_entry(n, struct binder_node, rb_node);

		if (ptr < node->ptr)
			n = n->rb_left;
		else if (ptr > node->ptr)
			n = n->rb_right;
		else {
			/*
			 * take an implicit weak reference
			 * to ensure node stays alive until
			 * call to binder_put_node()
			 */
			binder_inc_node_tmpref_ilocked(node);
			return node;
		}
	}
	return NULL;
}

static struct binder_node *binder_get_node(struct binder_proc *proc,
					   binder_uintptr_t ptr)
{
	struct binder_node *node;

	binder_inner_proc_lock(proc);
	node = binder_get_node_ilocked(proc, ptr);
	binder_inner_proc_unlock(proc);
	return node;
}

static struct binder_node *binder_init_node_ilocked(
						struct binder_proc *proc,
						struct binder_node *new_node,
						struct flat_binder_object *fp)
{
	struct rb_node **p = &proc->nodes.rb_node;
	struct rb_node *parent = NULL;
	struct binder_node *node;
	binder_uintptr_t ptr = fp ? fp->binder : 0;
	binder_uintptr_t cookie = fp ? fp->cookie : 0;
	__u32 flags = fp ? fp->flags : 0;
	s8 priority;

	assert_spin_locked(&proc->inner_lock);

	while (*p) {

		parent = *p;
		node = rb_entry(parent, struct binder_node, rb_node);

		if (ptr < node->ptr)
			p = &(*p)->rb_left;
		else if (ptr > node->ptr)
			p = &(*p)->rb_right;
		else {
			/*
			 * A matching node is already in
			 * the rb tree. Abandon the init
			 * and return it.
			 */
			binder_inc_node_tmpref_ilocked(node);
			return node;
		}
	}
	node = new_node;
	binder_stats_created(BINDER_STAT_NODE);
	node->tmp_refs++;
	rb_link_node(&node->rb_node, parent, p);
	rb_insert_color(&node->rb_node, &proc->nodes);
	node->debug_id = atomic_inc_return(&binder_last_id);
	node->proc = proc;
	node->ptr = ptr;
	node->cookie = cookie;
	node->work.type = BINDER_WORK_NODE;
	priority = flags & FLAT_BINDER_FLAG_PRIORITY_MASK;
	node->sched_policy = (flags & FLAT_BINDER_FLAG_SCHED_POLICY_MASK) >>
		FLAT_BINDER_FLAG_SCHED_POLICY_SHIFT;
	node->min_priority = to_kernel_prio(node->sched_policy, priority);
	node->accept_fds = !!(flags & FLAT_BINDER_FLAG_ACCEPTS_FDS);
	node->inherit_rt = !!(flags & FLAT_BINDER_FLAG_INHERIT_RT);
	node->txn_security_ctx = !!(flags & FLAT_BINDER_FLAG_TXN_SECURITY_CTX);
	spin_lock_init(&node->lock);
	INIT_LIST_HEAD(&node->work.entry);
	INIT_LIST_HEAD(&node->async_todo);
	binder_debug(BINDER_DEBUG_INTERNAL_REFS,
		     "%d:%d node %d u%016llx c%016llx created\n",
		     proc->pid, current->pid, node->debug_id,
		     (u64)node->ptr, (u64)node->cookie);

	return node;
}

static struct binder_node *binder_new_node(struct binder_proc *proc,
					   struct flat_binder_object *fp)
{
	struct binder_node *node;
	struct binder_node *new_node = kzalloc(sizeof(*node), GFP_KERNEL);

	if (!new_node)
		return NULL;
	binder_inner_proc_lock(proc);
	node = binder_init_node_ilocked(proc, new_node, fp);
	binder_inner_proc_unlock(proc);
	if (node != new_node)
		/*
		 * The node was already added by another thread
		 */
		kfree(new_node);

	return node;
}

static void binder_free_node(struct binder_node *node)
{
	kfree(node);
	binder_stats_deleted(BINDER_STAT_NODE);
}

static int binder_inc_node_nilocked(struct binder_node *node, int strong,
				    int internal,
				    struct list_head *target_list)
{
	struct binder_proc *proc = node->proc;

	assert_spin_locked(&node->lock);
	if (proc)
		assert_spin_locked(&proc->inner_lock);
	if (strong) {
		if (internal) {
			if (target_list == NULL &&
			    node->internal_strong_refs == 0 &&
			    !(node->proc &&
			      node == node->proc->context->binder_context_mgr_node &&
			      node->has_strong_ref)) {
				pr_err("invalid inc strong node for %d\n",
					node->debug_id);
				return -EINVAL;
			}
			node->internal_strong_refs++;
		} else
			node->local_strong_refs++;
		if (!node->has_strong_ref && target_list) {
			binder_dequeue_work_ilocked(&node->work);
			/*
			 * Note: this function is the only place where we queue
			 * directly to a thread->todo without using the
			 * corresponding binder_enqueue_thread_work() helper
			 * functions; in this case it's ok to not set the
			 * process_todo flag, since we know this node work will
			 * always be followed by other work that starts queue
			 * processing: in case of synchronous transactions, a
			 * BR_REPLY or BR_ERROR; in case of oneway
			 * transactions, a BR_TRANSACTION_COMPLETE.
			 */
			binder_enqueue_work_ilocked(&node->work, target_list);
		}
	} else {
		if (!internal)
			node->local_weak_refs++;
		if (!node->has_weak_ref && list_empty(&node->work.entry)) {
			if (target_list == NULL) {
				pr_err("invalid inc weak node for %d\n",
					node->debug_id);
				return -EINVAL;
			}
			/*
			 * See comment above
			 */
			binder_enqueue_work_ilocked(&node->work, target_list);
		}
	}
	return 0;
}

static int binder_inc_node(struct binder_node *node, int strong, int internal,
			   struct list_head *target_list)
{
	int ret;

	binder_node_inner_lock(node);
	ret = binder_inc_node_nilocked(node, strong, internal, target_list);
	binder_node_inner_unlock(node);

	return ret;
}

static bool binder_dec_node_nilocked(struct binder_node *node,
				     int strong, int internal)
{
	struct binder_proc *proc = node->proc;

	assert_spin_locked(&node->lock);
	if (proc)
		assert_spin_locked(&proc->inner_lock);
	if (strong) {
		if (internal)
			node->internal_strong_refs--;
		else
			node->local_strong_refs--;
		if (node->local_strong_refs || node->internal_strong_refs)
			return false;
	} else {
		if (!internal)
			node->local_weak_refs--;
		if (node->local_weak_refs || node->tmp_refs ||
				!hlist_empty(&node->refs))
			return false;
	}

	if (proc && (node->has_strong_ref || node->has_weak_ref)) {
		if (list_empty(&node->work.entry)) {
			binder_enqueue_work_ilocked(&node->work, &proc->todo);
			binder_wakeup_proc_ilocked(proc);
		}
	} else {
		if (hlist_empty(&node->refs) && !node->local_strong_refs &&
		    !node->local_weak_refs && !node->tmp_refs) {
			if (proc) {
				binder_dequeue_work_ilocked(&node->work);
				rb_erase(&node->rb_node, &proc->nodes);
				binder_debug(BINDER_DEBUG_INTERNAL_REFS,
					     "refless node %d deleted\n",
					     node->debug_id);
			} else {
				BUG_ON(!list_empty(&node->work.entry));
				spin_lock(&binder_dead_nodes_lock);
				/*
				 * tmp_refs could have changed so
				 * check it again
				 */
				if (node->tmp_refs) {
					spin_unlock(&binder_dead_nodes_lock);
					return false;
				}
				hlist_del(&node->dead_node);
				spin_unlock(&binder_dead_nodes_lock);
				binder_debug(BINDER_DEBUG_INTERNAL_REFS,
					     "dead node %d deleted\n",
					     node->debug_id);
			}
			return true;
		}
	}
	return false;
}

static void binder_dec_node(struct binder_node *node, int strong, int internal)
{
	bool free_node;

	binder_node_inner_lock(node);
	free_node = binder_dec_node_nilocked(node, strong, internal);
	binder_node_inner_unlock(node);
	if (free_node)
		binder_free_node(node);
}

static void binder_inc_node_tmpref_ilocked(struct binder_node *node)
{
	/*
	 * No call to binder_inc_node() is needed since we
	 * don't need to inform userspace of any changes to
	 * tmp_refs
	 */
	node->tmp_refs++;
}

/**
 * binder_inc_node_tmpref() - take a temporary reference on node
 * @node:	node to reference
 *
 * Take reference on node to prevent the node from being freed
 * while referenced only by a local variable. The inner lock is
 * needed to serialize with the node work on the queue (which
 * isn't needed after the node is dead). If the node is dead
 * (node->proc is NULL), use binder_dead_nodes_lock to protect
 * node->tmp_refs against dead-node-only cases where the node
 * lock cannot be acquired (eg traversing the dead node list to
 * print nodes)
 */
static void binder_inc_node_tmpref(struct binder_node *node)
{
	binder_node_lock(node);
	if (node->proc)
		binder_inner_proc_lock(node->proc);
	else
		spin_lock(&binder_dead_nodes_lock);
	binder_inc_node_tmpref_ilocked(node);
	if (node->proc)
		binder_inner_proc_unlock(node->proc);
	else
		spin_unlock(&binder_dead_nodes_lock);
	binder_node_unlock(node);
}

/**
 * binder_dec_node_tmpref() - remove a temporary reference on node
 * @node:	node to reference
 *
 * Release temporary reference on node taken via binder_inc_node_tmpref()
 */
static void binder_dec_node_tmpref(struct binder_node *node)
{
	bool free_node;

	binder_node_inner_lock(node);
	if (!node->proc)
		spin_lock(&binder_dead_nodes_lock);
	node->tmp_refs--;
	BUG_ON(node->tmp_refs < 0);
	if (!node->proc)
		spin_unlock(&binder_dead_nodes_lock);
	/*
	 * Call binder_dec_node() to check if all refcounts are 0
	 * and cleanup is needed. Calling with strong=0 and internal=1
	 * causes no actual reference to be released in binder_dec_node().
	 * If that changes, a change is needed here too.
	 */
	free_node = binder_dec_node_nilocked(node, 0, 1);
	binder_node_inner_unlock(node);
	if (free_node)
		binder_free_node(node);
}

static void binder_put_node(struct binder_node *node)
{
	binder_dec_node_tmpref(node);
}

static struct binder_ref *binder_get_ref_olocked(struct binder_proc *proc,
						 u32 desc, bool need_strong_ref)
{
	struct rb_node *n = proc->refs_by_desc.rb_node;
	struct binder_ref *ref;

	while (n) {
		ref = rb_entry(n, struct binder_ref, rb_node_desc);

		if (desc < ref->data.desc) {
			n = n->rb_left;
		} else if (desc > ref->data.desc) {
			n = n->rb_right;
		} else if (need_strong_ref && !ref->data.strong) {
			binder_user_error("tried to use weak ref as strong ref\n");
			return NULL;
		} else {
			return ref;
		}
	}
	return NULL;
}

/**
 * binder_get_ref_for_node_olocked() - get the ref associated with given node
 * @proc:	binder_proc that owns the ref
 * @node:	binder_node of target
 * @new_ref:	newly allocated binder_ref to be initialized or %NULL
 *
 * Look up the ref for the given node and return it if it exists
 *
 * If it doesn't exist and the caller provides a newly allocated
 * ref, initialize the fields of the newly allocated ref and insert
 * into the given proc rb_trees and node refs list.
 *
 * Return:	the ref for node. It is possible that another thread
 *		allocated/initialized the ref first in which case the
 *		returned ref would be different than the passed-in
 *		new_ref. new_ref must be kfree'd by the caller in
 *		this case.
 */
static struct binder_ref *binder_get_ref_for_node_olocked(
					struct binder_proc *proc,
					struct binder_node *node,
					struct binder_ref *new_ref)
{
	struct binder_context *context = proc->context;
	struct rb_node **p = &proc->refs_by_node.rb_node;
	struct rb_node *parent = NULL;
	struct binder_ref *ref;
	struct rb_node *n;

	while (*p) {
		parent = *p;
		ref = rb_entry(parent, struct binder_ref, rb_node_node);

		if (node < ref->node)
			p = &(*p)->rb_left;
		else if (node > ref->node)
			p = &(*p)->rb_right;
		else
			return ref;
	}
	if (!new_ref)
		return NULL;

	binder_stats_created(BINDER_STAT_REF);
	new_ref->data.debug_id = atomic_inc_return(&binder_last_id);
	new_ref->proc = proc;
	new_ref->node = node;
	rb_link_node(&new_ref->rb_node_node, parent, p);
	rb_insert_color(&new_ref->rb_node_node, &proc->refs_by_node);

	new_ref->data.desc = (node == context->binder_context_mgr_node) ? 0 : 1;
	for (n = rb_first(&proc->refs_by_desc); n != NULL; n = rb_next(n)) {
		ref = rb_entry(n, struct binder_ref, rb_node_desc);
		if (ref->data.desc > new_ref->data.desc)
			break;
		new_ref->data.desc = ref->data.desc + 1;
	}

	p = &proc->refs_by_desc.rb_node;
	while (*p) {
		parent = *p;
		ref = rb_entry(parent, struct binder_ref, rb_node_desc);

		if (new_ref->data.desc < ref->data.desc)
			p = &(*p)->rb_left;
		else if (new_ref->data.desc > ref->data.desc)
			p = &(*p)->rb_right;
		else
			BUG();
	}
	rb_link_node(&new_ref->rb_node_desc, parent, p);
	rb_insert_color(&new_ref->rb_node_desc, &proc->refs_by_desc);

	binder_node_lock(node);
	hlist_add_head(&new_ref->node_entry, &node->refs);

	binder_debug(BINDER_DEBUG_INTERNAL_REFS,
		     "%d new ref %d desc %d for node %d\n",
		      proc->pid, new_ref->data.debug_id, new_ref->data.desc,
		      node->debug_id);
	binder_node_unlock(node);
	return new_ref;
}

static void binder_cleanup_ref_olocked(struct binder_ref *ref)
{
	bool delete_node = false;

	binder_debug(BINDER_DEBUG_INTERNAL_REFS,
		     "%d delete ref %d desc %d for node %d\n",
		      ref->proc->pid, ref->data.debug_id, ref->data.desc,
		      ref->node->debug_id);

	rb_erase(&ref->rb_node_desc, &ref->proc->refs_by_desc);
	rb_erase(&ref->rb_node_node, &ref->proc->refs_by_node);

	binder_node_inner_lock(ref->node);
	if (ref->data.strong)
		binder_dec_node_nilocked(ref->node, 1, 1);

	hlist_del(&ref->node_entry);
	delete_node = binder_dec_node_nilocked(ref->node, 0, 1);
	binder_node_inner_unlock(ref->node);
	/*
	 * Clear ref->node unless we want the caller to free the node
	 */
	if (!delete_node) {
		/*
		 * The caller uses ref->node to determine
		 * whether the node needs to be freed. Clear
		 * it since the node is still alive.
		 */
		ref->node = NULL;
	}

	if (ref->death) {
		binder_debug(BINDER_DEBUG_DEAD_BINDER,
			     "%d delete ref %d desc %d has death notification\n",
			      ref->proc->pid, ref->data.debug_id,
			      ref->data.desc);
		binder_dequeue_work(ref->proc, &ref->death->work);
		binder_stats_deleted(BINDER_STAT_DEATH);
	}
	binder_stats_deleted(BINDER_STAT_REF);
}

/**
 * binder_inc_ref_olocked() - increment the ref for given handle
 * @ref:         ref to be incremented
 * @strong:      if true, strong increment, else weak
 * @target_list: list to queue node work on
 *
 * Increment the ref. @ref->proc->outer_lock must be held on entry
 *
 * Return: 0, if successful, else errno
 */
static int binder_inc_ref_olocked(struct binder_ref *ref, int strong,
				  struct list_head *target_list)
{
	int ret;

	if (strong) {
		if (ref->data.strong == 0) {
			ret = binder_inc_node(ref->node, 1, 1, target_list);
			if (ret)
				return ret;
		}
		ref->data.strong++;
	} else {
		if (ref->data.weak == 0) {
			ret = binder_inc_node(ref->node, 0, 1, target_list);
			if (ret)
				return ret;
		}
		ref->data.weak++;
	}
	return 0;
}

/**
 * binder_dec_ref() - dec the ref for given handle
 * @ref:	ref to be decremented
 * @strong:	if true, strong decrement, else weak
 *
 * Decrement the ref.
 *
 * Return: true if ref is cleaned up and ready to be freed
 */
static bool binder_dec_ref_olocked(struct binder_ref *ref, int strong)
{
	if (strong) {
		if (ref->data.strong == 0) {
			binder_user_error("%d invalid dec strong, ref %d desc %d s %d w %d\n",
					  ref->proc->pid, ref->data.debug_id,
					  ref->data.desc, ref->data.strong,
					  ref->data.weak);
			return false;
		}
		ref->data.strong--;
		if (ref->data.strong == 0)
			binder_dec_node(ref->node, strong, 1);
	} else {
		if (ref->data.weak == 0) {
			binder_user_error("%d invalid dec weak, ref %d desc %d s %d w %d\n",
					  ref->proc->pid, ref->data.debug_id,
					  ref->data.desc, ref->data.strong,
					  ref->data.weak);
			return false;
		}
		ref->data.weak--;
	}
	if (ref->data.strong == 0 && ref->data.weak == 0) {
		binder_cleanup_ref_olocked(ref);
		return true;
	}
	return false;
}

/**
 * binder_get_node_from_ref() - get the node from the given proc/desc
 * @proc:	proc containing the ref
 * @desc:	the handle associated with the ref
 * @need_strong_ref: if true, only return node if ref is strong
 * @rdata:	the id/refcount data for the ref
 *
 * Given a proc and ref handle, return the associated binder_node
 *
 * Return: a binder_node or NULL if not found or not strong when strong required
 */
static struct binder_node *binder_get_node_from_ref(
		struct binder_proc *proc,
		u32 desc, bool need_strong_ref,
		struct binder_ref_data *rdata)
{
	struct binder_node *node;
	struct binder_ref *ref;

	binder_proc_lock(proc);
	ref = binder_get_ref_olocked(proc, desc, need_strong_ref);
	if (!ref)
		goto err_no_ref;
	node = ref->node;
	/*
	 * Take an implicit reference on the node to ensure
	 * it stays alive until the call to binder_put_node()
	 */
	binder_inc_node_tmpref(node);
	if (rdata)
		*rdata = ref->data;
	binder_proc_unlock(proc);

	return node;

err_no_ref:
	binder_proc_unlock(proc);
	return NULL;
}

/**
 * binder_free_ref() - free the binder_ref
 * @ref:	ref to free
 *
 * Free the binder_ref. Free the binder_node indicated by ref->node
 * (if non-NULL) and the binder_ref_death indicated by ref->death.
 */
static void binder_free_ref(struct binder_ref *ref)
{
	if (ref->node)
		binder_free_node(ref->node);
	kfree(ref->death);
	kfree(ref);
}

/**
 * binder_update_ref_for_handle() - inc/dec the ref for given handle
 * @proc:	proc containing the ref
 * @desc:	the handle associated with the ref
 * @increment:	true=inc reference, false=dec reference
 * @strong:	true=strong reference, false=weak reference
 * @rdata:	the id/refcount data for the ref
 *
 * Given a proc and ref handle, increment or decrement the ref
 * according to "increment" arg.
 *
 * Return: 0 if successful, else errno
 */
static int binder_update_ref_for_handle(struct binder_proc *proc,
		uint32_t desc, bool increment, bool strong,
		struct binder_ref_data *rdata)
{
	int ret = 0;
	struct binder_ref *ref;
	bool delete_ref = false;

	binder_proc_lock(proc);
	ref = binder_get_ref_olocked(proc, desc, strong);
	if (!ref) {
		ret = -EINVAL;
		goto err_no_ref;
	}
	if (increment)
		ret = binder_inc_ref_olocked(ref, strong, NULL);
	else
		delete_ref = binder_dec_ref_olocked(ref, strong);

	if (rdata)
		*rdata = ref->data;
	binder_proc_unlock(proc);

	if (delete_ref)
		binder_free_ref(ref);
	return ret;

err_no_ref:
	binder_proc_unlock(proc);
	return ret;
}

/**
 * binder_dec_ref_for_handle() - dec the ref for given handle
 * @proc:	proc containing the ref
 * @desc:	the handle associated with the ref
 * @strong:	true=strong reference, false=weak reference
 * @rdata:	the id/refcount data for the ref
 *
 * Just calls binder_update_ref_for_handle() to decrement the ref.
 *
 * Return: 0 if successful, else errno
 */
static int binder_dec_ref_for_handle(struct binder_proc *proc,
		uint32_t desc, bool strong, struct binder_ref_data *rdata)
{
	return binder_update_ref_for_handle(proc, desc, false, strong, rdata);
}


/**
 * binder_inc_ref_for_node() - increment the ref for given proc/node
 * @proc:	 proc containing the ref
 * @node:	 target node
 * @strong:	 true=strong reference, false=weak reference
 * @target_list: worklist to use if node is incremented
 * @rdata:	 the id/refcount data for the ref
 *
 * Given a proc and node, increment the ref. Create the ref if it
 * doesn't already exist
 *
 * Return: 0 if successful, else errno
 */
static int binder_inc_ref_for_node(struct binder_proc *proc,
			struct binder_node *node,
			bool strong,
			struct list_head *target_list,
			struct binder_ref_data *rdata)
{
	struct binder_ref *ref;
	struct binder_ref *new_ref = NULL;
	int ret = 0;

	binder_proc_lock(proc);
	ref = binder_get_ref_for_node_olocked(proc, node, NULL);
	if (!ref) {
		binder_proc_unlock(proc);
		new_ref = kzalloc(sizeof(*ref), GFP_KERNEL);
		if (!new_ref)
			return -ENOMEM;
		binder_proc_lock(proc);
		ref = binder_get_ref_for_node_olocked(proc, node, new_ref);
	}
	ret = binder_inc_ref_olocked(ref, strong, target_list);
	*rdata = ref->data;
	binder_proc_unlock(proc);
	if (new_ref && ref != new_ref)
		/*
		 * Another thread created the ref first so
		 * free the one we allocated
		 */
		kfree(new_ref);
	return ret;
}

static void binder_pop_transaction_ilocked(struct binder_thread *target_thread,
					   struct binder_transaction *t)
{
	BUG_ON(!target_thread);
	assert_spin_locked(&target_thread->proc->inner_lock);
	BUG_ON(target_thread->transaction_stack != t);
	BUG_ON(target_thread->transaction_stack->from != target_thread);
	target_thread->transaction_stack =
		target_thread->transaction_stack->from_parent;
	t->from = NULL;
}

/**
 * binder_thread_dec_tmpref() - decrement thread->tmp_ref
 * @thread:	thread to decrement
 *
 * A thread needs to be kept alive while being used to create or
 * handle a transaction. binder_get_txn_from() is used to safely
 * extract t->from from a binder_transaction and keep the thread
 * indicated by t->from from being freed. When done with that
 * binder_thread, this function is called to decrement the
 * tmp_ref and free if appropriate (thread has been released
 * and no transaction being processed by the driver)
 */
static void binder_thread_dec_tmpref(struct binder_thread *thread)
{
	/*
	 * atomic is used to protect the counter value while
	 * it cannot reach zero or thread->is_dead is false
	 */
	binder_inner_proc_lock(thread->proc);
	atomic_dec(&thread->tmp_ref);
	if (thread->is_dead && !atomic_read(&thread->tmp_ref)) {
		binder_inner_proc_unlock(thread->proc);
		binder_free_thread(thread);
		return;
	}
	binder_inner_proc_unlock(thread->proc);
}

/**
 * binder_proc_dec_tmpref() - decrement proc->tmp_ref
 * @proc:	proc to decrement
 *
 * A binder_proc needs to be kept alive while being used to create or
 * handle a transaction. proc->tmp_ref is incremented when
 * creating a new transaction or the binder_proc is currently in-use
 * by threads that are being released. When done with the binder_proc,
 * this function is called to decrement the counter and free the
 * proc if appropriate (proc has been released, all threads have
 * been released and not currenly in-use to process a transaction).
 */
static void binder_proc_dec_tmpref(struct binder_proc *proc)
{
	binder_inner_proc_lock(proc);
	proc->tmp_ref--;
	if (proc->is_dead && RB_EMPTY_ROOT(&proc->threads) &&
			!proc->tmp_ref) {
		binder_inner_proc_unlock(proc);
		binder_free_proc(proc);
		return;
	}
	binder_inner_proc_unlock(proc);
}

/**
 * binder_get_txn_from() - safely extract the "from" thread in transaction
 * @t:	binder transaction for t->from
 *
 * Atomically return the "from" thread and increment the tmp_ref
 * count for the thread to ensure it stays alive until
 * binder_thread_dec_tmpref() is called.
 *
 * Return: the value of t->from
 */
static struct binder_thread *binder_get_txn_from(
		struct binder_transaction *t)
{
	struct binder_thread *from;

	spin_lock(&t->lock);
	from = t->from;
	if (from)
		atomic_inc(&from->tmp_ref);
	spin_unlock(&t->lock);
	return from;
}

/**
 * binder_get_txn_from_and_acq_inner() - get t->from and acquire inner lock
 * @t:	binder transaction for t->from
 *
 * Same as binder_get_txn_from() except it also acquires the proc->inner_lock
 * to guarantee that the thread cannot be released while operating on it.
 * The caller must call binder_inner_proc_unlock() to release the inner lock
 * as well as call binder_dec_thread_txn() to release the reference.
 *
 * Return: the value of t->from
 */
static struct binder_thread *binder_get_txn_from_and_acq_inner(
		struct binder_transaction *t)
{
	struct binder_thread *from;

	from = binder_get_txn_from(t);
	if (!from)
		return NULL;
	binder_inner_proc_lock(from->proc);
	if (t->from) {
		BUG_ON(from != t->from);
		return from;
	}
	binder_inner_proc_unlock(from->proc);
	binder_thread_dec_tmpref(from);
	return NULL;
}

static void binder_free_transaction(struct binder_transaction *t)
{
	if (t->buffer)
		t->buffer->transaction = NULL;
#ifdef BINDER_WATCHDOG
	binder_cancel_bwdog(t);
#endif
#ifdef BINDER_USER_TRACKING
	binder_print_delay(t);
#endif
	kfree(t);
	binder_stats_deleted(BINDER_STAT_TRANSACTION);
}

static void binder_send_failed_reply(struct binder_transaction *t,
				     uint32_t error_code)
{
	struct binder_thread *target_thread;
	struct binder_transaction *next;

	BUG_ON(t->flags & TF_ONE_WAY);
	while (1) {
		target_thread = binder_get_txn_from_and_acq_inner(t);
		if (target_thread) {
			binder_debug(BINDER_DEBUG_FAILED_TRANSACTION,
				     "send failed reply for transaction %d to %d:%d\n",
				      t->debug_id,
				      target_thread->proc->pid,
				      target_thread->pid);

			binder_pop_transaction_ilocked(target_thread, t);
			if (target_thread->reply_error.cmd == BR_OK) {
				target_thread->reply_error.cmd = error_code;
				binder_enqueue_thread_work_ilocked(
					target_thread,
					&target_thread->reply_error.work);
				wake_up_interruptible(&target_thread->wait);
			} else {
				/*
				 * Cannot get here for normal operation, but
				 * we can if multiple synchronous transactions
				 * are sent without blocking for responses.
				 * Just ignore the 2nd error in this case.
				 */
				pr_warn("Unexpected reply error: %u\n",
					target_thread->reply_error.cmd);
			}
			binder_inner_proc_unlock(target_thread->proc);
			binder_thread_dec_tmpref(target_thread);
			binder_free_transaction(t);
			return;
		}
		next = t->from_parent;

		binder_debug(BINDER_DEBUG_FAILED_TRANSACTION,
			     "send failed reply for transaction %d, target dead\n",
			     t->debug_id);

		binder_free_transaction(t);
		if (next == NULL) {
			binder_debug(BINDER_DEBUG_DEAD_BINDER,
				     "reply failed, no target thread at root\n");
			return;
		}
		t = next;
		binder_debug(BINDER_DEBUG_DEAD_BINDER,
			     "reply failed, no target thread -- retry %d\n",
			      t->debug_id);
	}
}

/**
 * binder_cleanup_transaction() - cleans up undelivered transaction
 * @t:		transaction that needs to be cleaned up
 * @reason:	reason the transaction wasn't delivered
 * @error_code:	error to return to caller (if synchronous call)
 */
static void binder_cleanup_transaction(struct binder_transaction *t,
				       const char *reason,
				       uint32_t error_code)
{
	if (t->buffer->target_node && !(t->flags & TF_ONE_WAY)) {
		binder_send_failed_reply(t, error_code);
	} else {
		binder_debug(BINDER_DEBUG_DEAD_TRANSACTION,
			"undelivered transaction %d, %s\n",
			t->debug_id, reason);
		binder_free_transaction(t);
	}
}

/**
 * binder_validate_object() - checks for a valid metadata object in a buffer.
 * @buffer:	binder_buffer that we're parsing.
 * @offset:	offset in the buffer at which to validate an object.
 *
 * Return:	If there's a valid metadata object at @offset in @buffer, the
 *		size of that object. Otherwise, it returns zero.
 */
static size_t binder_validate_object(struct binder_buffer *buffer, u64 offset)
{
	/* Check if we can read a header first */
	struct binder_object_header *hdr;
	size_t object_size = 0;

	if (buffer->data_size < sizeof(*hdr) ||
	    offset > buffer->data_size - sizeof(*hdr) ||
	    !IS_ALIGNED(offset, sizeof(u32)))
		return 0;

	/* Ok, now see if we can read a complete object. */
	hdr = (struct binder_object_header *)(buffer->data + offset);
	switch (hdr->type) {
	case BINDER_TYPE_BINDER:
	case BINDER_TYPE_WEAK_BINDER:
	case BINDER_TYPE_HANDLE:
	case BINDER_TYPE_WEAK_HANDLE:
		object_size = sizeof(struct flat_binder_object);
		break;
	case BINDER_TYPE_FD:
		object_size = sizeof(struct binder_fd_object);
		break;
	case BINDER_TYPE_PTR:
		object_size = sizeof(struct binder_buffer_object);
		break;
	case BINDER_TYPE_FDA:
		object_size = sizeof(struct binder_fd_array_object);
		break;
	default:
		return 0;
	}
	if (offset <= buffer->data_size - object_size &&
	    buffer->data_size >= object_size)
		return object_size;
	else
		return 0;
}

/**
 * binder_validate_ptr() - validates binder_buffer_object in a binder_buffer.
 * @b:		binder_buffer containing the object
 * @index:	index in offset array at which the binder_buffer_object is
 *		located
 * @start:	points to the start of the offset array
 * @num_valid:	the number of valid offsets in the offset array
 *
 * Return:	If @index is within the valid range of the offset array
 *		described by @start and @num_valid, and if there's a valid
 *		binder_buffer_object at the offset found in index @index
 *		of the offset array, that object is returned. Otherwise,
 *		%NULL is returned.
 *		Note that the offset found in index @index itself is not
 *		verified; this function assumes that @num_valid elements
 *		from @start were previously verified to have valid offsets.
 */
static struct binder_buffer_object *binder_validate_ptr(struct binder_buffer *b,
							binder_size_t index,
							binder_size_t *start,
							binder_size_t num_valid)
{
	struct binder_buffer_object *buffer_obj;
	binder_size_t *offp;

	if (index >= num_valid)
		return NULL;

	offp = start + index;
	buffer_obj = (struct binder_buffer_object *)(b->data + *offp);
	if (buffer_obj->hdr.type != BINDER_TYPE_PTR)
		return NULL;

	return buffer_obj;
}

/**
 * binder_validate_fixup() - validates pointer/fd fixups happen in order.
 * @b:			transaction buffer
 * @objects_start	start of objects buffer
 * @buffer:		binder_buffer_object in which to fix up
 * @offset:		start offset in @buffer to fix up
 * @last_obj:		last binder_buffer_object that we fixed up in
 * @last_min_offset:	minimum fixup offset in @last_obj
 *
 * Return:		%true if a fixup in buffer @buffer at offset @offset is
 *			allowed.
 *
 * For safety reasons, we only allow fixups inside a buffer to happen
 * at increasing offsets; additionally, we only allow fixup on the last
 * buffer object that was verified, or one of its parents.
 *
 * Example of what is allowed:
 *
 * A
 *   B (parent = A, offset = 0)
 *   C (parent = A, offset = 16)
 *     D (parent = C, offset = 0)
 *   E (parent = A, offset = 32) // min_offset is 16 (C.parent_offset)
 *
 * Examples of what is not allowed:
 *
 * Decreasing offsets within the same parent:
 * A
 *   C (parent = A, offset = 16)
 *   B (parent = A, offset = 0) // decreasing offset within A
 *
 * Referring to a parent that wasn't the last object or any of its parents:
 * A
 *   B (parent = A, offset = 0)
 *   C (parent = A, offset = 0)
 *   C (parent = A, offset = 16)
 *     D (parent = B, offset = 0) // B is not A or any of A's parents
 */
static bool binder_validate_fixup(struct binder_buffer *b,
				  binder_size_t *objects_start,
				  struct binder_buffer_object *buffer,
				  binder_size_t fixup_offset,
				  struct binder_buffer_object *last_obj,
				  binder_size_t last_min_offset)
{
	if (!last_obj) {
		/* Nothing to fix up in */
		return false;
	}

	while (last_obj != buffer) {
		/*
		 * Safe to retrieve the parent of last_obj, since it
		 * was already previously verified by the driver.
		 */
		if ((last_obj->flags & BINDER_BUFFER_FLAG_HAS_PARENT) == 0)
			return false;
		last_min_offset = last_obj->parent_offset + sizeof(uintptr_t);
		last_obj = (struct binder_buffer_object *)
			(b->data + *(objects_start + last_obj->parent));
	}
	return (fixup_offset >= last_min_offset);
}

static void binder_transaction_buffer_release(struct binder_proc *proc,
					      struct binder_buffer *buffer,
					      binder_size_t *failed_at)
{
	binder_size_t *offp, *off_start, *off_end;
	int debug_id = buffer->debug_id;

	binder_debug(BINDER_DEBUG_TRANSACTION,
		     "%d buffer release %d, size %zd-%zd, failed at %pK\n",
		     proc->pid, buffer->debug_id,
		     buffer->data_size, buffer->offsets_size, failed_at);

	if (buffer->target_node)
		binder_dec_node(buffer->target_node, 1, 0);

	off_start = (binder_size_t *)(buffer->data +
				      ALIGN(buffer->data_size, sizeof(void *)));
	if (failed_at)
		off_end = failed_at;
	else
		off_end = (void *)off_start + buffer->offsets_size;
	for (offp = off_start; offp < off_end; offp++) {
		struct binder_object_header *hdr;
		size_t object_size = binder_validate_object(buffer, *offp);

		if (object_size == 0) {
			pr_err("transaction release %d bad object at offset %lld, size %zd\n",
			       debug_id, (u64)*offp, buffer->data_size);
			continue;
		}
		hdr = (struct binder_object_header *)(buffer->data + *offp);
		switch (hdr->type) {
		case BINDER_TYPE_BINDER:
		case BINDER_TYPE_WEAK_BINDER: {
			struct flat_binder_object *fp;
			struct binder_node *node;

			fp = to_flat_binder_object(hdr);
			node = binder_get_node(proc, fp->binder);
			if (node == NULL) {
				pr_err("transaction release %d bad node %016llx\n",
				       debug_id, (u64)fp->binder);
				break;
			}
			binder_debug(BINDER_DEBUG_TRANSACTION,
				     "        node %d u%016llx\n",
				     node->debug_id, (u64)node->ptr);
			binder_dec_node(node, hdr->type == BINDER_TYPE_BINDER,
					0);
			binder_put_node(node);
		} break;
		case BINDER_TYPE_HANDLE:
		case BINDER_TYPE_WEAK_HANDLE: {
			struct flat_binder_object *fp;
			struct binder_ref_data rdata;
			int ret;

			fp = to_flat_binder_object(hdr);
			ret = binder_dec_ref_for_handle(proc, fp->handle,
				hdr->type == BINDER_TYPE_HANDLE, &rdata);

			if (ret) {
				pr_err("transaction release %d bad handle %d, ret = %d\n",
				 debug_id, fp->handle, ret);
				break;
			}
			binder_debug(BINDER_DEBUG_TRANSACTION,
				     "        ref %d desc %d\n",
				     rdata.debug_id, rdata.desc);
		} break;

		case BINDER_TYPE_FD: {
			struct binder_fd_object *fp = to_binder_fd_object(hdr);

			binder_debug(BINDER_DEBUG_TRANSACTION,
				     "        fd %d\n", fp->fd);
			if (failed_at)
				task_close_fd(proc, fp->fd);
		} break;
		case BINDER_TYPE_PTR:
			/*
			 * Nothing to do here, this will get cleaned up when the
			 * transaction buffer gets freed
			 */
			break;
		case BINDER_TYPE_FDA: {
			struct binder_fd_array_object *fda;
			struct binder_buffer_object *parent;
			uintptr_t parent_buffer;
			u32 *fd_array;
			size_t fd_index;
			binder_size_t fd_buf_size;

			fda = to_binder_fd_array_object(hdr);
			parent = binder_validate_ptr(buffer, fda->parent,
						     off_start,
						     offp - off_start);
			if (!parent) {
				pr_err("transaction release %d bad parent offset",
				       debug_id);
				continue;
			}
			/*
			 * Since the parent was already fixed up, convert it
			 * back to kernel address space to access it
			 */
			parent_buffer = parent->buffer -
				binder_alloc_get_user_buffer_offset(
						&proc->alloc);

			fd_buf_size = sizeof(u32) * fda->num_fds;
			if (fda->num_fds >= SIZE_MAX / sizeof(u32)) {
				pr_err("transaction release %d invalid number of fds (%lld)\n",
				       debug_id, (u64)fda->num_fds);
				continue;
			}
			if (fd_buf_size > parent->length ||
			    fda->parent_offset > parent->length - fd_buf_size) {
				/* No space for all file descriptors here. */
				pr_err("transaction release %d not enough space for %lld fds in buffer\n",
				       debug_id, (u64)fda->num_fds);
				continue;
			}
			fd_array = (u32 *)(parent_buffer + (uintptr_t)fda->parent_offset);
			for (fd_index = 0; fd_index < fda->num_fds; fd_index++)
				task_close_fd(proc, fd_array[fd_index]);
		} break;
		default:
			pr_err("transaction release %d bad object type %x\n",
				debug_id, hdr->type);
			break;
		}
	}
}
#ifdef BINDER_WATCHDOG
static int binder_translate_binder(struct binder_transaction_data *tr,
				   struct flat_binder_object *fp,
				   struct binder_transaction *t,
				   struct binder_thread *thread)
#else
static int binder_translate_binder(struct flat_binder_object *fp,
				   struct binder_transaction *t,
				   struct binder_thread *thread)
#endif
{
	struct binder_node *node;
	struct binder_proc *proc = thread->proc;
	struct binder_proc *target_proc = t->to_proc;
	struct binder_ref_data rdata;
	int ret = 0;

	node = binder_get_node(proc, fp->binder);
	if (!node) {
		node = binder_new_node(proc, fp);
		if (!node)
			return -ENOMEM;
#ifdef BINDER_WATCHDOG
		parse_service_name(tr, proc, node->name);
#endif
	}
	if (fp->cookie != node->cookie) {
		binder_user_error("%d:%d sending u%016llx node %d, cookie mismatch %016llx != %016llx\n",
				  proc->pid, thread->pid, (u64)fp->binder,
				  node->debug_id, (u64)fp->cookie,
				  (u64)node->cookie);
		ret = -EINVAL;
		goto done;
	}
	if (security_binder_transfer_binder(proc->tsk, target_proc->tsk)) {
		ret = -EPERM;
		goto done;
	}

	ret = binder_inc_ref_for_node(target_proc, node,
			fp->hdr.type == BINDER_TYPE_BINDER,
			&thread->todo, &rdata);
	if (ret)
		goto done;

	if (fp->hdr.type == BINDER_TYPE_BINDER)
		fp->hdr.type = BINDER_TYPE_HANDLE;
	else
		fp->hdr.type = BINDER_TYPE_WEAK_HANDLE;
	fp->binder = 0;
	fp->handle = rdata.desc;
	fp->cookie = 0;

	trace_binder_transaction_node_to_ref(t, node, &rdata);
	binder_debug(BINDER_DEBUG_TRANSACTION,
		     "        node %d u%016llx -> ref %d desc %d\n",
		     node->debug_id, (u64)node->ptr,
		     rdata.debug_id, rdata.desc);
done:
	binder_put_node(node);
	return ret;
}

static int binder_translate_handle(struct flat_binder_object *fp,
				   struct binder_transaction *t,
				   struct binder_thread *thread)
{
	struct binder_proc *proc = thread->proc;
	struct binder_proc *target_proc = t->to_proc;
	struct binder_node *node;
	struct binder_ref_data src_rdata;
	int ret = 0;

	node = binder_get_node_from_ref(proc, fp->handle,
			fp->hdr.type == BINDER_TYPE_HANDLE, &src_rdata);
	if (!node) {
		binder_user_error("%d:%d got transaction with invalid handle, %d\n",
				  proc->pid, thread->pid, fp->handle);
		return -EINVAL;
	}
	if (security_binder_transfer_binder(proc->tsk, target_proc->tsk)) {
		ret = -EPERM;
		goto done;
	}

	binder_node_lock(node);
	if (node->proc == target_proc) {
		if (fp->hdr.type == BINDER_TYPE_HANDLE)
			fp->hdr.type = BINDER_TYPE_BINDER;
		else
			fp->hdr.type = BINDER_TYPE_WEAK_BINDER;
		fp->binder = node->ptr;
		fp->cookie = node->cookie;
		if (node->proc)
			binder_inner_proc_lock(node->proc);
		binder_inc_node_nilocked(node,
					 fp->hdr.type == BINDER_TYPE_BINDER,
					 0, NULL);
		if (node->proc)
			binder_inner_proc_unlock(node->proc);
		trace_binder_transaction_ref_to_node(t, node, &src_rdata);
		binder_debug(BINDER_DEBUG_TRANSACTION,
			     "        ref %d desc %d -> node %d u%016llx\n",
			     src_rdata.debug_id, src_rdata.desc, node->debug_id,
			     (u64)node->ptr);
		binder_node_unlock(node);
	} else {
		struct binder_ref_data dest_rdata;

		binder_node_unlock(node);
		ret = binder_inc_ref_for_node(target_proc, node,
				fp->hdr.type == BINDER_TYPE_HANDLE,
				NULL, &dest_rdata);
		if (ret)
			goto done;

		fp->binder = 0;
		fp->handle = dest_rdata.desc;
		fp->cookie = 0;
		trace_binder_transaction_ref_to_ref(t, node, &src_rdata,
						    &dest_rdata);
		binder_debug(BINDER_DEBUG_TRANSACTION,
			     "        ref %d desc %d -> ref %d desc %d (node %d)\n",
			     src_rdata.debug_id, src_rdata.desc,
			     dest_rdata.debug_id, dest_rdata.desc,
			     node->debug_id);
	}
done:
	binder_put_node(node);
	return ret;
}

static int binder_translate_fd(int fd,
			       struct binder_transaction *t,
			       struct binder_thread *thread,
			       struct binder_transaction *in_reply_to)
{
	struct binder_proc *proc = thread->proc;
	struct binder_proc *target_proc = t->to_proc;
	int target_fd;
	struct file *file;
	int ret;
	bool target_allows_fd;

	if (in_reply_to)
		target_allows_fd = !!(in_reply_to->flags & TF_ACCEPT_FDS);
	else
		target_allows_fd = t->buffer->target_node->accept_fds;
	if (!target_allows_fd) {
		binder_user_error("%d:%d got %s with fd, %d, but target does not allow fds\n",
				  proc->pid, thread->pid,
				  in_reply_to ? "reply" : "transaction",
				  fd);
		ret = -EPERM;
		goto err_fd_not_accepted;
	}

	file = fget(fd);
	if (!file) {
		binder_user_error("%d:%d got transaction with invalid fd, %d\n",
				  proc->pid, thread->pid, fd);
		ret = -EBADF;
		goto err_fget;
	}
	ret = security_binder_transfer_file(proc->tsk, target_proc->tsk, file);
	if (ret < 0) {
		ret = -EPERM;
		goto err_security;
	}

	target_fd = task_get_unused_fd_flags(target_proc, O_CLOEXEC);
	if (target_fd < 0) {
		ret = -ENOMEM;
		goto err_get_unused_fd;
	}
	task_fd_install(target_proc, target_fd, file);
	trace_binder_transaction_fd(t, fd, target_fd);
	binder_debug(BINDER_DEBUG_TRANSACTION, "        fd %d -> %d\n",
		     fd, target_fd);

	return target_fd;

err_get_unused_fd:
err_security:
	fput(file);
err_fget:
err_fd_not_accepted:
	return ret;
}

static int binder_translate_fd_array(struct binder_fd_array_object *fda,
				     struct binder_buffer_object *parent,
				     struct binder_transaction *t,
				     struct binder_thread *thread,
				     struct binder_transaction *in_reply_to)
{
	binder_size_t fdi, fd_buf_size, num_installed_fds;
	int target_fd;
	uintptr_t parent_buffer;
	u32 *fd_array;
	struct binder_proc *proc = thread->proc;
	struct binder_proc *target_proc = t->to_proc;

	fd_buf_size = sizeof(u32) * fda->num_fds;
	if (fda->num_fds >= SIZE_MAX / sizeof(u32)) {
		binder_user_error("%d:%d got transaction with invalid number of fds (%lld)\n",
				  proc->pid, thread->pid, (u64)fda->num_fds);
		return -EINVAL;
	}
	if (fd_buf_size > parent->length ||
	    fda->parent_offset > parent->length - fd_buf_size) {
		/* No space for all file descriptors here. */
		binder_user_error("%d:%d not enough space to store %lld fds in buffer\n",
				  proc->pid, thread->pid, (u64)fda->num_fds);
		return -EINVAL;
	}
	/*
	 * Since the parent was already fixed up, convert it
	 * back to the kernel address space to access it
	 */
	parent_buffer = parent->buffer -
		binder_alloc_get_user_buffer_offset(&target_proc->alloc);
	fd_array = (u32 *)(parent_buffer + (uintptr_t)fda->parent_offset);
	if (!IS_ALIGNED((unsigned long)fd_array, sizeof(u32))) {
		binder_user_error("%d:%d parent offset not aligned correctly.\n",
				  proc->pid, thread->pid);
		return -EINVAL;
	}
	for (fdi = 0; fdi < fda->num_fds; fdi++) {
		target_fd = binder_translate_fd(fd_array[fdi], t, thread,
						in_reply_to);
		if (target_fd < 0)
			goto err_translate_fd_failed;
		fd_array[fdi] = target_fd;
	}
	return 0;

err_translate_fd_failed:
	/*
	 * Failed to allocate fd or security error, free fds
	 * installed so far.
	 */
	num_installed_fds = fdi;
	for (fdi = 0; fdi < num_installed_fds; fdi++)
		task_close_fd(target_proc, fd_array[fdi]);
	return target_fd;
}

static int binder_fixup_parent(struct binder_transaction *t,
			       struct binder_thread *thread,
			       struct binder_buffer_object *bp,
			       binder_size_t *off_start,
			       binder_size_t num_valid,
			       struct binder_buffer_object *last_fixup_obj,
			       binder_size_t last_fixup_min_off)
{
	struct binder_buffer_object *parent;
	u8 *parent_buffer;
	struct binder_buffer *b = t->buffer;
	struct binder_proc *proc = thread->proc;
	struct binder_proc *target_proc = t->to_proc;

	if (!(bp->flags & BINDER_BUFFER_FLAG_HAS_PARENT))
		return 0;

	parent = binder_validate_ptr(b, bp->parent, off_start, num_valid);
	if (!parent) {
		binder_user_error("%d:%d got transaction with invalid parent offset or type\n",
				  proc->pid, thread->pid);
		return -EINVAL;
	}

	if (!binder_validate_fixup(b, off_start,
				   parent, bp->parent_offset,
				   last_fixup_obj,
				   last_fixup_min_off)) {
		binder_user_error("%d:%d got transaction with out-of-order buffer fixup\n",
				  proc->pid, thread->pid);
		return -EINVAL;
	}

	if (parent->length < sizeof(binder_uintptr_t) ||
	    bp->parent_offset > parent->length - sizeof(binder_uintptr_t)) {
		/* No space for a pointer here! */
		binder_user_error("%d:%d got transaction with invalid parent offset\n",
				  proc->pid, thread->pid);
		return -EINVAL;
	}
	parent_buffer = (u8 *)((uintptr_t)parent->buffer -
			binder_alloc_get_user_buffer_offset(
				&target_proc->alloc));
	*(binder_uintptr_t *)(parent_buffer + bp->parent_offset) = bp->buffer;

	return 0;
}

/**
 * binder_proc_transaction() - sends a transaction to a process and wakes it up
 * @t:		transaction to send
 * @proc:	process to send the transaction to
 * @thread:	thread in @proc to send the transaction to (may be NULL)
 *
 * This function queues a transaction to the specified process. It will try
 * to find a thread in the target process to handle the transaction and
 * wake it up. If no thread is found, the work is queued to the proc
 * waitqueue.
 *
 * If the @thread parameter is not NULL, the transaction is always queued
 * to the waitlist of that specific thread.
 *
 * Return:	true if the transactions was successfully queued
 *		false if the target process or thread is dead
 */
static bool binder_proc_transaction(struct binder_transaction *t,
				    struct binder_proc *proc,
				    struct binder_thread *thread)
{
	struct binder_node *node = t->buffer->target_node;
	struct binder_priority node_prio;
	bool oneway = !!(t->flags & TF_ONE_WAY);
	bool pending_async = false;

	BUG_ON(!node);
	binder_node_lock(node);
	node_prio.prio = node->min_priority;
	node_prio.sched_policy = node->sched_policy;

	if (oneway) {
		BUG_ON(thread);
		if (node->has_async_transaction) {
			pending_async = true;
		} else {
			node->has_async_transaction = true;
		}
	}

	binder_inner_proc_lock(proc);

	if (proc->is_dead || (thread && thread->is_dead)) {
		binder_inner_proc_unlock(proc);
		binder_node_unlock(node);
		return false;
	}

	if (!thread && !pending_async)
		thread = binder_select_thread_ilocked(proc);

	if (thread) {
		binder_transaction_priority(thread->task, t, node_prio,
					    node->inherit_rt);
		binder_enqueue_thread_work_ilocked(thread, &t->work);
	} else if (!pending_async) {
		binder_enqueue_work_ilocked(&t->work, &proc->todo);
	} else {
		binder_enqueue_work_ilocked(&t->work, &node->async_todo);
	}

	if (!pending_async)
		binder_wakeup_thread_ilocked(proc, thread, !oneway /* sync */);

	binder_inner_proc_unlock(proc);
	binder_node_unlock(node);

	return true;
}

/**
 * binder_get_node_refs_for_txn() - Get required refs on node for txn
 * @node:         struct binder_node for which to get refs
 * @proc:         returns @node->proc if valid
 * @error:        if no @proc then returns BR_DEAD_REPLY
 *
 * User-space normally keeps the node alive when creating a transaction
 * since it has a reference to the target. The local strong ref keeps it
 * alive if the sending process dies before the target process processes
 * the transaction. If the source process is malicious or has a reference
 * counting bug, relying on the local strong ref can fail.
 *
 * Since user-space can cause the local strong ref to go away, we also take
 * a tmpref on the node to ensure it survives while we are constructing
 * the transaction. We also need a tmpref on the proc while we are
 * constructing the transaction, so we take that here as well.
 *
 * Return: The target_node with refs taken or NULL if no @node->proc is NULL.
 * Also sets @proc if valid. If the @node->proc is NULL indicating that the
 * target proc has died, @error is set to BR_DEAD_REPLY
 */
static struct binder_node *binder_get_node_refs_for_txn(
		struct binder_node *node,
		struct binder_proc **procp,
		uint32_t *error)
{
	struct binder_node *target_node = NULL;

	binder_node_inner_lock(node);
	if (node->proc) {
		target_node = node;
		binder_inc_node_nilocked(node, 1, 0, NULL);
		binder_inc_node_tmpref_ilocked(node);
		node->proc->tmp_ref++;
		*procp = node->proc;
	} else
		*error = BR_DEAD_REPLY;
	binder_node_inner_unlock(node);

	return target_node;
}

static void binder_transaction(struct binder_proc *proc,
			       struct binder_thread *thread,
			       struct binder_transaction_data *tr, int reply,
			       binder_size_t extra_buffers_size)
{
	int ret;
	struct binder_transaction *t;
	struct binder_work *tcomplete;
	binder_size_t *offp, *off_end, *off_start;
	binder_size_t off_min;
	u8 *sg_bufp, *sg_buf_end;
	struct binder_proc *target_proc = NULL;
	struct binder_thread *target_thread = NULL;
	struct binder_node *target_node = NULL;
	struct binder_transaction *in_reply_to = NULL;
	struct binder_transaction_log_entry *e;
	uint32_t return_error = 0;
	uint32_t return_error_param = 0;
	uint32_t return_error_line = 0;
	struct binder_buffer_object *last_fixup_obj = NULL;
	binder_size_t last_fixup_min_off = 0;
	struct binder_context *context = proc->context;
	int t_debug_id = atomic_inc_return(&binder_last_id);
<<<<<<< HEAD
#ifdef BINDER_WATCHDOG
	struct binder_transaction_log_entry log_entry;
	unsigned int log_idx = -1;
=======
	char *secctx = NULL;
	u32 secctx_sz = 0;
>>>>>>> 4344de2f

	if ((reply && (tr->data_size < (proc->alloc.buffer_size / 16))))
		e = &log_entry;
	else {
		e = binder_transaction_log_add(&binder_transaction_log);
		log_idx = e->cur % binder_transaction_log.size;
	}
#else
	e = binder_transaction_log_add(&binder_transaction_log);
#endif
	e->debug_id = t_debug_id;
	e->call_type = reply ? 2 : !!(tr->flags & TF_ONE_WAY);
	e->from_proc = proc->pid;
	e->from_thread = thread->pid;
	e->target_handle = tr->target.handle;
	e->data_size = tr->data_size;
	e->offsets_size = tr->offsets_size;
	e->context_name = proc->context->name;
#ifdef BINDER_WATCHDOG
	e->code = tr->code;
	/* fd 0 is also valid... set initial value to -1 */
	e->fd = -1;
#endif
#ifdef BINDER_USER_TRACKING
	ktime_get_ts(&e->timestamp);
	/* monotonic_to_bootbased(&e->timestamp); */

	do_gettimeofday(&e->tv);
	/* consider time zone. translate to android time */
	e->tv.tv_sec -= (sys_tz.tz_minuteswest * 60);
#endif
	if (reply) {
		binder_inner_proc_lock(proc);
		in_reply_to = thread->transaction_stack;
		if (in_reply_to == NULL) {
			binder_inner_proc_unlock(proc);
			binder_user_error("%d:%d got reply transaction with no transaction stack\n",
					  proc->pid, thread->pid);
			return_error = BR_FAILED_REPLY;
			return_error_param = -EPROTO;
			return_error_line = __LINE__;
			goto err_empty_call_stack;
		}
#ifdef BINDER_WATCHDOG
		binder_inner_proc_unlock(proc);
		binder_cancel_bwdog(in_reply_to);
		binder_inner_proc_lock(proc);

#endif
		if (in_reply_to->to_thread != thread) {
			spin_lock(&in_reply_to->lock);
			binder_user_error("%d:%d got reply transaction with bad transaction stack, transaction %d has target %d:%d\n",
				proc->pid, thread->pid, in_reply_to->debug_id,
				in_reply_to->to_proc ?
				in_reply_to->to_proc->pid : 0,
				in_reply_to->to_thread ?
				in_reply_to->to_thread->pid : 0);
			spin_unlock(&in_reply_to->lock);
			binder_inner_proc_unlock(proc);
			return_error = BR_FAILED_REPLY;
			return_error_param = -EPROTO;
			return_error_line = __LINE__;
			in_reply_to = NULL;
			goto err_bad_call_stack;
		}
		thread->transaction_stack = in_reply_to->to_parent;
		binder_inner_proc_unlock(proc);
		target_thread = binder_get_txn_from_and_acq_inner(in_reply_to);
		if (target_thread == NULL) {
			return_error = BR_DEAD_REPLY;
			return_error_line = __LINE__;
			goto err_dead_binder;
		}
		if (target_thread->transaction_stack != in_reply_to) {
			binder_user_error("%d:%d got reply transaction with bad target transaction stack %d, expected %d\n",
				proc->pid, thread->pid,
				target_thread->transaction_stack ?
				target_thread->transaction_stack->debug_id : 0,
				in_reply_to->debug_id);
			binder_inner_proc_unlock(target_thread->proc);
			return_error = BR_FAILED_REPLY;
			return_error_param = -EPROTO;
			return_error_line = __LINE__;
			in_reply_to = NULL;
			target_thread = NULL;
			goto err_dead_binder;
		}
		target_proc = target_thread->proc;
		target_proc->tmp_ref++;
		binder_inner_proc_unlock(target_thread->proc);
#ifdef BINDER_WATCHDOG
		e->service[0] = '\0';
#endif
	} else {
		if (tr->target.handle) {
			struct binder_ref *ref;

			/*
			 * There must already be a strong ref
			 * on this node. If so, do a strong
			 * increment on the node to ensure it
			 * stays alive until the transaction is
			 * done.
			 */
			binder_proc_lock(proc);
			ref = binder_get_ref_olocked(proc, tr->target.handle,
						     true);
			if (ref) {
				target_node = binder_get_node_refs_for_txn(
						ref->node, &target_proc,
						&return_error);
			} else {
				binder_user_error("%d:%d got transaction to invalid handle\n",
						  proc->pid, thread->pid);
				return_error = BR_FAILED_REPLY;
			}
			binder_proc_unlock(proc);
		} else {
			mutex_lock(&context->context_mgr_node_lock);
			target_node = context->binder_context_mgr_node;
			if (target_node)
				target_node = binder_get_node_refs_for_txn(
						target_node, &target_proc,
						&return_error);
			else
				return_error = BR_DEAD_REPLY;
			mutex_unlock(&context->context_mgr_node_lock);
			if (target_node && target_proc == proc) {
				binder_user_error("%d:%d got transaction to context manager from process owning it\n",
						  proc->pid, thread->pid);
				return_error = BR_FAILED_REPLY;
				return_error_param = -EINVAL;
				return_error_line = __LINE__;
				goto err_invalid_target_handle;
			}
		}
		if (!target_node) {
			/*
			 * return_error is set above
			 */
			return_error_param = -EINVAL;
			return_error_line = __LINE__;
			goto err_dead_binder;
		}
		e->to_node = target_node->debug_id;
#ifdef BINDER_WATCHDOG
		strncpy(e->service, target_node->name, MAX_SERVICE_NAME_LEN);
#endif
		if (security_binder_transaction(proc->tsk,
						target_proc->tsk) < 0) {
			return_error = BR_FAILED_REPLY;
			return_error_param = -EPERM;
			return_error_line = __LINE__;
			goto err_invalid_target_handle;
		}
		binder_inner_proc_lock(proc);
		if (!(tr->flags & TF_ONE_WAY) && thread->transaction_stack) {
			struct binder_transaction *tmp;

			tmp = thread->transaction_stack;
			if (tmp->to_thread != thread) {
				spin_lock(&tmp->lock);
				binder_user_error("%d:%d got new transaction with bad transaction stack, transaction %d has target %d:%d\n",
					proc->pid, thread->pid, tmp->debug_id,
					tmp->to_proc ? tmp->to_proc->pid : 0,
					tmp->to_thread ?
					tmp->to_thread->pid : 0);
				spin_unlock(&tmp->lock);
				binder_inner_proc_unlock(proc);
				return_error = BR_FAILED_REPLY;
				return_error_param = -EPROTO;
				return_error_line = __LINE__;
				goto err_bad_call_stack;
			}
			while (tmp) {
				struct binder_thread *from;

				spin_lock(&tmp->lock);
				from = tmp->from;
				if (from && from->proc == target_proc) {
					atomic_inc(&from->tmp_ref);
					target_thread = from;
					spin_unlock(&tmp->lock);
					break;
				}
				spin_unlock(&tmp->lock);
				tmp = tmp->from_parent;
			}
		}
		binder_inner_proc_unlock(proc);
	}
	if (target_thread)
		e->to_thread = target_thread->pid;
	e->to_proc = target_proc->pid;

	/* TODO: reuse incoming transaction for reply */
	t = kzalloc(sizeof(*t), GFP_KERNEL);
	if (t == NULL) {
		return_error = BR_FAILED_REPLY;
		return_error_param = -ENOMEM;
		return_error_line = __LINE__;
		goto err_alloc_t_failed;
	}
#ifdef BINDER_USER_TRACKING
	memcpy(&t->timestamp, &e->timestamp, sizeof(struct timespec));
	/* do_gettimeofday(&t->tv); */
	/* consider time zone. translate to android time */
	/* t->tv.tv_sec -= (sys_tz.tz_minuteswest * 60); */
	memcpy(&t->tv, &e->tv, sizeof(struct timeval));
#endif
#ifdef BINDER_WATCHDOG
	if (!reply)
		strncpy(t->service, target_node->name, MAX_SERVICE_NAME_LEN);
#endif
	binder_stats_created(BINDER_STAT_TRANSACTION);
	spin_lock_init(&t->lock);

	tcomplete = kzalloc(sizeof(*tcomplete), GFP_KERNEL);
	if (tcomplete == NULL) {
		return_error = BR_FAILED_REPLY;
		return_error_param = -ENOMEM;
		return_error_line = __LINE__;
		goto err_alloc_tcomplete_failed;
	}
	binder_stats_created(BINDER_STAT_TRANSACTION_COMPLETE);

	t->debug_id = t_debug_id;

	if (reply)
		binder_debug(BINDER_DEBUG_TRANSACTION,
			     "%d:%d BC_REPLY %d -> %d:%d, data %016llx-%016llx size %lld-%lld-%lld\n",
			     proc->pid, thread->pid, t->debug_id,
			     target_proc->pid, target_thread->pid,
			     (u64)tr->data.ptr.buffer,
			     (u64)tr->data.ptr.offsets,
			     (u64)tr->data_size, (u64)tr->offsets_size,
			     (u64)extra_buffers_size);
	else
		binder_debug(BINDER_DEBUG_TRANSACTION,
			     "%d:%d BC_TRANSACTION %d -> %d - node %d, data %016llx-%016llx size %lld-%lld-%lld\n",
			     proc->pid, thread->pid, t->debug_id,
			     target_proc->pid, target_node->debug_id,
			     (u64)tr->data.ptr.buffer,
			     (u64)tr->data.ptr.offsets,
			     (u64)tr->data_size, (u64)tr->offsets_size,
			     (u64)extra_buffers_size);
#ifdef BINDER_WATCHDOG
	t->fproc = proc->pid;
	t->fthrd = thread->pid;
	t->tproc = target_proc->pid;
	t->tthrd = target_thread ? target_thread->pid : 0;
	t->log_idx = log_idx;
#endif
	if (!reply && !(tr->flags & TF_ONE_WAY))
		t->from = thread;
	else
		t->from = NULL;
	t->sender_euid = task_euid(proc->tsk);
	t->to_proc = target_proc;
	t->to_thread = target_thread;
	t->code = tr->code;
	t->flags = tr->flags;
	if (!(t->flags & TF_ONE_WAY) &&
	    binder_supported_policy(current->policy)) {
		/* Inherit supported policies for synchronous transactions */
		t->priority.sched_policy = current->policy;
		t->priority.prio = current->normal_prio;
	} else {
		/* Otherwise, fall back to the default priority */
		t->priority = target_proc->default_priority;
	}

	if (target_node && target_node->txn_security_ctx) {
		u32 secid;

		security_task_getsecid(proc->tsk, &secid);
		ret = security_secid_to_secctx(secid, &secctx, &secctx_sz);
		if (ret) {
			return_error = BR_FAILED_REPLY;
			return_error_param = ret;
			return_error_line = __LINE__;
			goto err_get_secctx_failed;
		}
		extra_buffers_size += ALIGN(secctx_sz, sizeof(u64));
	}

	trace_binder_transaction(reply, t, target_node);

#ifdef BINDER_WATCHDOG
	t->wait_on = reply ? WAIT_ON_REPLY_READ : WAIT_ON_READ;
	binder_queue_bwdog(t, (time_t) WAIT_BUDGET_READ);
#endif
	t->buffer = binder_alloc_new_buf(&target_proc->alloc, tr->data_size,
		tr->offsets_size, extra_buffers_size,
		!reply && (t->flags & TF_ONE_WAY));
	if (IS_ERR(t->buffer)) {
		/*
		 * -ESRCH indicates VMA cleared. The target is dying.
		 */
		return_error_param = PTR_ERR(t->buffer);
		return_error = return_error_param == -ESRCH ?
			BR_DEAD_REPLY : BR_FAILED_REPLY;
		return_error_line = __LINE__;
		t->buffer = NULL;
		goto err_binder_alloc_buf_failed;
	}
	if (secctx) {
		size_t buf_offset = ALIGN(tr->data_size, sizeof(void *)) +
				    ALIGN(tr->offsets_size, sizeof(void *)) +
				    ALIGN(extra_buffers_size, sizeof(void *)) -
				    ALIGN(secctx_sz, sizeof(u64));
		char *kptr = t->buffer->data + buf_offset;

		t->security_ctx = (uintptr_t)kptr +
		    binder_alloc_get_user_buffer_offset(&target_proc->alloc);
		memcpy(kptr, secctx, secctx_sz);
		security_release_secctx(secctx, secctx_sz);
		secctx = NULL;
	}
	t->buffer->debug_id = t->debug_id;
	t->buffer->transaction = t;
	t->buffer->target_node = target_node;
	trace_binder_transaction_alloc_buf(t->buffer);
	off_start = (binder_size_t *)(t->buffer->data +
				      ALIGN(tr->data_size, sizeof(void *)));
	offp = off_start;

	if (copy_from_user(t->buffer->data, (const void __user *)(uintptr_t)
			   tr->data.ptr.buffer, tr->data_size)) {
		binder_user_error("%d:%d got transaction with invalid data ptr\n",
				proc->pid, thread->pid);
		return_error = BR_FAILED_REPLY;
		return_error_param = -EFAULT;
		return_error_line = __LINE__;
		goto err_copy_data_failed;
	}
	if (copy_from_user(offp, (const void __user *)(uintptr_t)
			   tr->data.ptr.offsets, tr->offsets_size)) {
		binder_user_error("%d:%d got transaction with invalid offsets ptr\n",
				proc->pid, thread->pid);
		return_error = BR_FAILED_REPLY;
		return_error_param = -EFAULT;
		return_error_line = __LINE__;
		goto err_copy_data_failed;
	}
	if (!IS_ALIGNED(tr->offsets_size, sizeof(binder_size_t))) {
		binder_user_error("%d:%d got transaction with invalid offsets size, %lld\n",
				proc->pid, thread->pid, (u64)tr->offsets_size);
		return_error = BR_FAILED_REPLY;
		return_error_param = -EINVAL;
		return_error_line = __LINE__;
		goto err_bad_offset;
	}
	if (!IS_ALIGNED(extra_buffers_size, sizeof(u64))) {
		binder_user_error("%d:%d got transaction with unaligned buffers size, %lld\n",
				  proc->pid, thread->pid,
				  (u64)extra_buffers_size);
		return_error = BR_FAILED_REPLY;
		return_error_param = -EINVAL;
		return_error_line = __LINE__;
		goto err_bad_offset;
	}
	off_end = (void *)off_start + tr->offsets_size;
	sg_bufp = (u8 *)(PTR_ALIGN(off_end, sizeof(void *)));
	sg_buf_end = sg_bufp + extra_buffers_size;
	off_min = 0;
	for (; offp < off_end; offp++) {
		struct binder_object_header *hdr;
		size_t object_size = binder_validate_object(t->buffer, *offp);

		if (object_size == 0 || *offp < off_min) {
			binder_user_error("%d:%d got transaction with invalid offset (%lld, min %lld max %lld) or object.\n",
					  proc->pid, thread->pid, (u64)*offp,
					  (u64)off_min,
					  (u64)t->buffer->data_size);
			return_error = BR_FAILED_REPLY;
			return_error_param = -EINVAL;
			return_error_line = __LINE__;
			goto err_bad_offset;
		}

		hdr = (struct binder_object_header *)(t->buffer->data + *offp);
		off_min = *offp + object_size;
		switch (hdr->type) {
		case BINDER_TYPE_BINDER:
		case BINDER_TYPE_WEAK_BINDER: {
			struct flat_binder_object *fp;

			fp = to_flat_binder_object(hdr);
#ifdef BINDER_WATCHDOG
			ret = binder_translate_binder(tr, fp, t, thread);
#else
			ret = binder_translate_binder(fp, t, thread);
#endif
			if (ret < 0) {
				return_error = BR_FAILED_REPLY;
				return_error_param = ret;
				return_error_line = __LINE__;
				goto err_translate_failed;
			}
		} break;
		case BINDER_TYPE_HANDLE:
		case BINDER_TYPE_WEAK_HANDLE: {
			struct flat_binder_object *fp;

			fp = to_flat_binder_object(hdr);
			ret = binder_translate_handle(fp, t, thread);
			if (ret < 0) {
				return_error = BR_FAILED_REPLY;
				return_error_param = ret;
				return_error_line = __LINE__;
				goto err_translate_failed;
			}
		} break;

		case BINDER_TYPE_FD: {
			struct binder_fd_object *fp = to_binder_fd_object(hdr);
			int target_fd = binder_translate_fd(fp->fd, t, thread,
							    in_reply_to);

			if (target_fd < 0) {
				return_error = BR_FAILED_REPLY;
				return_error_param = target_fd;
				return_error_line = __LINE__;
				goto err_translate_failed;
			}
			fp->pad_binder = 0;
			fp->fd = target_fd;
#ifdef BINDER_WATCHDOG
			e->fd = target_fd;
#endif
		} break;
		case BINDER_TYPE_FDA: {
			struct binder_fd_array_object *fda =
				to_binder_fd_array_object(hdr);
			struct binder_buffer_object *parent =
				binder_validate_ptr(t->buffer, fda->parent,
						    off_start,
						    offp - off_start);
			if (!parent) {
				binder_user_error("%d:%d got transaction with invalid parent offset or type\n",
						  proc->pid, thread->pid);
				return_error = BR_FAILED_REPLY;
				return_error_param = -EINVAL;
				return_error_line = __LINE__;
				goto err_bad_parent;
			}
			if (!binder_validate_fixup(t->buffer, off_start,
						   parent, fda->parent_offset,
						   last_fixup_obj,
						   last_fixup_min_off)) {
				binder_user_error("%d:%d got transaction with out-of-order buffer fixup\n",
						  proc->pid, thread->pid);
				return_error = BR_FAILED_REPLY;
				return_error_param = -EINVAL;
				return_error_line = __LINE__;
				goto err_bad_parent;
			}
			ret = binder_translate_fd_array(fda, parent, t, thread,
							in_reply_to);
			if (ret < 0) {
				return_error = BR_FAILED_REPLY;
				return_error_param = ret;
				return_error_line = __LINE__;
				goto err_translate_failed;
			}
			last_fixup_obj = parent;
			last_fixup_min_off =
				fda->parent_offset + sizeof(u32) * fda->num_fds;
		} break;
		case BINDER_TYPE_PTR: {
			struct binder_buffer_object *bp =
				to_binder_buffer_object(hdr);
			size_t buf_left = sg_buf_end - sg_bufp;

			if (bp->length > buf_left) {
				binder_user_error("%d:%d got transaction with too large buffer\n",
						  proc->pid, thread->pid);
				return_error = BR_FAILED_REPLY;
				return_error_param = -EINVAL;
				return_error_line = __LINE__;
				goto err_bad_offset;
			}
			if (copy_from_user(sg_bufp,
					   (const void __user *)(uintptr_t)
					   bp->buffer, bp->length)) {
				binder_user_error("%d:%d got transaction with invalid offsets ptr\n",
						  proc->pid, thread->pid);
				return_error_param = -EFAULT;
				return_error = BR_FAILED_REPLY;
				return_error_line = __LINE__;
				goto err_copy_data_failed;
			}
			/* Fixup buffer pointer to target proc address space */
			bp->buffer = (uintptr_t)sg_bufp +
				binder_alloc_get_user_buffer_offset(
						&target_proc->alloc);
			sg_bufp += ALIGN(bp->length, sizeof(u64));

			ret = binder_fixup_parent(t, thread, bp, off_start,
						  offp - off_start,
						  last_fixup_obj,
						  last_fixup_min_off);
			if (ret < 0) {
				return_error = BR_FAILED_REPLY;
				return_error_param = ret;
				return_error_line = __LINE__;
				goto err_translate_failed;
			}
			last_fixup_obj = bp;
			last_fixup_min_off = 0;
		} break;
		default:
			binder_user_error("%d:%d got transaction with invalid object type, %x\n",
				proc->pid, thread->pid, hdr->type);
			return_error = BR_FAILED_REPLY;
			return_error_param = -EINVAL;
			return_error_line = __LINE__;
			goto err_bad_object_type;
		}
	}
	tcomplete->type = BINDER_WORK_TRANSACTION_COMPLETE;
	t->work.type = BINDER_WORK_TRANSACTION;

	if (reply) {
		binder_enqueue_thread_work(thread, tcomplete);
#ifdef BINDER_WATCHDOG
		binder_update_transaction_time(&binder_transaction_log,
				in_reply_to, 2);
#endif
		binder_inner_proc_lock(target_proc);
		if (target_thread->is_dead) {
			binder_inner_proc_unlock(target_proc);
			goto err_dead_proc_or_thread;
		}
		BUG_ON(t->buffer->async_transaction != 0);
		binder_pop_transaction_ilocked(target_thread, in_reply_to);
		binder_enqueue_thread_work_ilocked(target_thread, &t->work);
		binder_inner_proc_unlock(target_proc);
		wake_up_interruptible_sync(&target_thread->wait);
		binder_restore_priority(current, in_reply_to->saved_priority);
		binder_free_transaction(in_reply_to);
	} else if (!(t->flags & TF_ONE_WAY)) {
		BUG_ON(t->buffer->async_transaction != 0);
		binder_inner_proc_lock(proc);
		/*
		 * Defer the TRANSACTION_COMPLETE, so we don't return to
		 * userspace immediately; this allows the target process to
		 * immediately start processing this transaction, reducing
		 * latency. We will then return the TRANSACTION_COMPLETE when
		 * the target replies (or there is an error).
		 */
		binder_enqueue_deferred_thread_work_ilocked(thread, tcomplete);
		t->need_reply = 1;
		t->from_parent = thread->transaction_stack;
		thread->transaction_stack = t;
		binder_inner_proc_unlock(proc);
		if (!binder_proc_transaction(t, target_proc, target_thread)) {
			binder_inner_proc_lock(proc);
			binder_pop_transaction_ilocked(thread, t);
			binder_inner_proc_unlock(proc);
			goto err_dead_proc_or_thread;
		}
	} else {
		BUG_ON(target_node == NULL);
		BUG_ON(t->buffer->async_transaction != 1);
		binder_enqueue_thread_work(thread, tcomplete);
		if (!binder_proc_transaction(t, target_proc, NULL))
			goto err_dead_proc_or_thread;
	}
	if (target_thread)
		binder_thread_dec_tmpref(target_thread);
	binder_proc_dec_tmpref(target_proc);
	if (target_node)
		binder_dec_node_tmpref(target_node);
	/*
	 * write barrier to synchronize with initialization
	 * of log entry
	 */
	smp_wmb();
	WRITE_ONCE(e->debug_id_done, t_debug_id);
	return;

err_dead_proc_or_thread:
	return_error = BR_DEAD_REPLY;
	return_error_line = __LINE__;
	binder_dequeue_work(proc, tcomplete);
err_translate_failed:
err_bad_object_type:
err_bad_offset:
err_bad_parent:
err_copy_data_failed:
	trace_binder_transaction_failed_buffer_release(t->buffer);
	binder_transaction_buffer_release(target_proc, t->buffer, offp);
	if (target_node)
		binder_dec_node_tmpref(target_node);
	target_node = NULL;
	t->buffer->transaction = NULL;
	binder_alloc_free_buf(&target_proc->alloc, t->buffer);
err_binder_alloc_buf_failed:
	if (secctx)
		security_release_secctx(secctx, secctx_sz);
err_get_secctx_failed:
	kfree(tcomplete);
	binder_stats_deleted(BINDER_STAT_TRANSACTION_COMPLETE);
err_alloc_tcomplete_failed:
#ifdef BINDER_WATCHDOG
	binder_cancel_bwdog(t);
#endif
#ifdef BINDER_USER_TRACKING
	binder_print_delay(t);
#endif
	kfree(t);
	binder_stats_deleted(BINDER_STAT_TRANSACTION);
err_alloc_t_failed:
err_bad_call_stack:
err_empty_call_stack:
err_dead_binder:
err_invalid_target_handle:
	if (target_thread)
		binder_thread_dec_tmpref(target_thread);
	if (target_proc)
		binder_proc_dec_tmpref(target_proc);
	if (target_node) {
		binder_dec_node(target_node, 1, 0);
		binder_dec_node_tmpref(target_node);
	}

	binder_debug(BINDER_DEBUG_FAILED_TRANSACTION,
		     "%d:%d transaction failed %d/%d, size %lld-%lld line %d\n",
		     proc->pid, thread->pid, return_error, return_error_param,
		     (u64)tr->data_size, (u64)tr->offsets_size,
		     return_error_line);

	{
		struct binder_transaction_log_entry *fe;

		e->return_error = return_error;
		e->return_error_param = return_error_param;
		e->return_error_line = return_error_line;
		fe = binder_transaction_log_add(&binder_transaction_log_failed);
		*fe = *e;
		/*
		 * write barrier to synchronize with initialization
		 * of log entry
		 */
		smp_wmb();
		WRITE_ONCE(e->debug_id_done, t_debug_id);
		WRITE_ONCE(fe->debug_id_done, t_debug_id);
	}

	BUG_ON(thread->return_error.cmd != BR_OK);
	if (in_reply_to) {
		binder_restore_priority(current, in_reply_to->saved_priority);
		thread->return_error.cmd = BR_TRANSACTION_COMPLETE;
		binder_enqueue_thread_work(thread, &thread->return_error.work);
		binder_send_failed_reply(in_reply_to, return_error);
	} else {
		thread->return_error.cmd = return_error;
		binder_enqueue_thread_work(thread, &thread->return_error.work);
	}
}

static int binder_thread_write(struct binder_proc *proc,
			struct binder_thread *thread,
			binder_uintptr_t binder_buffer, size_t size,
			binder_size_t *consumed)
{
	uint32_t cmd;
	struct binder_context *context = proc->context;
	void __user *buffer = (void __user *)(uintptr_t)binder_buffer;
	void __user *ptr = buffer + *consumed;
	void __user *end = buffer + size;

	while (ptr < end && thread->return_error.cmd == BR_OK) {
		int ret;

		if (get_user(cmd, (uint32_t __user *)ptr))
			return -EFAULT;
		ptr += sizeof(uint32_t);
		trace_binder_command(cmd);
		if (_IOC_NR(cmd) < ARRAY_SIZE(binder_stats.bc)) {
			atomic_inc(&binder_stats.bc[_IOC_NR(cmd)]);
			atomic_inc(&proc->stats.bc[_IOC_NR(cmd)]);
			atomic_inc(&thread->stats.bc[_IOC_NR(cmd)]);
		}
		switch (cmd) {
		case BC_INCREFS:
		case BC_ACQUIRE:
		case BC_RELEASE:
		case BC_DECREFS: {
			uint32_t target;
			const char *debug_string;
			bool strong = cmd == BC_ACQUIRE || cmd == BC_RELEASE;
			bool increment = cmd == BC_INCREFS || cmd == BC_ACQUIRE;
			struct binder_ref_data rdata;

			if (get_user(target, (uint32_t __user *)ptr))
				return -EFAULT;

			ptr += sizeof(uint32_t);
			ret = -1;
			if (increment && !target) {
				struct binder_node *ctx_mgr_node;
				mutex_lock(&context->context_mgr_node_lock);
				ctx_mgr_node = context->binder_context_mgr_node;
				if (ctx_mgr_node)
					ret = binder_inc_ref_for_node(
							proc, ctx_mgr_node,
							strong, NULL, &rdata);
				mutex_unlock(&context->context_mgr_node_lock);
			}
			if (ret)
				ret = binder_update_ref_for_handle(
						proc, target, increment, strong,
						&rdata);
			if (!ret && rdata.desc != target) {
				binder_user_error("%d:%d tried to acquire reference to desc %d, got %d instead\n",
					proc->pid, thread->pid,
					target, rdata.desc);
			}
			switch (cmd) {
			case BC_INCREFS:
				debug_string = "IncRefs";
				break;
			case BC_ACQUIRE:
				debug_string = "Acquire";
				break;
			case BC_RELEASE:
				debug_string = "Release";
				break;
			case BC_DECREFS:
			default:
				debug_string = "DecRefs";
				break;
			}
			if (ret) {
				binder_user_error("%d:%d %s %d refcount change on invalid ref %d ret %d\n",
					proc->pid, thread->pid, debug_string,
					strong, target, ret);
				break;
			}
			binder_debug(BINDER_DEBUG_USER_REFS,
				     "%d:%d %s ref %d desc %d s %d w %d\n",
				     proc->pid, thread->pid, debug_string,
				     rdata.debug_id, rdata.desc, rdata.strong,
				     rdata.weak);
			break;
		}
		case BC_INCREFS_DONE:
		case BC_ACQUIRE_DONE: {
			binder_uintptr_t node_ptr;
			binder_uintptr_t cookie;
			struct binder_node *node;
			bool free_node;

			if (get_user(node_ptr, (binder_uintptr_t __user *)ptr))
				return -EFAULT;
			ptr += sizeof(binder_uintptr_t);
			if (get_user(cookie, (binder_uintptr_t __user *)ptr))
				return -EFAULT;
			ptr += sizeof(binder_uintptr_t);
			node = binder_get_node(proc, node_ptr);
			if (node == NULL) {
				binder_user_error("%d:%d %s u%016llx no match\n",
					proc->pid, thread->pid,
					cmd == BC_INCREFS_DONE ?
					"BC_INCREFS_DONE" :
					"BC_ACQUIRE_DONE",
					(u64)node_ptr);
				break;
			}
			if (cookie != node->cookie) {
				binder_user_error("%d:%d %s u%016llx node %d cookie mismatch %016llx != %016llx\n",
					proc->pid, thread->pid,
					cmd == BC_INCREFS_DONE ?
					"BC_INCREFS_DONE" : "BC_ACQUIRE_DONE",
					(u64)node_ptr, node->debug_id,
					(u64)cookie, (u64)node->cookie);
				binder_put_node(node);
				break;
			}
			binder_node_inner_lock(node);
			if (cmd == BC_ACQUIRE_DONE) {
				if (node->pending_strong_ref == 0) {
					binder_user_error("%d:%d BC_ACQUIRE_DONE node %d has no pending acquire request\n",
						proc->pid, thread->pid,
						node->debug_id);
					binder_node_inner_unlock(node);
					binder_put_node(node);
					break;
				}
				node->pending_strong_ref = 0;
			} else {
				if (node->pending_weak_ref == 0) {
					binder_user_error("%d:%d BC_INCREFS_DONE node %d has no pending increfs request\n",
						proc->pid, thread->pid,
						node->debug_id);
					binder_node_inner_unlock(node);
					binder_put_node(node);
					break;
				}
				node->pending_weak_ref = 0;
			}
			free_node = binder_dec_node_nilocked(node,
					cmd == BC_ACQUIRE_DONE, 0);
			WARN_ON(free_node);
			binder_debug(BINDER_DEBUG_USER_REFS,
				     "%d:%d %s node %d ls %d lw %d tr %d\n",
				     proc->pid, thread->pid,
				     cmd == BC_INCREFS_DONE ? "BC_INCREFS_DONE" : "BC_ACQUIRE_DONE",
				     node->debug_id, node->local_strong_refs,
				     node->local_weak_refs, node->tmp_refs);
			binder_node_inner_unlock(node);
			binder_put_node(node);
			break;
		}
		case BC_ATTEMPT_ACQUIRE:
			pr_err("BC_ATTEMPT_ACQUIRE not supported\n");
			return -EINVAL;
		case BC_ACQUIRE_RESULT:
			pr_err("BC_ACQUIRE_RESULT not supported\n");
			return -EINVAL;

		case BC_FREE_BUFFER: {
			binder_uintptr_t data_ptr;
			struct binder_buffer *buffer;

			if (get_user(data_ptr, (binder_uintptr_t __user *)ptr))
				return -EFAULT;
			ptr += sizeof(binder_uintptr_t);

			buffer = binder_alloc_prepare_to_free(&proc->alloc,
							      data_ptr);
			if (IS_ERR_OR_NULL(buffer)) {
				if (PTR_ERR(buffer) == -EPERM) {
					binder_user_error(
						"%d:%d BC_FREE_BUFFER u%016llx matched unreturned or currently freeing buffer\n",
						proc->pid, thread->pid,
						(u64)data_ptr);
				} else {
					binder_user_error(
						"%d:%d BC_FREE_BUFFER u%016llx no match\n",
						proc->pid, thread->pid,
						(u64)data_ptr);
				}
				break;
			}
			binder_debug(BINDER_DEBUG_FREE_BUFFER,
				     "%d:%d BC_FREE_BUFFER u%016llx found buffer %d for %s transaction\n",
				     proc->pid, thread->pid, (u64)data_ptr,
				     buffer->debug_id,
				     buffer->transaction ? "active" : "finished");

			if (buffer->transaction) {
				buffer->transaction->buffer = NULL;
				buffer->transaction = NULL;
			}
			if (buffer->async_transaction && buffer->target_node) {
				struct binder_node *buf_node;
				struct binder_work *w;

				buf_node = buffer->target_node;
				binder_node_inner_lock(buf_node);
				BUG_ON(!buf_node->has_async_transaction);
				BUG_ON(buf_node->proc != proc);
				w = binder_dequeue_work_head_ilocked(
						&buf_node->async_todo);
				if (!w) {
					buf_node->has_async_transaction = false;
				} else {
					binder_enqueue_work_ilocked(
							w, &proc->todo);
					binder_wakeup_proc_ilocked(proc);
				}
				binder_node_inner_unlock(buf_node);
			}
			trace_binder_transaction_buffer_release(buffer);
			binder_transaction_buffer_release(proc, buffer, NULL);
			binder_alloc_free_buf(&proc->alloc, buffer);
			break;
		}

		case BC_TRANSACTION_SG:
		case BC_REPLY_SG: {
			struct binder_transaction_data_sg tr;

			if (copy_from_user(&tr, ptr, sizeof(tr)))
				return -EFAULT;
			ptr += sizeof(tr);
			binder_transaction(proc, thread, &tr.transaction_data,
					   cmd == BC_REPLY_SG, tr.buffers_size);
			break;
		}
		case BC_TRANSACTION:
		case BC_REPLY: {
			struct binder_transaction_data tr;

			if (copy_from_user(&tr, ptr, sizeof(tr)))
				return -EFAULT;
			ptr += sizeof(tr);
			binder_transaction(proc, thread, &tr,
					   cmd == BC_REPLY, 0);
			break;
		}

		case BC_REGISTER_LOOPER:
			binder_debug(BINDER_DEBUG_THREADS,
				     "%d:%d BC_REGISTER_LOOPER\n",
				     proc->pid, thread->pid);
			binder_inner_proc_lock(proc);
			if (thread->looper & BINDER_LOOPER_STATE_ENTERED) {
				thread->looper |= BINDER_LOOPER_STATE_INVALID;
				binder_user_error("%d:%d ERROR: BC_REGISTER_LOOPER called after BC_ENTER_LOOPER\n",
					proc->pid, thread->pid);
			} else if (proc->requested_threads == 0) {
				thread->looper |= BINDER_LOOPER_STATE_INVALID;
				binder_user_error("%d:%d ERROR: BC_REGISTER_LOOPER called without request\n",
					proc->pid, thread->pid);
			} else {
				proc->requested_threads--;
				proc->requested_threads_started++;
			}
			thread->looper |= BINDER_LOOPER_STATE_REGISTERED;
			binder_inner_proc_unlock(proc);
			break;
		case BC_ENTER_LOOPER:
			binder_debug(BINDER_DEBUG_THREADS,
				     "%d:%d BC_ENTER_LOOPER\n",
				     proc->pid, thread->pid);
			if (thread->looper & BINDER_LOOPER_STATE_REGISTERED) {
				thread->looper |= BINDER_LOOPER_STATE_INVALID;
				binder_user_error("%d:%d ERROR: BC_ENTER_LOOPER called after BC_REGISTER_LOOPER\n",
					proc->pid, thread->pid);
			}
			thread->looper |= BINDER_LOOPER_STATE_ENTERED;
			break;
		case BC_EXIT_LOOPER:
			binder_debug(BINDER_DEBUG_THREADS,
				     "%d:%d BC_EXIT_LOOPER\n",
				     proc->pid, thread->pid);
			thread->looper |= BINDER_LOOPER_STATE_EXITED;
			break;

		case BC_REQUEST_DEATH_NOTIFICATION:
		case BC_CLEAR_DEATH_NOTIFICATION: {
			uint32_t target;
			binder_uintptr_t cookie;
			struct binder_ref *ref;
			struct binder_ref_death *death = NULL;

			if (get_user(target, (uint32_t __user *)ptr))
				return -EFAULT;
			ptr += sizeof(uint32_t);
			if (get_user(cookie, (binder_uintptr_t __user *)ptr))
				return -EFAULT;
			ptr += sizeof(binder_uintptr_t);
			if (cmd == BC_REQUEST_DEATH_NOTIFICATION) {
				/*
				 * Allocate memory for death notification
				 * before taking lock
				 */
				death = kzalloc(sizeof(*death), GFP_KERNEL);
				if (death == NULL) {
					WARN_ON(thread->return_error.cmd !=
						BR_OK);
					thread->return_error.cmd = BR_ERROR;
					binder_enqueue_thread_work(
						thread,
						&thread->return_error.work);
					binder_debug(
						BINDER_DEBUG_FAILED_TRANSACTION,
						"%d:%d BC_REQUEST_DEATH_NOTIFICATION failed\n",
						proc->pid, thread->pid);
					break;
				}
			}
			binder_proc_lock(proc);
			ref = binder_get_ref_olocked(proc, target, false);
			if (ref == NULL) {
				binder_user_error("%d:%d %s invalid ref %d\n",
					proc->pid, thread->pid,
					cmd == BC_REQUEST_DEATH_NOTIFICATION ?
					"BC_REQUEST_DEATH_NOTIFICATION" :
					"BC_CLEAR_DEATH_NOTIFICATION",
					target);
				binder_proc_unlock(proc);
				kfree(death);
				break;
			}

			binder_debug(BINDER_DEBUG_DEATH_NOTIFICATION,
				     "%d:%d %s %016llx ref %d desc %d s %d w %d for node %d\n",
				     proc->pid, thread->pid,
				     cmd == BC_REQUEST_DEATH_NOTIFICATION ?
				     "BC_REQUEST_DEATH_NOTIFICATION" :
				     "BC_CLEAR_DEATH_NOTIFICATION",
				     (u64)cookie, ref->data.debug_id,
				     ref->data.desc, ref->data.strong,
				     ref->data.weak, ref->node->debug_id);

			binder_node_lock(ref->node);
			if (cmd == BC_REQUEST_DEATH_NOTIFICATION) {
				if (ref->death) {
					binder_user_error("%d:%d BC_REQUEST_DEATH_NOTIFICATION death notification already set\n",
						proc->pid, thread->pid);
					binder_node_unlock(ref->node);
					binder_proc_unlock(proc);
					kfree(death);
					break;
				}
				binder_stats_created(BINDER_STAT_DEATH);
				INIT_LIST_HEAD(&death->work.entry);
				death->cookie = cookie;
				ref->death = death;
				if (ref->node->proc == NULL) {
					ref->death->work.type = BINDER_WORK_DEAD_BINDER;

					binder_inner_proc_lock(proc);
					binder_enqueue_work_ilocked(
						&ref->death->work, &proc->todo);
					binder_wakeup_proc_ilocked(proc);
					binder_inner_proc_unlock(proc);
				}
			} else {
				if (ref->death == NULL) {
					binder_user_error("%d:%d BC_CLEAR_DEATH_NOTIFICATION death notification not active\n",
						proc->pid, thread->pid);
					binder_node_unlock(ref->node);
					binder_proc_unlock(proc);
					break;
				}
				death = ref->death;
				if (death->cookie != cookie) {
					binder_user_error("%d:%d BC_CLEAR_DEATH_NOTIFICATION death notification cookie mismatch %016llx != %016llx\n",
						proc->pid, thread->pid,
						(u64)death->cookie,
						(u64)cookie);
					binder_node_unlock(ref->node);
					binder_proc_unlock(proc);
					break;
				}
				ref->death = NULL;
				binder_inner_proc_lock(proc);
				if (list_empty(&death->work.entry)) {
					death->work.type = BINDER_WORK_CLEAR_DEATH_NOTIFICATION;
					if (thread->looper &
					    (BINDER_LOOPER_STATE_REGISTERED |
					     BINDER_LOOPER_STATE_ENTERED))
						binder_enqueue_thread_work_ilocked(
								thread,
								&death->work);
					else {
						binder_enqueue_work_ilocked(
								&death->work,
								&proc->todo);
						binder_wakeup_proc_ilocked(
								proc);
					}
				} else {
					BUG_ON(death->work.type != BINDER_WORK_DEAD_BINDER);
					death->work.type = BINDER_WORK_DEAD_BINDER_AND_CLEAR;
				}
				binder_inner_proc_unlock(proc);
			}
			binder_node_unlock(ref->node);
			binder_proc_unlock(proc);
		} break;
		case BC_DEAD_BINDER_DONE: {
			struct binder_work *w;
			binder_uintptr_t cookie;
			struct binder_ref_death *death = NULL;

			if (get_user(cookie, (binder_uintptr_t __user *)ptr))
				return -EFAULT;

			ptr += sizeof(cookie);
			binder_inner_proc_lock(proc);
			list_for_each_entry(w, &proc->delivered_death,
					    entry) {
				struct binder_ref_death *tmp_death =
					container_of(w,
						     struct binder_ref_death,
						     work);

				if (tmp_death->cookie == cookie) {
					death = tmp_death;
					break;
				}
			}
			binder_debug(BINDER_DEBUG_DEAD_BINDER,
				     "%d:%d BC_DEAD_BINDER_DONE %016llx found %pK\n",
				     proc->pid, thread->pid, (u64)cookie,
				     death);
			if (death == NULL) {
				binder_user_error("%d:%d BC_DEAD_BINDER_DONE %016llx not found\n",
					proc->pid, thread->pid, (u64)cookie);
				binder_inner_proc_unlock(proc);
				break;
			}
			binder_dequeue_work_ilocked(&death->work);
			if (death->work.type == BINDER_WORK_DEAD_BINDER_AND_CLEAR) {
				death->work.type = BINDER_WORK_CLEAR_DEATH_NOTIFICATION;
				if (thread->looper &
					(BINDER_LOOPER_STATE_REGISTERED |
					 BINDER_LOOPER_STATE_ENTERED))
					binder_enqueue_thread_work_ilocked(
						thread, &death->work);
				else {
					binder_enqueue_work_ilocked(
							&death->work,
							&proc->todo);
					binder_wakeup_proc_ilocked(proc);
				}
			}
			binder_inner_proc_unlock(proc);
		} break;

		default:
			pr_err("%d:%d unknown command %d\n",
			       proc->pid, thread->pid, cmd);
			return -EINVAL;
		}
		*consumed = ptr - buffer;
	}
	return 0;
}

static void binder_stat_br(struct binder_proc *proc,
			   struct binder_thread *thread, uint32_t cmd)
{
	trace_binder_return(cmd);
	if (_IOC_NR(cmd) < ARRAY_SIZE(binder_stats.br)) {
		atomic_inc(&binder_stats.br[_IOC_NR(cmd)]);
		atomic_inc(&proc->stats.br[_IOC_NR(cmd)]);
		atomic_inc(&thread->stats.br[_IOC_NR(cmd)]);
	}
}

static int binder_put_node_cmd(struct binder_proc *proc,
			       struct binder_thread *thread,
			       void __user **ptrp,
			       binder_uintptr_t node_ptr,
			       binder_uintptr_t node_cookie,
			       int node_debug_id,
			       uint32_t cmd, const char *cmd_name)
{
	void __user *ptr = *ptrp;

	if (put_user(cmd, (uint32_t __user *)ptr))
		return -EFAULT;
	ptr += sizeof(uint32_t);

	if (put_user(node_ptr, (binder_uintptr_t __user *)ptr))
		return -EFAULT;
	ptr += sizeof(binder_uintptr_t);

	if (put_user(node_cookie, (binder_uintptr_t __user *)ptr))
		return -EFAULT;
	ptr += sizeof(binder_uintptr_t);

	binder_stat_br(proc, thread, cmd);
	binder_debug(BINDER_DEBUG_USER_REFS, "%d:%d %s %d u%016llx c%016llx\n",
		     proc->pid, thread->pid, cmd_name, node_debug_id,
		     (u64)node_ptr, (u64)node_cookie);

	*ptrp = ptr;
	return 0;
}

static int binder_wait_for_work(struct binder_thread *thread,
				bool do_proc_work)
{
	DEFINE_WAIT(wait);
	struct binder_proc *proc = thread->proc;
	int ret = 0;

	freezer_do_not_count();
	binder_inner_proc_lock(proc);
	for (;;) {
		prepare_to_wait(&thread->wait, &wait, TASK_INTERRUPTIBLE);
		if (binder_has_work_ilocked(thread, do_proc_work))
			break;
		if (do_proc_work)
			list_add(&thread->waiting_thread_node,
				 &proc->waiting_threads);
		binder_inner_proc_unlock(proc);
		schedule();
		binder_inner_proc_lock(proc);
		list_del_init(&thread->waiting_thread_node);
		if (signal_pending(current)) {
			ret = -ERESTARTSYS;
			break;
		}
	}
	finish_wait(&thread->wait, &wait);
	binder_inner_proc_unlock(proc);
	freezer_count();

	return ret;
}

static int binder_thread_read(struct binder_proc *proc,
			      struct binder_thread *thread,
			      binder_uintptr_t binder_buffer, size_t size,
			      binder_size_t *consumed, int non_block)
{
	void __user *buffer = (void __user *)(uintptr_t)binder_buffer;
	void __user *ptr = buffer + *consumed;
	void __user *end = buffer + size;

	int ret = 0;
	int wait_for_proc_work;

	if (*consumed == 0) {
		if (put_user(BR_NOOP, (uint32_t __user *)ptr))
			return -EFAULT;
		ptr += sizeof(uint32_t);
	}

retry:
	binder_inner_proc_lock(proc);
	wait_for_proc_work = binder_available_for_proc_work_ilocked(thread);
	binder_inner_proc_unlock(proc);

	thread->looper |= BINDER_LOOPER_STATE_WAITING;

	trace_binder_wait_for_work(wait_for_proc_work,
				   !!thread->transaction_stack,
				   !binder_worklist_empty(proc, &thread->todo));
	if (wait_for_proc_work) {
		if (!(thread->looper & (BINDER_LOOPER_STATE_REGISTERED |
					BINDER_LOOPER_STATE_ENTERED))) {
			binder_user_error("%d:%d ERROR: Thread waiting for process work before calling BC_REGISTER_LOOPER or BC_ENTER_LOOPER (state %x)\n",
				proc->pid, thread->pid, thread->looper);
			wait_event_interruptible(binder_user_error_wait,
						 binder_stop_on_user_error < 2);
		}
		binder_restore_priority(current, proc->default_priority);
	}

	if (non_block) {
		if (!binder_has_work(thread, wait_for_proc_work))
			ret = -EAGAIN;
	} else {
		ret = binder_wait_for_work(thread, wait_for_proc_work);
	}

	thread->looper &= ~BINDER_LOOPER_STATE_WAITING;

	if (ret)
		return ret;

	while (1) {
		uint32_t cmd;
		struct binder_transaction_data_secctx tr;
		struct binder_transaction_data *trd = &tr.transaction_data;
		struct binder_work *w = NULL;
		struct list_head *list = NULL;
		struct binder_transaction *t = NULL;
		struct binder_thread *t_from;
		size_t trsize = sizeof(*trd);

		binder_inner_proc_lock(proc);
		if (!binder_worklist_empty_ilocked(&thread->todo))
			list = &thread->todo;
		else if (!binder_worklist_empty_ilocked(&proc->todo) &&
			   wait_for_proc_work)
			list = &proc->todo;
		else {
			binder_inner_proc_unlock(proc);

			/* no data added */
			if (ptr - buffer == 4 && !thread->looper_need_return)
				goto retry;
			break;
		}

		if (end - ptr < sizeof(tr) + 4) {
			binder_inner_proc_unlock(proc);
			break;
		}
		w = binder_dequeue_work_head_ilocked(list);
		if (binder_worklist_empty_ilocked(&thread->todo))
			thread->process_todo = false;

		switch (w->type) {
		case BINDER_WORK_TRANSACTION: {
			binder_inner_proc_unlock(proc);
			t = container_of(w, struct binder_transaction, work);
#ifdef BINDER_WATCHDOG
			binder_cancel_bwdog(t);
#endif
		} break;
		case BINDER_WORK_RETURN_ERROR: {
			struct binder_error *e = container_of(
					w, struct binder_error, work);

			WARN_ON(e->cmd == BR_OK);
			binder_inner_proc_unlock(proc);
			if (put_user(e->cmd, (uint32_t __user *)ptr))
				return -EFAULT;
			cmd = e->cmd;
			e->cmd = BR_OK;
			ptr += sizeof(uint32_t);

			binder_stat_br(proc, thread, e->cmd);
		} break;
		case BINDER_WORK_TRANSACTION_COMPLETE: {
			binder_inner_proc_unlock(proc);
			cmd = BR_TRANSACTION_COMPLETE;
			if (put_user(cmd, (uint32_t __user *)ptr))
				return -EFAULT;
			ptr += sizeof(uint32_t);

			binder_stat_br(proc, thread, cmd);
			binder_debug(BINDER_DEBUG_TRANSACTION_COMPLETE,
				     "%d:%d BR_TRANSACTION_COMPLETE\n",
				     proc->pid, thread->pid);
			kfree(w);
			binder_stats_deleted(BINDER_STAT_TRANSACTION_COMPLETE);
		} break;
		case BINDER_WORK_NODE: {
			struct binder_node *node = container_of(w, struct binder_node, work);
			int strong, weak;
			binder_uintptr_t node_ptr = node->ptr;
			binder_uintptr_t node_cookie = node->cookie;
			int node_debug_id = node->debug_id;
			int has_weak_ref;
			int has_strong_ref;
			void __user *orig_ptr = ptr;

			BUG_ON(proc != node->proc);
			strong = node->internal_strong_refs ||
					node->local_strong_refs;
			weak = !hlist_empty(&node->refs) ||
					node->local_weak_refs ||
					node->tmp_refs || strong;
			has_strong_ref = node->has_strong_ref;
			has_weak_ref = node->has_weak_ref;

			if (weak && !has_weak_ref) {
				node->has_weak_ref = 1;
				node->pending_weak_ref = 1;
				node->local_weak_refs++;
			}
			if (strong && !has_strong_ref) {
				node->has_strong_ref = 1;
				node->pending_strong_ref = 1;
				node->local_strong_refs++;
			}
			if (!strong && has_strong_ref)
				node->has_strong_ref = 0;
			if (!weak && has_weak_ref)
				node->has_weak_ref = 0;
			if (!weak && !strong) {
				binder_debug(BINDER_DEBUG_INTERNAL_REFS,
					     "%d:%d node %d u%016llx c%016llx deleted\n",
					     proc->pid, thread->pid,
					     node_debug_id,
					     (u64)node_ptr,
					     (u64)node_cookie);
				rb_erase(&node->rb_node, &proc->nodes);
				binder_inner_proc_unlock(proc);
				binder_node_lock(node);
				/*
				 * Acquire the node lock before freeing the
				 * node to serialize with other threads that
				 * may have been holding the node lock while
				 * decrementing this node (avoids race where
				 * this thread frees while the other thread
				 * is unlocking the node after the final
				 * decrement)
				 */
				binder_node_unlock(node);
				binder_free_node(node);
			} else
				binder_inner_proc_unlock(proc);

			if (weak && !has_weak_ref)
				ret = binder_put_node_cmd(
						proc, thread, &ptr, node_ptr,
						node_cookie, node_debug_id,
						BR_INCREFS, "BR_INCREFS");
			if (!ret && strong && !has_strong_ref)
				ret = binder_put_node_cmd(
						proc, thread, &ptr, node_ptr,
						node_cookie, node_debug_id,
						BR_ACQUIRE, "BR_ACQUIRE");
			if (!ret && !strong && has_strong_ref)
				ret = binder_put_node_cmd(
						proc, thread, &ptr, node_ptr,
						node_cookie, node_debug_id,
						BR_RELEASE, "BR_RELEASE");
			if (!ret && !weak && has_weak_ref)
				ret = binder_put_node_cmd(
						proc, thread, &ptr, node_ptr,
						node_cookie, node_debug_id,
						BR_DECREFS, "BR_DECREFS");
			if (orig_ptr == ptr)
				binder_debug(BINDER_DEBUG_INTERNAL_REFS,
					     "%d:%d node %d u%016llx c%016llx state unchanged\n",
					     proc->pid, thread->pid,
					     node_debug_id,
					     (u64)node_ptr,
					     (u64)node_cookie);
			if (ret)
				return ret;
		} break;
		case BINDER_WORK_DEAD_BINDER:
		case BINDER_WORK_DEAD_BINDER_AND_CLEAR:
		case BINDER_WORK_CLEAR_DEATH_NOTIFICATION: {
			struct binder_ref_death *death;
			uint32_t cmd;
			binder_uintptr_t cookie;

			death = container_of(w, struct binder_ref_death, work);
			if (w->type == BINDER_WORK_CLEAR_DEATH_NOTIFICATION)
				cmd = BR_CLEAR_DEATH_NOTIFICATION_DONE;
			else
				cmd = BR_DEAD_BINDER;
			cookie = death->cookie;

			binder_debug(BINDER_DEBUG_DEATH_NOTIFICATION,
				     "%d:%d %s %016llx\n",
				      proc->pid, thread->pid,
				      cmd == BR_DEAD_BINDER ?
				      "BR_DEAD_BINDER" :
				      "BR_CLEAR_DEATH_NOTIFICATION_DONE",
				      (u64)cookie);
			if (w->type == BINDER_WORK_CLEAR_DEATH_NOTIFICATION) {
				binder_inner_proc_unlock(proc);
				kfree(death);
				binder_stats_deleted(BINDER_STAT_DEATH);
			} else {
				binder_enqueue_work_ilocked(
						w, &proc->delivered_death);
				binder_inner_proc_unlock(proc);
			}
			if (put_user(cmd, (uint32_t __user *)ptr))
				return -EFAULT;
			ptr += sizeof(uint32_t);
			if (put_user(cookie,
				     (binder_uintptr_t __user *)ptr))
				return -EFAULT;
			ptr += sizeof(binder_uintptr_t);
			binder_stat_br(proc, thread, cmd);
			if (cmd == BR_DEAD_BINDER)
				goto done; /* DEAD_BINDER notifications can cause transactions */
		} break;
		}

		if (!t)
			continue;

		BUG_ON(t->buffer == NULL);
		if (t->buffer->target_node) {
			struct binder_node *target_node = t->buffer->target_node;
			struct binder_priority node_prio;

			trd->target.ptr = target_node->ptr;
			trd->cookie =  target_node->cookie;
			node_prio.sched_policy = target_node->sched_policy;
			node_prio.prio = target_node->min_priority;
			binder_transaction_priority(current, t, node_prio,
						    target_node->inherit_rt);
			cmd = BR_TRANSACTION;
		} else {
			trd->target.ptr = 0;
			trd->cookie = 0;
			cmd = BR_REPLY;
		}
		trd->code = t->code;
		trd->flags = t->flags;
		trd->sender_euid = from_kuid(current_user_ns(), t->sender_euid);

		t_from = binder_get_txn_from(t);
		if (t_from) {
			struct task_struct *sender = t_from->proc->tsk;

			trd->sender_pid =
				task_tgid_nr_ns(sender,
						task_active_pid_ns(current));
		} else {
			trd->sender_pid = 0;
		}

		trd->data_size = t->buffer->data_size;
		trd->offsets_size = t->buffer->offsets_size;
		trd->data.ptr.buffer = (binder_uintptr_t)
			((uintptr_t)t->buffer->data +
			binder_alloc_get_user_buffer_offset(&proc->alloc));
		trd->data.ptr.offsets = trd->data.ptr.buffer +
					ALIGN(t->buffer->data_size,
					    sizeof(void *));

		tr.secctx = t->security_ctx;
		if (t->security_ctx) {
			cmd = BR_TRANSACTION_SEC_CTX;
			trsize = sizeof(tr);
		}
		if (put_user(cmd, (uint32_t __user *)ptr)) {
			if (t_from)
				binder_thread_dec_tmpref(t_from);

			binder_cleanup_transaction(t, "put_user failed",
						   BR_FAILED_REPLY);

			return -EFAULT;
		}
		ptr += sizeof(uint32_t);
		if (copy_to_user(ptr, &tr, trsize)) {
			if (t_from)
				binder_thread_dec_tmpref(t_from);

			binder_cleanup_transaction(t, "copy_to_user failed",
						   BR_FAILED_REPLY);

			return -EFAULT;
		}
		ptr += trsize;

		trace_binder_transaction_received(t);
		binder_stat_br(proc, thread, cmd);
		binder_debug(BINDER_DEBUG_TRANSACTION,
			     "%d:%d %s %d %d:%d, cmd %d size %zd-%zd ptr %016llx-%016llx\n",
			     proc->pid, thread->pid,
			     (cmd == BR_TRANSACTION) ? "BR_TRANSACTION" :
				(cmd == BR_TRANSACTION_SEC_CTX) ?
				     "BR_TRANSACTION_SEC_CTX" : "BR_REPLY",
			     t->debug_id, t_from ? t_from->proc->pid : 0,
			     t_from ? t_from->pid : 0, cmd,
			     t->buffer->data_size, t->buffer->offsets_size,
			     (u64)trd->data.ptr.buffer,
			     (u64)trd->data.ptr.offsets);

		if (t_from)
			binder_thread_dec_tmpref(t_from);
		t->buffer->allow_user_free = 1;
		if (cmd != BR_REPLY && !(t->flags & TF_ONE_WAY)) {
			binder_inner_proc_lock(thread->proc);
			t->to_parent = thread->transaction_stack;
			t->to_thread = thread;
			thread->transaction_stack = t;
			binder_inner_proc_unlock(thread->proc);
#ifdef BINDER_WATCHDOG
			ktime_get_ts(&t->exe_timestamp);
			/* monotonic_to_bootbased(&t->exe_timestamp); */
			do_gettimeofday(&t->tv);
			/* consider time zone. translate to android time */
			t->tv.tv_sec -= (sys_tz.tz_minuteswest * 60);
			t->wait_on = WAIT_ON_EXEC;
			t->tthrd = thread->pid;
			binder_queue_bwdog(t, (time_t) WAIT_BUDGET_EXEC);
			binder_update_transaction_time(
					&binder_transaction_log, t, 1);
			binder_update_transaction_ttid(
					&binder_transaction_log, t);
#endif
		} else {
#ifdef BINDER_WATCHDOG
			if (cmd == BR_TRANSACTION && (t->flags & TF_ONE_WAY)) {
				binder_update_transaction_time(
						&binder_transaction_log, t, 1);
				t->tthrd = thread->pid;
				binder_update_transaction_ttid(
						&binder_transaction_log, t);
			}
#endif
			binder_free_transaction(t);
		}
		break;
	}

done:

	*consumed = ptr - buffer;
	binder_inner_proc_lock(proc);
	if (proc->requested_threads == 0 &&
	    list_empty(&thread->proc->waiting_threads) &&
	    proc->requested_threads_started < proc->max_threads &&
	    (thread->looper & (BINDER_LOOPER_STATE_REGISTERED |
	     BINDER_LOOPER_STATE_ENTERED)) /* the user-space code fails to */
	     /*spawn a new thread if we leave this out */) {
		proc->requested_threads++;
		binder_inner_proc_unlock(proc);
		binder_debug(BINDER_DEBUG_THREADS,
			     "%d:%d BR_SPAWN_LOOPER\n",
			     proc->pid, thread->pid);
		if (put_user(BR_SPAWN_LOOPER, (uint32_t __user *)buffer))
			return -EFAULT;
		binder_stat_br(proc, thread, BR_SPAWN_LOOPER);
	} else
		binder_inner_proc_unlock(proc);
	return 0;
}

static void binder_release_work(struct binder_proc *proc,
				struct list_head *list)
{
	struct binder_work *w;

	while (1) {
		w = binder_dequeue_work_head(proc, list);
		if (!w)
			return;

		switch (w->type) {
		case BINDER_WORK_TRANSACTION: {
			struct binder_transaction *t;

			t = container_of(w, struct binder_transaction, work);

			binder_cleanup_transaction(t, "process died.",
						   BR_DEAD_REPLY);
		} break;
		case BINDER_WORK_RETURN_ERROR: {
			struct binder_error *e = container_of(
					w, struct binder_error, work);

			binder_debug(BINDER_DEBUG_DEAD_TRANSACTION,
				"undelivered TRANSACTION_ERROR: %u\n",
				e->cmd);
		} break;
		case BINDER_WORK_TRANSACTION_COMPLETE: {
			binder_debug(BINDER_DEBUG_DEAD_TRANSACTION,
				"undelivered TRANSACTION_COMPLETE\n");
			kfree(w);
			binder_stats_deleted(BINDER_STAT_TRANSACTION_COMPLETE);
		} break;
		case BINDER_WORK_DEAD_BINDER_AND_CLEAR:
		case BINDER_WORK_CLEAR_DEATH_NOTIFICATION: {
			struct binder_ref_death *death;

			death = container_of(w, struct binder_ref_death, work);
			binder_debug(BINDER_DEBUG_DEAD_TRANSACTION,
				"undelivered death notification, %016llx\n",
				(u64)death->cookie);
			kfree(death);
			binder_stats_deleted(BINDER_STAT_DEATH);
		} break;
		default:
			pr_err("unexpected work type, %d, not freed\n",
			       w->type);
			break;
		}
	}

}

static struct binder_thread *binder_get_thread_ilocked(
		struct binder_proc *proc, struct binder_thread *new_thread)
{
	struct binder_thread *thread = NULL;
	struct rb_node *parent = NULL;
	struct rb_node **p = &proc->threads.rb_node;

	while (*p) {
		parent = *p;
		thread = rb_entry(parent, struct binder_thread, rb_node);

		if (current->pid < thread->pid)
			p = &(*p)->rb_left;
		else if (current->pid > thread->pid)
			p = &(*p)->rb_right;
		else
			return thread;
	}
	if (!new_thread)
		return NULL;
	thread = new_thread;
	binder_stats_created(BINDER_STAT_THREAD);
	thread->proc = proc;
	thread->pid = current->pid;
	get_task_struct(current);
	thread->task = current;
	atomic_set(&thread->tmp_ref, 0);
	init_waitqueue_head(&thread->wait);
	INIT_LIST_HEAD(&thread->todo);
	rb_link_node(&thread->rb_node, parent, p);
	rb_insert_color(&thread->rb_node, &proc->threads);
	thread->looper_need_return = true;
	thread->return_error.work.type = BINDER_WORK_RETURN_ERROR;
	thread->return_error.cmd = BR_OK;
	thread->reply_error.work.type = BINDER_WORK_RETURN_ERROR;
	thread->reply_error.cmd = BR_OK;
	INIT_LIST_HEAD(&new_thread->waiting_thread_node);
	return thread;
}

static struct binder_thread *binder_get_thread(struct binder_proc *proc)
{
	struct binder_thread *thread;
	struct binder_thread *new_thread;

	binder_inner_proc_lock(proc);
	thread = binder_get_thread_ilocked(proc, NULL);
	binder_inner_proc_unlock(proc);
	if (!thread) {
		new_thread = kzalloc(sizeof(*thread), GFP_KERNEL);
		if (new_thread == NULL)
			return NULL;
		binder_inner_proc_lock(proc);
		thread = binder_get_thread_ilocked(proc, new_thread);
		binder_inner_proc_unlock(proc);
		if (thread != new_thread)
			kfree(new_thread);
	}
	return thread;
}

static void binder_free_proc(struct binder_proc *proc)
{
	BUG_ON(!list_empty(&proc->todo));
	BUG_ON(!list_empty(&proc->delivered_death));
	binder_alloc_deferred_release(&proc->alloc);
	put_task_struct(proc->tsk);
	binder_stats_deleted(BINDER_STAT_PROC);
	kfree(proc);
}

static void binder_free_thread(struct binder_thread *thread)
{
	BUG_ON(!list_empty(&thread->todo));
	binder_stats_deleted(BINDER_STAT_THREAD);
	binder_proc_dec_tmpref(thread->proc);
	put_task_struct(thread->task);
	kfree(thread);
}

static int binder_thread_release(struct binder_proc *proc,
				 struct binder_thread *thread)
{
	struct binder_transaction *t;
	struct binder_transaction *send_reply = NULL;
	int active_transactions = 0;
	struct binder_transaction *last_t = NULL;

	binder_inner_proc_lock(thread->proc);
	/*
	 * take a ref on the proc so it survives
	 * after we remove this thread from proc->threads.
	 * The corresponding dec is when we actually
	 * free the thread in binder_free_thread()
	 */
	proc->tmp_ref++;
	/*
	 * take a ref on this thread to ensure it
	 * survives while we are releasing it
	 */
	atomic_inc(&thread->tmp_ref);
	rb_erase(&thread->rb_node, &proc->threads);
	t = thread->transaction_stack;
	if (t) {
		spin_lock(&t->lock);
		if (t->to_thread == thread)
			send_reply = t;
	}
	thread->is_dead = true;

	while (t) {
		last_t = t;
		active_transactions++;
		binder_debug(BINDER_DEBUG_DEAD_TRANSACTION,
			     "release %d:%d transaction %d %s, still active\n",
			      proc->pid, thread->pid,
			     t->debug_id,
			     (t->to_thread == thread) ? "in" : "out");

		if (t->to_thread == thread) {
			t->to_proc = NULL;
			t->to_thread = NULL;
			if (t->buffer) {
				t->buffer->transaction = NULL;
				t->buffer = NULL;
			}
			t = t->to_parent;
		} else if (t->from == thread) {
			t->from = NULL;
			t = t->from_parent;
		} else
			BUG();
		spin_unlock(&last_t->lock);
		if (t)
			spin_lock(&t->lock);
	}

	/*
	 * If this thread used poll, make sure we remove the waitqueue
	 * from any epoll data structures holding it with POLLFREE.
	 * waitqueue_active() is safe to use here because we're holding
	 * the inner lock.
	 */
	if ((thread->looper & BINDER_LOOPER_STATE_POLL) &&
	    waitqueue_active(&thread->wait)) {
		wake_up_poll(&thread->wait, POLLHUP | POLLFREE);
	}

	binder_inner_proc_unlock(thread->proc);

	/*
	 * This is needed to avoid races between wake_up_poll() above and
	 * and ep_remove_waitqueue() called for other reasons (eg the epoll file
	 * descriptor being closed); ep_remove_waitqueue() holds an RCU read
	 * lock, so we can be sure it's done after calling synchronize_rcu().
	 */
	if (thread->looper & BINDER_LOOPER_STATE_POLL)
		synchronize_rcu();

	if (send_reply)
		binder_send_failed_reply(send_reply, BR_DEAD_REPLY);
	binder_release_work(proc, &thread->todo);
	binder_thread_dec_tmpref(thread);
	return active_transactions;
}

static unsigned int binder_poll(struct file *filp,
				struct poll_table_struct *wait)
{
	struct binder_proc *proc = filp->private_data;
	struct binder_thread *thread = NULL;
	bool wait_for_proc_work;

	thread = binder_get_thread(proc);
	if (!thread)
		return POLLERR;

	binder_inner_proc_lock(thread->proc);
	thread->looper |= BINDER_LOOPER_STATE_POLL;
	wait_for_proc_work = binder_available_for_proc_work_ilocked(thread);

	binder_inner_proc_unlock(thread->proc);

	poll_wait(filp, &thread->wait, wait);

	if (binder_has_work(thread, wait_for_proc_work))
		return POLLIN;

	return 0;
}

static int binder_ioctl_write_read(struct file *filp,
				unsigned int cmd, unsigned long arg,
				struct binder_thread *thread)
{
	int ret = 0;
	struct binder_proc *proc = filp->private_data;
	unsigned int size = _IOC_SIZE(cmd);
	void __user *ubuf = (void __user *)arg;
	struct binder_write_read bwr;

	if (size != sizeof(struct binder_write_read)) {
		ret = -EINVAL;
		goto out;
	}
	if (copy_from_user(&bwr, ubuf, sizeof(bwr))) {
		ret = -EFAULT;
		goto out;
	}
	binder_debug(BINDER_DEBUG_READ_WRITE,
		     "%d:%d write %lld at %016llx, read %lld at %016llx\n",
		     proc->pid, thread->pid,
		     (u64)bwr.write_size, (u64)bwr.write_buffer,
		     (u64)bwr.read_size, (u64)bwr.read_buffer);

	if (bwr.write_size > 0) {
		ret = binder_thread_write(proc, thread,
					  bwr.write_buffer,
					  bwr.write_size,
					  &bwr.write_consumed);
		trace_binder_write_done(ret);
		if (ret < 0) {
			bwr.read_consumed = 0;
			if (copy_to_user(ubuf, &bwr, sizeof(bwr)))
				ret = -EFAULT;
			goto out;
		}
	}
	if (bwr.read_size > 0) {
		ret = binder_thread_read(proc, thread, bwr.read_buffer,
					 bwr.read_size,
					 &bwr.read_consumed,
					 filp->f_flags & O_NONBLOCK);
		trace_binder_read_done(ret);
		binder_inner_proc_lock(proc);
		if (!binder_worklist_empty_ilocked(&proc->todo))
			binder_wakeup_proc_ilocked(proc);
		binder_inner_proc_unlock(proc);
		if (ret < 0) {
			if (copy_to_user(ubuf, &bwr, sizeof(bwr)))
				ret = -EFAULT;
			goto out;
		}
	}
	binder_debug(BINDER_DEBUG_READ_WRITE,
		     "%d:%d wrote %lld of %lld, read return %lld of %lld\n",
		     proc->pid, thread->pid,
		     (u64)bwr.write_consumed, (u64)bwr.write_size,
		     (u64)bwr.read_consumed, (u64)bwr.read_size);
	if (copy_to_user(ubuf, &bwr, sizeof(bwr))) {
		ret = -EFAULT;
		goto out;
	}
out:
	return ret;
}

static int binder_ioctl_set_ctx_mgr(struct file *filp,
				    struct flat_binder_object *fbo)
{
	int ret = 0;
	struct binder_proc *proc = filp->private_data;
	struct binder_context *context = proc->context;
	struct binder_node *new_node;
	kuid_t curr_euid = current_euid();

	mutex_lock(&context->context_mgr_node_lock);
	if (context->binder_context_mgr_node) {
		pr_err("BINDER_SET_CONTEXT_MGR already set\n");
		ret = -EBUSY;
		goto out;
	}
	ret = security_binder_set_context_mgr(proc->tsk);
	if (ret < 0)
		goto out;
	if (uid_valid(context->binder_context_mgr_uid)) {
		if (!uid_eq(context->binder_context_mgr_uid, curr_euid)) {
			pr_err("BINDER_SET_CONTEXT_MGR bad uid %d != %d\n",
			       from_kuid(&init_user_ns, curr_euid),
			       from_kuid(&init_user_ns,
					 context->binder_context_mgr_uid));
			ret = -EPERM;
			goto out;
		}
	} else {
		context->binder_context_mgr_uid = curr_euid;
	}
	new_node = binder_new_node(proc, fbo);
	if (!new_node) {
		ret = -ENOMEM;
		goto out;
	}
	binder_node_lock(new_node);
	new_node->local_weak_refs++;
	new_node->local_strong_refs++;
	new_node->has_strong_ref = 1;
	new_node->has_weak_ref = 1;
	context->binder_context_mgr_node = new_node;
	binder_node_unlock(new_node);
	binder_put_node(new_node);
out:
	mutex_unlock(&context->context_mgr_node_lock);
	return ret;
}

static int binder_ioctl_get_node_info_for_ref(struct binder_proc *proc,
		struct binder_node_info_for_ref *info)
{
	struct binder_node *node;
	struct binder_context *context = proc->context;
	__u32 handle = info->handle;

	if (info->strong_count || info->weak_count || info->reserved1 ||
	    info->reserved2 || info->reserved3) {
		binder_user_error("%d BINDER_GET_NODE_INFO_FOR_REF: only handle may be non-zero.",
				  proc->pid);
		return -EINVAL;
	}

	/* This ioctl may only be used by the context manager */
	mutex_lock(&context->context_mgr_node_lock);
	if (!context->binder_context_mgr_node ||
		context->binder_context_mgr_node->proc != proc) {
		mutex_unlock(&context->context_mgr_node_lock);
		return -EPERM;
	}
	mutex_unlock(&context->context_mgr_node_lock);

	node = binder_get_node_from_ref(proc, handle, true, NULL);
	if (!node)
		return -EINVAL;

	info->strong_count = node->local_strong_refs +
		node->internal_strong_refs;
	info->weak_count = node->local_weak_refs;

	binder_put_node(node);

	return 0;
}

static int binder_ioctl_get_node_debug_info(struct binder_proc *proc,
				struct binder_node_debug_info *info)
{
	struct rb_node *n;
	binder_uintptr_t ptr = info->ptr;

	memset(info, 0, sizeof(*info));

	binder_inner_proc_lock(proc);
	for (n = rb_first(&proc->nodes); n != NULL; n = rb_next(n)) {
		struct binder_node *node = rb_entry(n, struct binder_node,
						    rb_node);
		if (node->ptr > ptr) {
			info->ptr = node->ptr;
			info->cookie = node->cookie;
			info->has_strong_ref = node->has_strong_ref;
			info->has_weak_ref = node->has_weak_ref;
			break;
		}
	}
	binder_inner_proc_unlock(proc);

	return 0;
}

static long binder_ioctl(struct file *filp, unsigned int cmd, unsigned long arg)
{
	int ret;
	struct binder_proc *proc = filp->private_data;
	struct binder_thread *thread;
	unsigned int size = _IOC_SIZE(cmd);
	void __user *ubuf = (void __user *)arg;

	/*pr_info("binder_ioctl: %d:%d %x %lx\n",
			proc->pid, current->pid, cmd, arg);*/

	binder_selftest_alloc(&proc->alloc);

	trace_binder_ioctl(cmd, arg);

	ret = wait_event_interruptible(binder_user_error_wait, binder_stop_on_user_error < 2);
	if (ret)
		goto err_unlocked;

	thread = binder_get_thread(proc);
	if (thread == NULL) {
		ret = -ENOMEM;
		goto err;
	}

	switch (cmd) {
	case BINDER_WRITE_READ:
		ret = binder_ioctl_write_read(filp, cmd, arg, thread);
		if (ret)
			goto err;
		break;
	case BINDER_SET_MAX_THREADS: {
		int max_threads;

		if (copy_from_user(&max_threads, ubuf,
				   sizeof(max_threads))) {
			ret = -EINVAL;
			goto err;
		}
		binder_inner_proc_lock(proc);
		proc->max_threads = max_threads;
		binder_inner_proc_unlock(proc);
		break;
	}
	case BINDER_SET_CONTEXT_MGR_EXT: {
		struct flat_binder_object fbo;

		if (copy_from_user(&fbo, ubuf, sizeof(fbo))) {
			ret = -EINVAL;
			goto err;
		}
		ret = binder_ioctl_set_ctx_mgr(filp, &fbo);
		if (ret)
			goto err;
		break;
	}
	case BINDER_SET_CONTEXT_MGR:
		ret = binder_ioctl_set_ctx_mgr(filp, NULL);
		if (ret)
			goto err;
		break;
	case BINDER_THREAD_EXIT:
		binder_debug(BINDER_DEBUG_THREADS, "%d:%d exit\n",
			     proc->pid, thread->pid);
		binder_thread_release(proc, thread);
		thread = NULL;
		break;
	case BINDER_VERSION: {
		struct binder_version __user *ver = ubuf;

		if (size != sizeof(struct binder_version)) {
			ret = -EINVAL;
			goto err;
		}
		if (put_user(BINDER_CURRENT_PROTOCOL_VERSION,
			     &ver->protocol_version)) {
			ret = -EINVAL;
			goto err;
		}
		break;
	}
	case BINDER_GET_NODE_INFO_FOR_REF: {
		struct binder_node_info_for_ref info;

		if (copy_from_user(&info, ubuf, sizeof(info))) {
			ret = -EFAULT;
			goto err;
		}

		ret = binder_ioctl_get_node_info_for_ref(proc, &info);
		if (ret < 0)
			goto err;

		if (copy_to_user(ubuf, &info, sizeof(info))) {
			ret = -EFAULT;
			goto err;
		}

		break;
	}
	case BINDER_GET_NODE_DEBUG_INFO: {
		struct binder_node_debug_info info;

		if (copy_from_user(&info, ubuf, sizeof(info))) {
			ret = -EFAULT;
			goto err;
		}

		ret = binder_ioctl_get_node_debug_info(proc, &info);
		if (ret < 0)
			goto err;

		if (copy_to_user(ubuf, &info, sizeof(info))) {
			ret = -EFAULT;
			goto err;
		}
		break;
	}
	default:
		ret = -EINVAL;
		goto err;
	}
	ret = 0;
err:
	if (thread)
		thread->looper_need_return = false;
	wait_event_interruptible(binder_user_error_wait, binder_stop_on_user_error < 2);
	if (ret && ret != -ERESTARTSYS)
		pr_info("%d:%d ioctl %x %lx returned %d\n", proc->pid, current->pid, cmd, arg, ret);
err_unlocked:
	trace_binder_ioctl_done(ret);
	return ret;
}

static void binder_vma_open(struct vm_area_struct *vma)
{
	struct binder_proc *proc = vma->vm_private_data;

	binder_debug(BINDER_DEBUG_OPEN_CLOSE,
		     "%d open vm area %lx-%lx (%ld K) vma %lx pagep %lx\n",
		     proc->pid, vma->vm_start, vma->vm_end,
		     (vma->vm_end - vma->vm_start) / SZ_1K, vma->vm_flags,
		     (unsigned long)pgprot_val(vma->vm_page_prot));
}

static void binder_vma_close(struct vm_area_struct *vma)
{
	struct binder_proc *proc = vma->vm_private_data;

	binder_debug(BINDER_DEBUG_OPEN_CLOSE,
		     "%d close vm area %lx-%lx (%ld K) vma %lx pagep %lx\n",
		     proc->pid, vma->vm_start, vma->vm_end,
		     (vma->vm_end - vma->vm_start) / SZ_1K, vma->vm_flags,
		     (unsigned long)pgprot_val(vma->vm_page_prot));
	binder_alloc_vma_close(&proc->alloc);
	binder_defer_work(proc, BINDER_DEFERRED_PUT_FILES);
}

static int binder_vm_fault(struct vm_fault *vmf)
{
	return VM_FAULT_SIGBUS;
}

static const struct vm_operations_struct binder_vm_ops = {
	.open = binder_vma_open,
	.close = binder_vma_close,
	.fault = binder_vm_fault,
};

static int binder_mmap(struct file *filp, struct vm_area_struct *vma)
{
	int ret;
	struct binder_proc *proc = filp->private_data;
	const char *failure_string;

	if (proc->tsk != current->group_leader)
		return -EINVAL;

	if ((vma->vm_end - vma->vm_start) > SZ_4M)
		vma->vm_end = vma->vm_start + SZ_4M;

	binder_debug(BINDER_DEBUG_OPEN_CLOSE,
		     "%s: %d %lx-%lx (%ld K) vma %lx pagep %lx\n",
		     __func__, proc->pid, vma->vm_start, vma->vm_end,
		     (vma->vm_end - vma->vm_start) / SZ_1K, vma->vm_flags,
		     (unsigned long)pgprot_val(vma->vm_page_prot));

	if (vma->vm_flags & FORBIDDEN_MMAP_FLAGS) {
		ret = -EPERM;
		failure_string = "bad vm_flags";
		goto err_bad_arg;
	}
	vma->vm_flags |= VM_DONTCOPY | VM_MIXEDMAP;
	vma->vm_flags &= ~VM_MAYWRITE;

	vma->vm_ops = &binder_vm_ops;
	vma->vm_private_data = proc;

	ret = binder_alloc_mmap_handler(&proc->alloc, vma);
	if (ret)
		return ret;
	mutex_lock(&proc->files_lock);
	proc->files = get_files_struct(current);
	mutex_unlock(&proc->files_lock);
	return 0;

err_bad_arg:
	pr_err("%s: %d %lx-%lx %s failed %d\n", __func__,
	       proc->pid, vma->vm_start, vma->vm_end, failure_string, ret);
	return ret;
}

static int binder_open(struct inode *nodp, struct file *filp)
{
	struct binder_proc *proc;
	struct binder_device *binder_dev;

	binder_debug(BINDER_DEBUG_OPEN_CLOSE, "%s: %d:%d\n", __func__,
		     current->group_leader->pid, current->pid);

	proc = kzalloc(sizeof(*proc), GFP_KERNEL);
	if (proc == NULL)
		return -ENOMEM;
	spin_lock_init(&proc->inner_lock);
	spin_lock_init(&proc->outer_lock);
	get_task_struct(current->group_leader);
	proc->tsk = current->group_leader;
	mutex_init(&proc->files_lock);
	INIT_LIST_HEAD(&proc->todo);
	if (binder_supported_policy(current->policy)) {
		proc->default_priority.sched_policy = current->policy;
		proc->default_priority.prio = current->normal_prio;
	} else {
		proc->default_priority.sched_policy = SCHED_NORMAL;
		proc->default_priority.prio = NICE_TO_PRIO(0);
	}

	binder_dev = container_of(filp->private_data, struct binder_device,
				  miscdev);
	proc->context = &binder_dev->context;
	binder_alloc_init(&proc->alloc);

	binder_stats_created(BINDER_STAT_PROC);
	proc->pid = current->group_leader->pid;
	INIT_LIST_HEAD(&proc->delivered_death);
	INIT_LIST_HEAD(&proc->waiting_threads);
	filp->private_data = proc;

	mutex_lock(&binder_procs_lock);
	hlist_add_head(&proc->proc_node, &binder_procs);
	mutex_unlock(&binder_procs_lock);

	if (binder_debugfs_dir_entry_proc) {
		char strbuf[11];

		snprintf(strbuf, sizeof(strbuf), "%u", proc->pid);
		/*
		 * proc debug entries are shared between contexts, so
		 * this will fail if the process tries to open the driver
		 * again with a different context. The priting code will
		 * anyway print all contexts that a given PID has, so this
		 * is not a problem.
		 */
		proc->debugfs_entry = debugfs_create_file(strbuf, 0444,
			binder_debugfs_dir_entry_proc,
			(void *)(unsigned long)proc->pid,
			&binder_proc_fops);
	}

	return 0;
}

static int binder_flush(struct file *filp, fl_owner_t id)
{
	struct binder_proc *proc = filp->private_data;

	binder_defer_work(proc, BINDER_DEFERRED_FLUSH);

	return 0;
}

static void binder_deferred_flush(struct binder_proc *proc)
{
	struct rb_node *n;
	int wake_count = 0;

	binder_inner_proc_lock(proc);
	for (n = rb_first(&proc->threads); n != NULL; n = rb_next(n)) {
		struct binder_thread *thread = rb_entry(n, struct binder_thread, rb_node);

		thread->looper_need_return = true;
		if (thread->looper & BINDER_LOOPER_STATE_WAITING) {
			wake_up_interruptible(&thread->wait);
			wake_count++;
		}
	}
	binder_inner_proc_unlock(proc);

	binder_debug(BINDER_DEBUG_OPEN_CLOSE,
		     "binder_flush: %d woke %d threads\n", proc->pid,
		     wake_count);
}

static int binder_release(struct inode *nodp, struct file *filp)
{
	struct binder_proc *proc = filp->private_data;

	debugfs_remove(proc->debugfs_entry);
	binder_defer_work(proc, BINDER_DEFERRED_RELEASE);

	return 0;
}

static int binder_node_release(struct binder_node *node, int refs)
{
	struct binder_ref *ref;
	int death = 0;
	struct binder_proc *proc = node->proc;

	binder_release_work(proc, &node->async_todo);

	binder_node_lock(node);
	binder_inner_proc_lock(proc);
	binder_dequeue_work_ilocked(&node->work);
	/*
	 * The caller must have taken a temporary ref on the node,
	 */
	BUG_ON(!node->tmp_refs);
	if (hlist_empty(&node->refs) && node->tmp_refs == 1) {
		binder_inner_proc_unlock(proc);
		binder_node_unlock(node);
		binder_free_node(node);

		return refs;
	}

	node->proc = NULL;
	node->local_strong_refs = 0;
	node->local_weak_refs = 0;
	binder_inner_proc_unlock(proc);

	spin_lock(&binder_dead_nodes_lock);
	hlist_add_head(&node->dead_node, &binder_dead_nodes);
	spin_unlock(&binder_dead_nodes_lock);

	hlist_for_each_entry(ref, &node->refs, node_entry) {
		refs++;
		/*
		 * Need the node lock to synchronize
		 * with new notification requests and the
		 * inner lock to synchronize with queued
		 * death notifications.
		 */
		binder_inner_proc_lock(ref->proc);
		if (!ref->death) {
			binder_inner_proc_unlock(ref->proc);
			continue;
		}

		death++;

		BUG_ON(!list_empty(&ref->death->work.entry));
		ref->death->work.type = BINDER_WORK_DEAD_BINDER;
		binder_enqueue_work_ilocked(&ref->death->work,
					    &ref->proc->todo);
		binder_wakeup_proc_ilocked(ref->proc);
		binder_inner_proc_unlock(ref->proc);
	}

	binder_debug(BINDER_DEBUG_DEAD_BINDER,
		     "node %d now dead, refs %d, death %d\n",
		     node->debug_id, refs, death);
	binder_node_unlock(node);
	binder_put_node(node);

	return refs;
}

static void binder_deferred_release(struct binder_proc *proc)
{
	struct binder_context *context = proc->context;
	struct rb_node *n;
	int threads, nodes, incoming_refs, outgoing_refs, active_transactions;

	BUG_ON(proc->files);

	mutex_lock(&binder_procs_lock);
	hlist_del(&proc->proc_node);
	mutex_unlock(&binder_procs_lock);

	mutex_lock(&context->context_mgr_node_lock);
	if (context->binder_context_mgr_node &&
	    context->binder_context_mgr_node->proc == proc) {
		binder_debug(BINDER_DEBUG_DEAD_BINDER,
			     "%s: %d context_mgr_node gone\n",
			     __func__, proc->pid);
		context->binder_context_mgr_node = NULL;
	}
	mutex_unlock(&context->context_mgr_node_lock);
	binder_inner_proc_lock(proc);
	/*
	 * Make sure proc stays alive after we
	 * remove all the threads
	 */
	proc->tmp_ref++;

	proc->is_dead = true;
	threads = 0;
	active_transactions = 0;
	while ((n = rb_first(&proc->threads))) {
		struct binder_thread *thread;

		thread = rb_entry(n, struct binder_thread, rb_node);
		binder_inner_proc_unlock(proc);
		threads++;
		active_transactions += binder_thread_release(proc, thread);
		binder_inner_proc_lock(proc);
	}

	nodes = 0;
	incoming_refs = 0;
	while ((n = rb_first(&proc->nodes))) {
		struct binder_node *node;

		node = rb_entry(n, struct binder_node, rb_node);
		nodes++;
		/*
		 * take a temporary ref on the node before
		 * calling binder_node_release() which will either
		 * kfree() the node or call binder_put_node()
		 */
		binder_inc_node_tmpref_ilocked(node);
		rb_erase(&node->rb_node, &proc->nodes);
		binder_inner_proc_unlock(proc);
		incoming_refs = binder_node_release(node, incoming_refs);
		binder_inner_proc_lock(proc);
	}
	binder_inner_proc_unlock(proc);

	outgoing_refs = 0;
	binder_proc_lock(proc);
	while ((n = rb_first(&proc->refs_by_desc))) {
		struct binder_ref *ref;

		ref = rb_entry(n, struct binder_ref, rb_node_desc);
		outgoing_refs++;
		binder_cleanup_ref_olocked(ref);
		binder_proc_unlock(proc);
		binder_free_ref(ref);
		binder_proc_lock(proc);
	}
	binder_proc_unlock(proc);

	binder_release_work(proc, &proc->todo);
	binder_release_work(proc, &proc->delivered_death);

	binder_debug(BINDER_DEBUG_OPEN_CLOSE,
		     "%s: %d threads %d, nodes %d (ref %d), refs %d, active transactions %d\n",
		     __func__, proc->pid, threads, nodes, incoming_refs,
		     outgoing_refs, active_transactions);

	binder_proc_dec_tmpref(proc);
}

static void binder_deferred_func(struct work_struct *work)
{
	struct binder_proc *proc;
	struct files_struct *files;

	int defer;

	do {
		mutex_lock(&binder_deferred_lock);
		if (!hlist_empty(&binder_deferred_list)) {
			proc = hlist_entry(binder_deferred_list.first,
					struct binder_proc, deferred_work_node);
			hlist_del_init(&proc->deferred_work_node);
			defer = proc->deferred_work;
			proc->deferred_work = 0;
		} else {
			proc = NULL;
			defer = 0;
		}
		mutex_unlock(&binder_deferred_lock);

		files = NULL;
		if (defer & BINDER_DEFERRED_PUT_FILES) {
			mutex_lock(&proc->files_lock);
			files = proc->files;
			if (files)
				proc->files = NULL;
			mutex_unlock(&proc->files_lock);
		}

		if (defer & BINDER_DEFERRED_FLUSH)
			binder_deferred_flush(proc);

		if (defer & BINDER_DEFERRED_RELEASE)
			binder_deferred_release(proc); /* frees proc */

		if (files)
			put_files_struct(files);
	} while (proc);
}
static DECLARE_WORK(binder_deferred_work, binder_deferred_func);

static void
binder_defer_work(struct binder_proc *proc, enum binder_deferred_state defer)
{
	mutex_lock(&binder_deferred_lock);
	proc->deferred_work |= defer;
	if (hlist_unhashed(&proc->deferred_work_node)) {
		hlist_add_head(&proc->deferred_work_node,
				&binder_deferred_list);
		schedule_work(&binder_deferred_work);
	}
	mutex_unlock(&binder_deferred_lock);
}

static void print_binder_transaction_ilocked(struct seq_file *m,
					     struct binder_proc *proc,
					     const char *prefix,
					     struct binder_transaction *t)
{
	struct binder_proc *to_proc;
	struct binder_buffer *buffer = t->buffer;
#ifdef BINDER_USER_TRACKING
	struct rtc_time tm;

	rtc_time_to_tm(t->tv.tv_sec, &tm);
#endif

	spin_lock(&t->lock);
	to_proc = t->to_proc;
	seq_printf(m,
		   "%s %d: %pK from %d:%d to %d:%d code %x flags %x pri %d:%d r%d",
		   prefix, t->debug_id, t,
		   t->from ? t->from->proc->pid : 0,
		   t->from ? t->from->pid : 0,
		   to_proc ? to_proc->pid : 0,
		   t->to_thread ? t->to_thread->pid : 0,
		   t->code, t->flags, t->priority.sched_policy,
		   t->priority.prio, t->need_reply);
	spin_unlock(&t->lock);
#ifdef BINDER_USER_TRACKING
	seq_printf(m,
		   " start %lu.%06lu android %d-%02d-%02d %02d:%02d:%02d.%03lu",
		   (unsigned long)t->timestamp.tv_sec,
		   (t->timestamp.tv_nsec / NSEC_PER_USEC),
		   (tm.tm_year + 1900), (tm.tm_mon + 1), tm.tm_mday,
		   tm.tm_hour, tm.tm_min, tm.tm_sec,
		   (unsigned long)(t->tv.tv_usec / USEC_PER_MSEC));
#endif

	if (proc != to_proc) {
		/*
		 * Can only safely deref buffer if we are holding the
		 * correct proc inner lock for this node
		 */
		seq_puts(m, "\n");
		return;
	}

	if (buffer == NULL) {
		seq_puts(m, " buffer free\n");
		return;
	}
	if (buffer->target_node)
		seq_printf(m, " node %d", buffer->target_node->debug_id);
	seq_printf(m, " size %zd:%zd data %pK\n",
		   buffer->data_size, buffer->offsets_size,
		   buffer->data);
}

static void print_binder_work_ilocked(struct seq_file *m,
				     struct binder_proc *proc,
				     const char *prefix,
				     const char *transaction_prefix,
				     struct binder_work *w)
{
	struct binder_node *node;
	struct binder_transaction *t;

	switch (w->type) {
	case BINDER_WORK_TRANSACTION:
		t = container_of(w, struct binder_transaction, work);
		print_binder_transaction_ilocked(
				m, proc, transaction_prefix, t);
		break;
	case BINDER_WORK_RETURN_ERROR: {
		struct binder_error *e = container_of(
				w, struct binder_error, work);

		seq_printf(m, "%stransaction error: %u\n",
			   prefix, e->cmd);
	} break;
	case BINDER_WORK_TRANSACTION_COMPLETE:
		seq_printf(m, "%stransaction complete\n", prefix);
		break;
	case BINDER_WORK_NODE:
		node = container_of(w, struct binder_node, work);
		seq_printf(m, "%snode work %d: u%016llx c%016llx\n",
			   prefix, node->debug_id,
			   (u64)node->ptr, (u64)node->cookie);
		break;
	case BINDER_WORK_DEAD_BINDER:
		seq_printf(m, "%shas dead binder\n", prefix);
		break;
	case BINDER_WORK_DEAD_BINDER_AND_CLEAR:
		seq_printf(m, "%shas cleared dead binder\n", prefix);
		break;
	case BINDER_WORK_CLEAR_DEATH_NOTIFICATION:
		seq_printf(m, "%shas cleared death notification\n", prefix);
		break;
	default:
		seq_printf(m, "%sunknown work: type %d\n", prefix, w->type);
		break;
	}
}

static void print_binder_thread_ilocked(struct seq_file *m,
					struct binder_thread *thread,
					int print_always)
{
	struct binder_transaction *t;
	struct binder_work *w;
	size_t start_pos = m->count;
	size_t header_pos;

	seq_printf(m, "  thread %d: l %02x need_return %d tr %d\n",
			thread->pid, thread->looper,
			thread->looper_need_return,
			atomic_read(&thread->tmp_ref));
	header_pos = m->count;
	t = thread->transaction_stack;
	while (t) {
		if (t->from == thread) {
			print_binder_transaction_ilocked(m, thread->proc,
					"    outgoing transaction", t);
			t = t->from_parent;
		} else if (t->to_thread == thread) {
			print_binder_transaction_ilocked(m, thread->proc,
						 "    incoming transaction", t);
			t = t->to_parent;
		} else {
			print_binder_transaction_ilocked(m, thread->proc,
					"    bad transaction", t);
			t = NULL;
		}
	}
	list_for_each_entry(w, &thread->todo, entry) {
		print_binder_work_ilocked(m, thread->proc, "    ",
					  "    pending transaction", w);
	}
	if (!print_always && m->count == header_pos)
		m->count = start_pos;
}

static void print_binder_node_nilocked(struct seq_file *m,
				       struct binder_node *node)
{
	struct binder_ref *ref;
	struct binder_work *w;
	int count;

	count = 0;
	hlist_for_each_entry(ref, &node->refs, node_entry)
		count++;

	seq_printf(m, "  node %d: u%016llx c%016llx pri %d:%d hs %d hw %d ls %d lw %d is %d iw %d tr %d",
		   node->debug_id, (u64)node->ptr, (u64)node->cookie,
		   node->sched_policy, node->min_priority,
		   node->has_strong_ref, node->has_weak_ref,
		   node->local_strong_refs, node->local_weak_refs,
		   node->internal_strong_refs, count, node->tmp_refs);
	if (count) {
		seq_puts(m, " proc");
		hlist_for_each_entry(ref, &node->refs, node_entry)
			seq_printf(m, " %d", ref->proc->pid);
	}
	seq_puts(m, "\n");
	if (node->proc) {
		list_for_each_entry(w, &node->async_todo, entry)
			print_binder_work_ilocked(m, node->proc, "    ",
					  "    pending async transaction", w);
	}
}

static void print_binder_ref_olocked(struct seq_file *m,
				     struct binder_ref *ref)
{
	binder_node_lock(ref->node);
	seq_printf(m, "  ref %d: desc %d %snode %d s %d w %d d %pK\n",
		   ref->data.debug_id, ref->data.desc,
		   ref->node->proc ? "" : "dead ",
		   ref->node->debug_id, ref->data.strong,
		   ref->data.weak, ref->death);
	binder_node_unlock(ref->node);
}

static void print_binder_proc(struct seq_file *m,
			      struct binder_proc *proc, int print_all)
{
	struct binder_work *w;
	struct rb_node *n;
	size_t start_pos = m->count;
	size_t header_pos;
	struct binder_node *last_node = NULL;

	seq_printf(m, "proc %d\n", proc->pid);
	seq_printf(m, "context %s\n", proc->context->name);
	header_pos = m->count;

	binder_inner_proc_lock(proc);
	for (n = rb_first(&proc->threads); n != NULL; n = rb_next(n))
		print_binder_thread_ilocked(m, rb_entry(n, struct binder_thread,
						rb_node), print_all);

	for (n = rb_first(&proc->nodes); n != NULL; n = rb_next(n)) {
		struct binder_node *node = rb_entry(n, struct binder_node,
						    rb_node);
		if (!print_all && !node->has_async_transaction)
			continue;

		/*
		 * take a temporary reference on the node so it
		 * survives and isn't removed from the tree
		 * while we print it.
		 */
		binder_inc_node_tmpref_ilocked(node);
		/* Need to drop inner lock to take node lock */
		binder_inner_proc_unlock(proc);
		if (last_node)
			binder_put_node(last_node);
		binder_node_inner_lock(node);
		print_binder_node_nilocked(m, node);
		binder_node_inner_unlock(node);
		last_node = node;
		binder_inner_proc_lock(proc);
	}
	binder_inner_proc_unlock(proc);
	if (last_node)
		binder_put_node(last_node);

	if (print_all) {
		binder_proc_lock(proc);
		for (n = rb_first(&proc->refs_by_desc);
		     n != NULL;
		     n = rb_next(n))
			print_binder_ref_olocked(m, rb_entry(n,
							    struct binder_ref,
							    rb_node_desc));
		binder_proc_unlock(proc);
	}
	binder_alloc_print_allocated(m, &proc->alloc);
	binder_inner_proc_lock(proc);
	list_for_each_entry(w, &proc->todo, entry)
		print_binder_work_ilocked(m, proc, "  ",
					  "  pending transaction", w);
	list_for_each_entry(w, &proc->delivered_death, entry) {
		seq_puts(m, "  has delivered dead binder\n");
		break;
	}
	binder_inner_proc_unlock(proc);
	if (!print_all && m->count == header_pos)
		m->count = start_pos;
}

static const char * const binder_return_strings[] = {
	"BR_ERROR",
	"BR_OK",
	"BR_TRANSACTION",
	"BR_REPLY",
	"BR_ACQUIRE_RESULT",
	"BR_DEAD_REPLY",
	"BR_TRANSACTION_COMPLETE",
	"BR_INCREFS",
	"BR_ACQUIRE",
	"BR_RELEASE",
	"BR_DECREFS",
	"BR_ATTEMPT_ACQUIRE",
	"BR_NOOP",
	"BR_SPAWN_LOOPER",
	"BR_FINISHED",
	"BR_DEAD_BINDER",
	"BR_CLEAR_DEATH_NOTIFICATION_DONE",
	"BR_FAILED_REPLY"
};

static const char * const binder_command_strings[] = {
	"BC_TRANSACTION",
	"BC_REPLY",
	"BC_ACQUIRE_RESULT",
	"BC_FREE_BUFFER",
	"BC_INCREFS",
	"BC_ACQUIRE",
	"BC_RELEASE",
	"BC_DECREFS",
	"BC_INCREFS_DONE",
	"BC_ACQUIRE_DONE",
	"BC_ATTEMPT_ACQUIRE",
	"BC_REGISTER_LOOPER",
	"BC_ENTER_LOOPER",
	"BC_EXIT_LOOPER",
	"BC_REQUEST_DEATH_NOTIFICATION",
	"BC_CLEAR_DEATH_NOTIFICATION",
	"BC_DEAD_BINDER_DONE",
	"BC_TRANSACTION_SG",
	"BC_REPLY_SG",
};

static const char * const binder_objstat_strings[] = {
	"proc",
	"thread",
	"node",
	"ref",
	"death",
	"transaction",
	"transaction_complete"
};

static void print_binder_stats(struct seq_file *m, const char *prefix,
			       struct binder_stats *stats)
{
	int i;

	BUILD_BUG_ON(ARRAY_SIZE(stats->bc) !=
		     ARRAY_SIZE(binder_command_strings));
	for (i = 0; i < ARRAY_SIZE(stats->bc); i++) {
		int temp = atomic_read(&stats->bc[i]);

		if (temp)
			seq_printf(m, "%s%s: %d\n", prefix,
				   binder_command_strings[i], temp);
	}

	BUILD_BUG_ON(ARRAY_SIZE(stats->br) !=
		     ARRAY_SIZE(binder_return_strings));
	for (i = 0; i < ARRAY_SIZE(stats->br); i++) {
		int temp = atomic_read(&stats->br[i]);

		if (temp)
			seq_printf(m, "%s%s: %d\n", prefix,
				   binder_return_strings[i], temp);
	}

	BUILD_BUG_ON(ARRAY_SIZE(stats->obj_created) !=
		     ARRAY_SIZE(binder_objstat_strings));
	BUILD_BUG_ON(ARRAY_SIZE(stats->obj_created) !=
		     ARRAY_SIZE(stats->obj_deleted));
	for (i = 0; i < ARRAY_SIZE(stats->obj_created); i++) {
		int created = atomic_read(&stats->obj_created[i]);
		int deleted = atomic_read(&stats->obj_deleted[i]);

		if (created || deleted)
			seq_printf(m, "%s%s: active %d total %d\n",
				prefix,
				binder_objstat_strings[i],
				created - deleted,
				created);
	}
}

static void print_binder_proc_stats(struct seq_file *m,
				    struct binder_proc *proc)
{
	struct binder_work *w;
	struct binder_thread *thread;
	struct rb_node *n;
	int count, strong, weak, ready_threads;
	size_t free_async_space =
		binder_alloc_get_free_async_space(&proc->alloc);

	seq_printf(m, "proc %d\n", proc->pid);
	seq_printf(m, "context %s\n", proc->context->name);
	count = 0;
	ready_threads = 0;
	binder_inner_proc_lock(proc);
	for (n = rb_first(&proc->threads); n != NULL; n = rb_next(n))
		count++;

	list_for_each_entry(thread, &proc->waiting_threads, waiting_thread_node)
		ready_threads++;

	seq_printf(m, "  threads: %d\n", count);
	seq_printf(m, "  requested threads: %d+%d/%d\n"
			"  ready threads %d\n"
			"  free async space %zd\n", proc->requested_threads,
			proc->requested_threads_started, proc->max_threads,
			ready_threads,
			free_async_space);
	count = 0;
	for (n = rb_first(&proc->nodes); n != NULL; n = rb_next(n))
		count++;
	binder_inner_proc_unlock(proc);
	seq_printf(m, "  nodes: %d\n", count);
	count = 0;
	strong = 0;
	weak = 0;
	binder_proc_lock(proc);
	for (n = rb_first(&proc->refs_by_desc); n != NULL; n = rb_next(n)) {
		struct binder_ref *ref = rb_entry(n, struct binder_ref,
						  rb_node_desc);
		count++;
		strong += ref->data.strong;
		weak += ref->data.weak;
	}
	binder_proc_unlock(proc);
	seq_printf(m, "  refs: %d s %d w %d\n", count, strong, weak);

	count = binder_alloc_get_allocated_count(&proc->alloc);
	seq_printf(m, "  buffers: %d\n", count);

	binder_alloc_print_pages(m, &proc->alloc);

	count = 0;
	binder_inner_proc_lock(proc);
	list_for_each_entry(w, &proc->todo, entry) {
		if (w->type == BINDER_WORK_TRANSACTION)
			count++;
	}
	binder_inner_proc_unlock(proc);
	seq_printf(m, "  pending transactions: %d\n", count);

	print_binder_stats(m, "  ", &proc->stats);
}


static int binder_state_show(struct seq_file *m, void *unused)
{
	struct binder_proc *proc;
	struct binder_node *node;
	struct binder_node *last_node = NULL;

	seq_puts(m, "binder state:\n");

	spin_lock(&binder_dead_nodes_lock);
	if (!hlist_empty(&binder_dead_nodes))
		seq_puts(m, "dead nodes:\n");
	hlist_for_each_entry(node, &binder_dead_nodes, dead_node) {
		/*
		 * take a temporary reference on the node so it
		 * survives and isn't removed from the list
		 * while we print it.
		 */
		node->tmp_refs++;
		spin_unlock(&binder_dead_nodes_lock);
		if (last_node)
			binder_put_node(last_node);
		binder_node_lock(node);
		print_binder_node_nilocked(m, node);
		binder_node_unlock(node);
		last_node = node;
		spin_lock(&binder_dead_nodes_lock);
	}
	spin_unlock(&binder_dead_nodes_lock);
	if (last_node)
		binder_put_node(last_node);

	mutex_lock(&binder_procs_lock);
	hlist_for_each_entry(proc, &binder_procs, proc_node)
		print_binder_proc(m, proc, 1);
	mutex_unlock(&binder_procs_lock);

	return 0;
}

static int binder_stats_show(struct seq_file *m, void *unused)
{
	struct binder_proc *proc;

	seq_puts(m, "binder stats:\n");

	print_binder_stats(m, "", &binder_stats);

	mutex_lock(&binder_procs_lock);
	hlist_for_each_entry(proc, &binder_procs, proc_node)
		print_binder_proc_stats(m, proc);
	mutex_unlock(&binder_procs_lock);

	return 0;
}

static int binder_transactions_show(struct seq_file *m, void *unused)
{
	struct binder_proc *proc;

	seq_puts(m, "binder transactions:\n");
	mutex_lock(&binder_procs_lock);
	hlist_for_each_entry(proc, &binder_procs, proc_node)
		print_binder_proc(m, proc, 0);
	mutex_unlock(&binder_procs_lock);

	return 0;
}

static int binder_proc_show(struct seq_file *m, void *unused)
{
	struct binder_proc *itr;
	int pid = (unsigned long)m->private;

	mutex_lock(&binder_procs_lock);
	hlist_for_each_entry(itr, &binder_procs, proc_node) {
		if (itr->pid == pid) {
			seq_puts(m, "binder proc state:\n");
			print_binder_proc(m, itr, 1);
		}
	}
	mutex_unlock(&binder_procs_lock);

	return 0;
}

static void print_binder_transaction_log_entry(struct seq_file *m,
					struct binder_transaction_log_entry *e)
{
	int debug_id = READ_ONCE(e->debug_id_done);
#ifdef BINDER_WATCHDOG
	char tmp[30];
	struct rtc_time tm;
	struct timespec sub_read_t, sub_total_t;
	unsigned long read_ms = 0;
	unsigned long total_ms = 0;
#endif
	/*
	 * read barrier to guarantee debug_id_done read before
	 * we print the log values
	 */
	smp_rmb();
#ifdef BINDER_WATCHDOG
	memset(&sub_read_t, 0, sizeof(sub_read_t));
	memset(&sub_total_t, 0, sizeof(sub_total_t));

	if (e->fd != -1)
		sprintf(tmp, " (fd %d)", e->fd);
	else
		tmp[0] = '\0';

	if ((e->call_type == 0) && timespec_valid_strict(&e->endstamp) &&
			(timespec_compare(&e->endstamp, &e->timestamp) > 0)) {
		sub_total_t = timespec_sub(e->endstamp, e->timestamp);
		total_ms = ((unsigned long)sub_total_t.tv_sec) * MSEC_PER_SEC +
			sub_total_t.tv_nsec / NSEC_PER_MSEC;
	}
	if ((e->call_type == 1) && timespec_valid_strict(&e->readstamp) &&
			(timespec_compare(&e->readstamp, &e->timestamp) > 0)) {
		sub_read_t = timespec_sub(e->readstamp, e->timestamp);
		read_ms = ((unsigned long)sub_read_t.tv_sec) * MSEC_PER_SEC +
			sub_read_t.tv_nsec / NSEC_PER_MSEC;
	}

	rtc_time_to_tm(e->tv.tv_sec, &tm);
	seq_printf(m,
			"%d: %s from %d:%d to %d:%d context %s node %d handle %d (%s) size %d:%d%s dex %u",
			e->debug_id, (e->call_type == 2) ? "reply" :
			((e->call_type == 1) ? "async" : "call "),
			e->from_proc, e->from_thread, e->to_proc, e->to_thread,
			e->context_name, e->to_node, e->target_handle,
			e->service, e->data_size, e->offsets_size, tmp,
			e->code);
	seq_printf(m,
			" start %lu.%06lu android %d-%02d-%02d %02d:%02d:%02d.%03lu read %lu.%06lu %s %lu.%06lu total %lu.%06lums",
			(unsigned long)e->timestamp.tv_sec,
			(e->timestamp.tv_nsec / NSEC_PER_USEC),
			(tm.tm_year + 1900), (tm.tm_mon + 1), tm.tm_mday,
			tm.tm_hour, tm.tm_min, tm.tm_sec,
			(unsigned long)(e->tv.tv_usec / USEC_PER_MSEC),
			(unsigned long)e->readstamp.tv_sec,
			(e->readstamp.tv_nsec / NSEC_PER_USEC),
			(e->call_type == 0) ? "end" : "",
			(e->call_type ==
			 0) ? ((unsigned long)e->endstamp.tv_sec) : 0,
			(e->call_type ==
			 0) ? (e->endstamp.tv_nsec / NSEC_PER_USEC) : 0,
			(e->call_type == 0) ? total_ms : read_ms,
			(e->call_type ==
			 0) ? (sub_total_t.tv_nsec % NSEC_PER_MSEC) :
			(sub_read_t.tv_nsec % NSEC_PER_MSEC));
#else
	seq_printf(m,
		   "%d: %s from %d:%d to %d:%d context %s node %d handle %d size %d:%d ret %d/%d l=%d",
		   e->debug_id, (e->call_type == 2) ? "reply" :
		   ((e->call_type == 1) ? "async" : "call "), e->from_proc,
		   e->from_thread, e->to_proc, e->to_thread, e->context_name,
		   e->to_node, e->target_handle, e->data_size, e->offsets_size,
		   e->return_error, e->return_error_param,
		   e->return_error_line);
#endif
	/*
	 * read-barrier to guarantee read of debug_id_done after
	 * done printing the fields of the entry
	 */
	smp_rmb();
	seq_printf(m, debug_id && debug_id == READ_ONCE(e->debug_id_done) ?
			"\n" : " (incomplete)\n");
}

static int binder_transaction_log_show(struct seq_file *m, void *unused)
{
	struct binder_transaction_log *log = m->private;
	unsigned int log_cur = atomic_read(&log->cur);
	unsigned int count;
	unsigned int cur;
	int i;

	count = log_cur + 1;
#ifdef BINDER_WATCHDOG
	cur = count < log->size && !log->full ?
		0 : count % log->size;
	if (count > log->size || log->full)
		count = log->size;
	for (i = 0; i < count; i++) {
		unsigned int index = cur++ % log->size;

		print_binder_transaction_log_entry(m, &log->entry[index]);
	}
#else
	cur = count < ARRAY_SIZE(log->entry) && !log->full ?
		0 : count % ARRAY_SIZE(log->entry);
	if (count > ARRAY_SIZE(log->entry) || log->full)
		count = ARRAY_SIZE(log->entry);
	for (i = 0; i < count; i++) {
		unsigned int index = cur++ % ARRAY_SIZE(log->entry);

		print_binder_transaction_log_entry(m, &log->entry[index]);
	}
#endif
	return 0;
}
#ifdef BINDER_WATCHDOG
BINDER_DEBUG_ENTRY(timeout_log);
#endif

static const struct file_operations binder_fops = {
	.owner = THIS_MODULE,
	.poll = binder_poll,
	.unlocked_ioctl = binder_ioctl,
	.compat_ioctl = binder_ioctl,
	.mmap = binder_mmap,
	.open = binder_open,
	.flush = binder_flush,
	.release = binder_release,
};

BINDER_DEBUG_ENTRY(state);
BINDER_DEBUG_ENTRY(stats);
BINDER_DEBUG_ENTRY(transactions);
BINDER_DEBUG_ENTRY(transaction_log);

static int __init init_binder_device(const char *name)
{
	int ret;
	struct binder_device *binder_device;

	binder_device = kzalloc(sizeof(*binder_device), GFP_KERNEL);
	if (!binder_device)
		return -ENOMEM;

	binder_device->miscdev.fops = &binder_fops;
	binder_device->miscdev.minor = MISC_DYNAMIC_MINOR;
	binder_device->miscdev.name = name;

	binder_device->context.binder_context_mgr_uid = INVALID_UID;
	binder_device->context.name = name;
	mutex_init(&binder_device->context.context_mgr_node_lock);

	ret = misc_register(&binder_device->miscdev);
	if (ret < 0) {
		kfree(binder_device);
		return ret;
	}

	hlist_add_head(&binder_device->hlist, &binder_devices);

	return ret;
}

static int __init binder_init(void)
{
	int ret;
	char *device_name, *device_names, *device_tmp;
	struct binder_device *device;
	struct hlist_node *tmp;

	ret = binder_alloc_shrinker_init();
	if (ret)
		return ret;

	atomic_set(&binder_transaction_log.cur, ~0U);
	atomic_set(&binder_transaction_log_failed.cur, ~0U);
#ifdef BINDER_WATCHDOG
	atomic_set(&binder_timeout_log_t.cur, ~0U);
#endif

	binder_debugfs_dir_entry_root = debugfs_create_dir("binder", NULL);
	if (binder_debugfs_dir_entry_root)
		binder_debugfs_dir_entry_proc = debugfs_create_dir("proc",
						 binder_debugfs_dir_entry_root);

	if (binder_debugfs_dir_entry_root) {
		debugfs_create_file("state",
				    0444,
				    binder_debugfs_dir_entry_root,
				    NULL,
				    &binder_state_fops);
		debugfs_create_file("stats",
				    0444,
				    binder_debugfs_dir_entry_root,
				    NULL,
				    &binder_stats_fops);
		debugfs_create_file("transactions",
				    0444,
				    binder_debugfs_dir_entry_root,
				    NULL,
				    &binder_transactions_fops);
		debugfs_create_file("transaction_log",
				    0444,
				    binder_debugfs_dir_entry_root,
				    &binder_transaction_log,
				    &binder_transaction_log_fops);
		debugfs_create_file("failed_transaction_log",
				    0444,
				    binder_debugfs_dir_entry_root,
				    &binder_transaction_log_failed,
				    &binder_transaction_log_fops);
#ifdef BINDER_WATCHDOG
		debugfs_create_file("timeout_log",
				    0444,
				    binder_debugfs_dir_entry_root,
				    NULL,
				    &binder_timeout_log_fops);
#endif
	}

	/*
	 * Copy the module_parameter string, because we don't want to
	 * tokenize it in-place.
	 */
	device_names = kzalloc(strlen(binder_devices_param) + 1, GFP_KERNEL);
	if (!device_names) {
		ret = -ENOMEM;
		goto err_alloc_device_names_failed;
	}
	strcpy(device_names, binder_devices_param);

	device_tmp = device_names;
	while ((device_name = strsep(&device_tmp, ","))) {
		ret = init_binder_device(device_name);
		if (ret)
			goto err_init_binder_device_failed;
	}
#ifdef BINDER_WATCHDOG
	init_binder_wtdog();
	init_binder_transaction_log(
		&binder_transaction_log, &binder_transaction_log_failed);
#endif
	return ret;

err_init_binder_device_failed:
	hlist_for_each_entry_safe(device, tmp, &binder_devices, hlist) {
		misc_deregister(&device->miscdev);
		hlist_del(&device->hlist);
		kfree(device);
	}

	kfree(device_names);

err_alloc_device_names_failed:
	debugfs_remove_recursive(binder_debugfs_dir_entry_root);

	return ret;
}

device_initcall(binder_init);

#define CREATE_TRACE_POINTS
#include "binder_trace.h"

MODULE_LICENSE("GPL v2");<|MERGE_RESOLUTION|>--- conflicted
+++ resolved
@@ -3619,14 +3619,11 @@
 	binder_size_t last_fixup_min_off = 0;
 	struct binder_context *context = proc->context;
 	int t_debug_id = atomic_inc_return(&binder_last_id);
-<<<<<<< HEAD
+	char *secctx = NULL;
+	u32 secctx_sz = 0;
 #ifdef BINDER_WATCHDOG
 	struct binder_transaction_log_entry log_entry;
 	unsigned int log_idx = -1;
-=======
-	char *secctx = NULL;
-	u32 secctx_sz = 0;
->>>>>>> 4344de2f
 
 	if ((reply && (tr->data_size < (proc->alloc.buffer_size / 16))))
 		e = &log_entry;
