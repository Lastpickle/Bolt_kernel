--- conflicted
+++ resolved
@@ -77,6 +77,16 @@
 #include "binder_alloc.h"
 #include "binder_internal.h"
 #include "binder_trace.h"
+
+#ifdef OPLUS_FEATURE_UIFIRST
+// XieLiujie@BSP.KERNEL.PERFORMANCE, 2020/05/25, Add for UIFirst
+#include <linux/uifirst/uifirst_sched_binder.h>
+#endif /* OPLUS_FEATURE_UIFIRST */
+#ifdef OPLUS_FEATURE_HANS_FREEZE
+// Kun.Zhou@ANDROID.RESCONTROL, 2019/09/23, add for hans freeze manager
+#include <linux/hans.h>
+#endif /*OPLUS_FEATURE_HANS_FREEZE*/
+
 #ifdef CONFIG_MTK_TASK_TURBO
 #include <mt-plat/turbo_common.h>
 #endif
@@ -145,8 +155,7 @@
 	BINDER_DEBUG_PRIORITY_CAP           = 1U << 13,
 	BINDER_DEBUG_SPINLOCKS              = 1U << 14,
 };
-static uint32_t binder_debug_mask = BINDER_DEBUG_USER_ERROR |
-	BINDER_DEBUG_FAILED_TRANSACTION | BINDER_DEBUG_DEAD_TRANSACTION;
+static uint32_t binder_debug_mask = 0;
 module_param_named(debug_mask, binder_debug_mask, uint, 0644);
 
 char *binder_devices_param = CONFIG_ANDROID_BINDER_DEVICES;
@@ -168,6 +177,7 @@
 module_param_call(stop_on_user_error, binder_set_stop_on_user_error,
 	param_get_int, &binder_stop_on_user_error, 0644);
 
+#ifdef DEBUG
 #define binder_debug(mask, x...) \
 	do { \
 		if (binder_debug_mask & mask) \
@@ -181,6 +191,16 @@
 		if (binder_stop_on_user_error) \
 			binder_stop_on_user_error = 2; \
 	} while (0)
+#else
+static inline void binder_debug(uint32_t mask, const char *fmt, ...)
+{
+}
+static inline void binder_user_error(const char *fmt, ...)
+{
+	if (binder_stop_on_user_error)
+		binder_stop_on_user_error = 2;
+}
+#endif
 
 #define to_flat_binder_object(hdr) \
 	container_of(hdr, struct flat_binder_object, hdr)
@@ -557,6 +577,10 @@
 	struct hlist_node deferred_work_node;
 	int deferred_work;
 	bool is_dead;
+#ifdef OPLUS_FEATURE_UIFIRST
+// XieLiujie@BSP.KERNEL.PERFORMANCE, 2020/06/15, Add for UIFirst
+	int proc_type;
+#endif /* OPLUS_FEATURE_UIFIRST */
 
 	struct list_head todo;
 	struct binder_stats stats;
@@ -805,7 +829,7 @@
 	sub_t = timespec_sub(cur, *startime);
 
 	rtc_time_to_tm(t->tv.tv_sec, &tm);
-	pr_info_ratelimited("%d %s %d:%d to %d:%d %s %u.%03ld s (%s) dex %u start %lu.%03ld android %d-%02d-%02d %02d:%02d:%02d.%03lu\n",
+	pr_info("%d %s %d:%d to %d:%d %s %u.%03ld s (%s) dex %u start %lu.%03ld android %d-%02d-%02d %02d:%02d:%02d.%03lu\n",
 			t->debug_id, binder_wait_on_str[r],
 			t->fproc, t->fthrd, t->tproc, t->tthrd,
 			(cur_in && e) ? "over" : "total",
@@ -1823,10 +1847,18 @@
 	binder_do_set_priority(task, desired, /* verify = */ false);
 }
 
+#ifdef OPLUS_FEATURE_UIFIRST
+//Kezhi.Zhu@TECH.Kernel.Sched, 2020/06/29, Add for ui first
+static void binder_transaction_priority(struct binder_thread *thread, struct task_struct *task,
+					struct binder_transaction *t,
+					struct binder_priority node_prio,
+					bool inherit_rt)
+#else
 static void binder_transaction_priority(struct task_struct *task,
 					struct binder_transaction *t,
 					struct binder_priority node_prio,
 					bool inherit_rt)
+#endif /* OPLUS_FEATURE_UIFIRST */
 {
 	struct binder_priority desired_prio = t->priority;
 
@@ -1837,6 +1869,14 @@
 	t->saved_priority.sched_policy = task->policy;
 	t->saved_priority.prio = task->normal_prio;
 
+#ifdef OPLUS_FEATURE_UIFIRST
+//Kezhi.Zhu@TECH.Kernel.Sched, 2020/06/29, Add for ui first
+	//NOTE: if task is main thread, and doesn't join pool as a binder thread,
+	//DON'T actually change priority in binder transaction.
+	if ((task->tgid == task->pid) && !(thread->looper & BINDER_LOOPER_STATE_ENTERED)) {
+		return;
+	}
+#endif /* OPLUS_FEATURE_UIFIRST */
 	if (!inherit_rt && is_rt_policy(desired_prio.sched_policy)) {
 		desired_prio.prio = NICE_TO_PRIO(0);
 		desired_prio.sched_policy = SCHED_NORMAL;
@@ -3454,6 +3494,14 @@
 	return 0;
 }
 
+#ifdef OPLUS_FEATURE_UIFIRST
+// XieLiujie@BSP.KERNEL.PERFORMANCE, 2020/06/15, Add for UIFirst
+static inline bool is_binder_proc_sf(struct binder_proc *proc)
+{
+	return proc && proc->tsk && strstr(proc->tsk->comm, "surfaceflinger")
+		&& (task_uid(proc->tsk).val == 1000);
+}
+#endif /* OPLUS_FEATURE_UIFIRST */
 /**
  * binder_proc_transaction() - sends a transaction to a process and wakes it up
  * @t:		transaction to send
@@ -3506,14 +3554,27 @@
 		thread = binder_select_thread_ilocked(proc);
 
 	if (thread) {
+#ifdef OPLUS_FEATURE_UIFIRST
+//Kezhi.Zhu@TECH.Kernel.Sched, 2020/06/29, Add for ui first
+		binder_transaction_priority(thread, thread->task, t, node_prio,
+					    node->inherit_rt);
+#else
 		binder_transaction_priority(thread->task, t, node_prio,
 					    node->inherit_rt);
+#endif /* OPLUS_FEATURE_UIFIRST */
 		binder_enqueue_thread_work_ilocked(thread, &t->work);
 #ifdef CONFIG_MTK_TASK_TURBO
 		if (binder_start_turbo_inherit(t->from ?
 				t->from->task : NULL, thread->task))
 			t->inherit_task = thread->task;
 #endif
+#ifdef OPLUS_FEATURE_UIFIRST
+// XieLiujie@BSP.KERNEL.PERFORMANCE, 2020/05/25, Add for UIFirst
+		if (sysctl_uifirst_enabled) {
+			if (!oneway || proc->proc_type)
+				binder_set_inherit_ux(thread->task, current);
+		}
+#endif /* OPLUS_FEATURE_UIFIRST */
 	} else if (!pending_async) {
 		binder_enqueue_work_ilocked(&t->work, &proc->todo);
 	} else {
@@ -3597,6 +3658,14 @@
 	int t_debug_id = atomic_inc_return(&binder_last_id);
 	char *secctx = NULL;
 	u32 secctx_sz = 0;
+#ifdef OPLUS_FEATURE_HANS_FREEZE
+//#Kun.Zhou@ANDROID.RESCONTROL, 2019/09/23, add for hans freeze manager
+	char buf_data[INTERFACETOKEN_BUFF_SIZE];
+	size_t buf_data_size;
+	char buf[INTERFACETOKEN_BUFF_SIZE] = {0};
+	int i = 0;
+	int j = 0;
+#endif /*OPLUS_FEATURE_HANS_FREEZE*/
 #ifdef BINDER_WATCHDOG
 	struct binder_transaction_log_entry log_entry;
 	unsigned int log_idx = -1;
@@ -3744,17 +3813,32 @@
 			return_error_line = __LINE__;
 			goto err_dead_binder;
 		}
+
+#ifdef OPLUS_FEATURE_HANS_FREEZE
+//#Kun.Zhou@ANDROID.RESCONTROL, 2019/09/23, add for hans freeze manager
+		if (!(tr->flags & TF_ONE_WAY) //report sync binder call
+			&& target_proc
+			&& (task_uid(target_proc->tsk).val > MIN_USERAPP_UID)
+			&& (proc->pid != target_proc->pid)
+			&& is_frozen_tg(target_proc->tsk)) {
+			hans_report(SYNC_BINDER, task_tgid_nr(proc->tsk), task_uid(proc->tsk).val, task_tgid_nr(target_proc->tsk), task_uid(target_proc->tsk).val, "SYNC_BINDER", -1);
+		}
+#endif /*OPLUS_FEATURE_HANS_FREEZE*/
+#if defined(CONFIG_CFS_BANDWIDTH)
+		if (!(tr->flags & TF_ONE_WAY) /*report sync binder call*/
+			&& target_proc
+			&& (task_uid(target_proc->tsk).val > MIN_USERAPP_UID || task_uid(target_proc->tsk).val == HANS_SYSTEM_UID) //uid >10000
+			&& is_belong_cpugrp(target_proc->tsk)) {
+			hans_report(SYNC_BINDER_CPUCTL, task_tgid_nr(proc->tsk), task_uid(proc->tsk).val, task_tgid_nr(target_proc->tsk), task_uid(target_proc->tsk).val, "SYNC_BINDER_CPUCTL", -1);
+		}
+#endif
+
 		e->to_node = target_node->debug_id;
-<<<<<<< HEAD
 #ifdef BINDER_WATCHDOG
 		strncpy(e->service, target_node->name, MAX_SERVICE_NAME_LEN);
 #endif
-		if (security_binder_transaction(proc->tsk,
-						target_proc->tsk) < 0) {
-=======
 		if (security_binder_transaction(proc->cred,
 						target_proc->cred) < 0) {
->>>>>>> 58c25d1b
 			return_error = BR_FAILED_REPLY;
 			return_error_param = -EPERM;
 			return_error_line = __LINE__;
@@ -3985,6 +4069,32 @@
 		return_error_line = __LINE__;
 		goto err_bad_offset;
 	}
+#ifdef OPLUS_FEATURE_HANS_FREEZE
+//#Kun.Zhou@ANDROID.RESCONTROL, 2019/09/23, add for hans freeze manager
+	if ((tr->flags & TF_ONE_WAY) //report async binder call
+		&& target_proc
+		&& (task_uid(target_proc->tsk).val > MIN_USERAPP_UID)
+		&& (proc->pid != target_proc->pid)
+		&& is_frozen_tg(target_proc->tsk)) {
+		buf_data_size = tr->data_size>INTERFACETOKEN_BUFF_SIZE ?INTERFACETOKEN_BUFF_SIZE:tr->data_size;
+		if (!copy_from_user(buf_data, (char*)tr->data.ptr.buffer, buf_data_size)) {
+			//1.skip first PARCEL_OFFSET bytes (useless data)
+			//2.make sure the invalid address issue is not occuring(j =PARCEL_OFFSET+1, j+=2)
+			//3.java layer uses 2 bytes char. And only the first bytes has the data.(p+=2)
+			if (buf_data_size > PARCEL_OFFSET) {
+				char *p = (char *)(buf_data) + PARCEL_OFFSET;
+				j = PARCEL_OFFSET + 1;
+				while (i < INTERFACETOKEN_BUFF_SIZE && j < buf_data_size && *p != '\0') {
+					buf[i++] = *p;
+					j += 2;
+					p += 2;
+				}
+				if (i == INTERFACETOKEN_BUFF_SIZE) buf[i-1] = '\0';
+			}
+			hans_report(ASYNC_BINDER, task_tgid_nr(proc->tsk), task_uid(proc->tsk).val, task_tgid_nr(target_proc->tsk), task_uid(target_proc->tsk).val, buf, tr->code);
+		}
+	}
+#endif /*OPLUS_FEATURE_HANS_FREEZE*/
 	off_start_offset = ALIGN(tr->data_size, sizeof(void *));
 	buffer_offset = off_start_offset;
 	off_end_offset = off_start_offset + tr->offsets_size;
@@ -4211,6 +4321,12 @@
 			in_reply_to->inherit_task = NULL;
 		}
 #endif
+#ifdef OPLUS_FEATURE_UIFIRST
+// XieLiujie@BSP.KERNEL.PERFORMANCE, 2020/05/25, Add for UIFirst
+		if (sysctl_uifirst_enabled && !proc->proc_type) {
+			binder_unset_inherit_ux(thread->task);
+		}
+#endif /* OPLUS_FEATURE_UIFIRST */
 		binder_restore_priority(current, in_reply_to->saved_priority);
 		binder_free_transaction(in_reply_to);
 	} else if (!(t->flags & TF_ONE_WAY)) {
@@ -4283,6 +4399,11 @@
 	binder_cancel_bwdog(t);
 #endif
 #ifdef BINDER_USER_TRACKING
+	if (t->code) {
+		binder_debug(BINDER_DEBUG_FAILED_TRANSACTION,
+			     "%d:%d transaction %d failed code: %x",
+			      proc->pid, thread->pid, t->debug_id, t->code);
+	}
 	binder_print_delay(t);
 #endif
 	kfree(t);
@@ -4864,11 +4985,36 @@
 		prepare_to_wait(&thread->wait, &wait, TASK_INTERRUPTIBLE);
 		if (binder_has_work_ilocked(thread, do_proc_work))
 			break;
+#ifdef OPLUS_FEATURE_UIFIRST
+// XieLiujie@BSP.KERNEL.PERFORMANCE, 2020/06/15, Add for UIFirst
+		if (do_proc_work) {
+			list_add(&thread->waiting_thread_node,
+				 &proc->waiting_threads);
+
+			if (sysctl_uifirst_enabled) {
+				binder_unset_inherit_ux(thread->task);
+			}
+		}
+#else /* OPLUS_FEATURE_UIFIRST */
 		if (do_proc_work)
 			list_add(&thread->waiting_thread_node,
 				 &proc->waiting_threads);
+#endif /* OPLUS_FEATURE_UIFIRST */
 		binder_inner_proc_unlock(proc);
+#ifdef OPLUS_FEATURE_HEALTHINFO
+// Liujie.Xie@TECH.Kernel.Sched, 2019/08/29, add for jank monitor
+#ifdef CONFIG_OPPO_JANK_INFO
+		if (!do_proc_work)
+			current->in_binder = 1;
+#endif
+#endif /* OPLUS_FEATURE_HEALTHINFO */
 		schedule();
+#ifdef OPLUS_FEATURE_HEALTHINFO
+// Liujie.Xie@TECH.Kernel.Sched, 2019/08/29, add for jank monitor
+#ifdef CONFIG_OPPO_JANK_INFO
+		current->in_binder = 0;
+#endif
+#endif /* OPLUS_FEATURE_HEALTHINFO */
 		binder_inner_proc_lock(proc);
 		list_del_init(&thread->waiting_thread_node);
 		if (signal_pending(current)) {
@@ -5148,8 +5294,14 @@
 			trd->cookie =  target_node->cookie;
 			node_prio.sched_policy = target_node->sched_policy;
 			node_prio.prio = target_node->min_priority;
+#ifdef OPLUS_FEATURE_UIFIRST
+//Kezhi.Zhu@TECH.Kernel.Sched, 2020/06/29, Add for ui first
+			binder_transaction_priority(thread, current, t, node_prio,
+						    target_node->inherit_rt);
+#else
 			binder_transaction_priority(current, t, node_prio,
 						    target_node->inherit_rt);
+#endif /* OPLUS_FEATURE_UIFIRST */
 			cmd = BR_TRANSACTION;
 		} else {
 			trd->target.ptr = 0;
@@ -5173,6 +5325,12 @@
 							thread->task))
 				t->inherit_task = thread->task;
 #endif
+#ifdef OPLUS_FEATURE_UIFIRST
+// XieLiujie@BSP.KERNEL.PERFORMANCE, 2020/05/25, Add for UIFirst
+			if (sysctl_uifirst_enabled) {
+				binder_set_inherit_ux(thread->task, t_from->task);
+			}
+#endif /* OPLUS_FEATURE_UIFIRST */
 
 		} else {
 			trd->sender_pid = 0;
@@ -5945,6 +6103,10 @@
 	spin_lock_init(&proc->outer_lock);
 	get_task_struct(current->group_leader);
 	proc->tsk = current->group_leader;
+#ifdef OPLUS_FEATURE_UIFIRST
+// XieLiujie@BSP.KERNEL.PERFORMANCE, 2020/06/15, Add for UIFirst
+	proc->proc_type = is_binder_proc_sf(proc) ? 1 : 0;
+#endif /* OPLUS_FEATURE_UIFIRST */
 	mutex_init(&proc->files_lock);
 	proc->cred = get_cred(filp->f_cred);
 	INIT_LIST_HEAD(&proc->todo);
@@ -6728,6 +6890,72 @@
 
 	return 0;
 }
+
+#ifdef OPLUS_FEATURE_HANS_FREEZE
+//#Kun.Zhou@ANDROID.RESCONTROL, 2019/09/23, add for hans freeze manager
+static void hans_check_uid_proc_status(struct binder_proc *proc, enum message_type type)
+{
+	struct rb_node *n = NULL;
+	struct binder_thread *thread = NULL;
+	int uid = -1;
+	struct binder_transaction *btrans = NULL;
+	bool empty = true;
+
+	/* check binder_thread/transaction_stack/binder_proc ongoing transaction */
+	binder_inner_proc_lock(proc);
+	for (n = rb_first(&proc->threads); n != NULL; n = rb_next(n)) {
+		thread = rb_entry(n, struct binder_thread, rb_node);
+		empty = binder_worklist_empty_ilocked(&thread->todo);
+
+		if (thread->task != NULL) {
+			/* has "todo" binder thread in worklist? */
+			uid = task_uid(thread->task).val;
+			if (!empty) {
+				binder_inner_proc_unlock(proc);
+				hans_report(type, -1, -1, -1, uid, "FROZEN_TRANS_THREAD", 1);
+				return;
+			}
+
+			/* has transcation in transaction_stack? */
+			btrans = thread->transaction_stack;
+			if (btrans) {
+				spin_lock(&btrans->lock);
+				if (btrans->to_thread == thread) {
+					/* only report incoming binder call */
+					spin_unlock(&btrans->lock);
+					binder_inner_proc_unlock(proc);
+					hans_report(type, -1, -1, -1, uid, "FROZEN_TRANS_STACK", 1);
+					return;
+				}
+				spin_unlock(&btrans->lock);
+			}
+		}
+	}
+
+	/* has "todo" binder proc in worklist */
+	empty = binder_worklist_empty_ilocked(&proc->todo);
+	if (proc->tsk != NULL && !empty) {
+		uid = task_uid(proc->tsk).val;
+		binder_inner_proc_unlock(proc);
+		hans_report(type, -1, -1, -1, uid, "FROZEN_TRANS_PROC", 1);
+		return;
+	}
+	binder_inner_proc_unlock(proc);
+}
+
+void hans_check_frozen_transcation(uid_t uid, enum message_type type)
+{
+	struct binder_proc *proc;
+
+	mutex_lock(&binder_procs_lock);
+	hlist_for_each_entry(proc, &binder_procs, proc_node) {
+		if (proc != NULL && (task_uid(proc->tsk).val == uid)) {
+			hans_check_uid_proc_status(proc, type);
+		}
+	}
+	mutex_unlock(&binder_procs_lock);
+}
+#endif /*OPLUS_FEATURE_HANS_FREEZE*/
 
 int binder_stats_show(struct seq_file *m, void *unused)
 {
