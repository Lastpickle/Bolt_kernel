/* binder.c
 *
 * Android IPC Subsystem
 *
 * Copyright (C) 2007-2008 Google, Inc.
 *
 * This software is licensed under the terms of the GNU General Public
 * License version 2, as published by the Free Software Foundation, and
 * may be copied, distributed, and modified under those terms.
 *
 * This program is distributed in the hope that it will be useful,
 * but WITHOUT ANY WARRANTY; without even the implied warranty of
 * MERCHANTABILITY or FITNESS FOR A PARTICULAR PURPOSE.  See the
 * GNU General Public License for more details.
 *
 */

/*
 * Locking overview
 *
 * There are 3 main spinlocks which must be acquired in the
 * order shown:
 *
 * 1) proc->outer_lock : protects binder_ref
 *    binder_proc_lock() and binder_proc_unlock() are
 *    used to acq/rel.
 * 2) node->lock : protects most fields of binder_node.
 *    binder_node_lock() and binder_node_unlock() are
 *    used to acq/rel
 * 3) proc->inner_lock : protects the thread and node lists
 *    (proc->threads, proc->waiting_threads, proc->nodes)
 *    and all todo lists associated with the binder_proc
 *    (proc->todo, thread->todo, proc->delivered_death and
 *    node->async_todo), as well as thread->transaction_stack
 *    binder_inner_proc_lock() and binder_inner_proc_unlock()
 *    are used to acq/rel
 *
 * Any lock under procA must never be nested under any lock at the same
 * level or below on procB.
 *
 * Functions that require a lock held on entry indicate which lock
 * in the suffix of the function name:
 *
 * foo_olocked() : requires node->outer_lock
 * foo_nlocked() : requires node->lock
 * foo_ilocked() : requires proc->inner_lock
 * foo_oilocked(): requires proc->outer_lock and proc->inner_lock
 * foo_nilocked(): requires node->lock and proc->inner_lock
 * ...
 */

#define pr_fmt(fmt) KBUILD_MODNAME ": " fmt

#include <asm/cacheflush.h>
#include <linux/fdtable.h>
#include <linux/file.h>
#include <linux/freezer.h>
#include <linux/fs.h>
#include <linux/list.h>
#include <linux/miscdevice.h>
#include <linux/module.h>
#include <linux/mutex.h>
#include <linux/nsproxy.h>
#include <linux/poll.h>
#include <linux/debugfs.h>
#include <linux/rbtree.h>
#include <linux/sched/signal.h>
#include <linux/sched/mm.h>
#include <linux/seq_file.h>
#include <linux/uaccess.h>
#include <linux/pid_namespace.h>
#include <linux/security.h>
#include <linux/spinlock.h>

#include <uapi/linux/android/binder.h>
#include <uapi/linux/sched/types.h>
#include "binder_alloc.h"
#include "binder_internal.h"
#include "binder_trace.h"

#ifdef OPLUS_FEATURE_UIFIRST
// XieLiujie@BSP.KERNEL.PERFORMANCE, 2020/05/25, Add for UIFirst
#include <linux/uifirst/uifirst_sched_binder.h>
#endif /* OPLUS_FEATURE_UIFIRST */
#ifdef OPLUS_FEATURE_HANS_FREEZE
// Kun.Zhou@ANDROID.RESCONTROL, 2019/09/23, add for hans freeze manager
#include <linux/hans.h>
#endif /*OPLUS_FEATURE_HANS_FREEZE*/

#ifdef CONFIG_MTK_TASK_TURBO
#include <mt-plat/turbo_common.h>
#endif

#ifdef BINDER_WATCHDOG
static DEFINE_MUTEX(mtk_binder_main_lock);
static pid_t system_server_pid;

/* work should be done within how many secs */
#define WAIT_BUDGET_READ                2
#define WAIT_BUDGET_EXEC                4
#define WAIT_BUDGET_MIN   min(WAIT_BUDGET_READ, WAIT_BUDGET_EXEC)

static struct rb_root bwdog_transacts;

static const char *const binder_wait_on_str[] = {
	"none",
	"read",
	"exec",
	"rply"
};
#endif

static HLIST_HEAD(binder_deferred_list);
static DEFINE_MUTEX(binder_deferred_lock);

static HLIST_HEAD(binder_devices);
static HLIST_HEAD(binder_procs);
static DEFINE_MUTEX(binder_procs_lock);

static HLIST_HEAD(binder_dead_nodes);
static DEFINE_SPINLOCK(binder_dead_nodes_lock);

static struct dentry *binder_debugfs_dir_entry_root;
static struct dentry *binder_debugfs_dir_entry_proc;
static atomic_t binder_last_id;

static int proc_show(struct seq_file *m, void *unused);
DEFINE_SHOW_ATTRIBUTE(proc);

/* This is only defined in include/asm-arm/sizes.h */
#ifndef SZ_1K
#define SZ_1K                               0x400
#endif

#ifndef SZ_4M
#define SZ_4M                               0x400000
#endif

#define FORBIDDEN_MMAP_FLAGS                (VM_WRITE)

enum {
	BINDER_DEBUG_USER_ERROR             = 1U << 0,
	BINDER_DEBUG_FAILED_TRANSACTION     = 1U << 1,
	BINDER_DEBUG_DEAD_TRANSACTION       = 1U << 2,
	BINDER_DEBUG_OPEN_CLOSE             = 1U << 3,
	BINDER_DEBUG_DEAD_BINDER            = 1U << 4,
	BINDER_DEBUG_DEATH_NOTIFICATION     = 1U << 5,
	BINDER_DEBUG_READ_WRITE             = 1U << 6,
	BINDER_DEBUG_USER_REFS              = 1U << 7,
	BINDER_DEBUG_THREADS                = 1U << 8,
	BINDER_DEBUG_TRANSACTION            = 1U << 9,
	BINDER_DEBUG_TRANSACTION_COMPLETE   = 1U << 10,
	BINDER_DEBUG_FREE_BUFFER            = 1U << 11,
	BINDER_DEBUG_INTERNAL_REFS          = 1U << 12,
	BINDER_DEBUG_PRIORITY_CAP           = 1U << 13,
	BINDER_DEBUG_SPINLOCKS              = 1U << 14,
};
static uint32_t binder_debug_mask = BINDER_DEBUG_USER_ERROR |
	BINDER_DEBUG_FAILED_TRANSACTION | BINDER_DEBUG_DEAD_TRANSACTION;
module_param_named(debug_mask, binder_debug_mask, uint, 0644);

char *binder_devices_param = CONFIG_ANDROID_BINDER_DEVICES;
module_param_named(devices, binder_devices_param, charp, 0444);

static DECLARE_WAIT_QUEUE_HEAD(binder_user_error_wait);
static int binder_stop_on_user_error;

static int binder_set_stop_on_user_error(const char *val,
					 const struct kernel_param *kp)
{
	int ret;

	ret = param_set_int(val, kp);
	if (binder_stop_on_user_error < 2)
		wake_up(&binder_user_error_wait);
	return ret;
}
module_param_call(stop_on_user_error, binder_set_stop_on_user_error,
	param_get_int, &binder_stop_on_user_error, 0644);

#define binder_debug(mask, x...) \
	do { \
		if (binder_debug_mask & mask) \
			pr_info(x); \
	} while (0)

#define binder_user_error(x...) \
	do { \
		if (binder_debug_mask & BINDER_DEBUG_USER_ERROR) \
			pr_info(x); \
		if (binder_stop_on_user_error) \
			binder_stop_on_user_error = 2; \
	} while (0)

#define to_flat_binder_object(hdr) \
	container_of(hdr, struct flat_binder_object, hdr)

#define to_binder_fd_object(hdr) container_of(hdr, struct binder_fd_object, hdr)

#define to_binder_buffer_object(hdr) \
	container_of(hdr, struct binder_buffer_object, hdr)

#define to_binder_fd_array_object(hdr) \
	container_of(hdr, struct binder_fd_array_object, hdr)

enum binder_stat_types {
	BINDER_STAT_PROC,
	BINDER_STAT_THREAD,
	BINDER_STAT_NODE,
	BINDER_STAT_REF,
	BINDER_STAT_DEATH,
	BINDER_STAT_TRANSACTION,
	BINDER_STAT_TRANSACTION_COMPLETE,
	BINDER_STAT_COUNT
};

struct binder_stats {
	atomic_t br[_IOC_NR(BR_FAILED_REPLY) + 1];
	atomic_t bc[_IOC_NR(BC_REPLY_SG) + 1];
	atomic_t obj_created[BINDER_STAT_COUNT];
	atomic_t obj_deleted[BINDER_STAT_COUNT];
};

static struct binder_stats binder_stats;

static inline void binder_stats_deleted(enum binder_stat_types type)
{
	atomic_inc(&binder_stats.obj_deleted[type]);
}

static inline void binder_stats_created(enum binder_stat_types type)
{
	atomic_inc(&binder_stats.obj_created[type]);
}

struct binder_transaction_log binder_transaction_log;
struct binder_transaction_log binder_transaction_log_failed;

static struct binder_transaction_log_entry *binder_transaction_log_add(
	struct binder_transaction_log *log)
{
	struct binder_transaction_log_entry *e;
	unsigned int cur = atomic_inc_return(&log->cur);

#ifdef BINDER_WATCHDOG
	if (cur >= log->size)
		log->full = 1;
	e = &log->entry[cur % (log->size)];
#else
	if (cur >= ARRAY_SIZE(log->entry))
		log->full = true;
	e = &log->entry[cur % ARRAY_SIZE(log->entry)];
#endif
	WRITE_ONCE(e->debug_id_done, 0);
	/*
	 * write-barrier to synchronize access to e->debug_id_done.
	 * We make sure the initialized 0 value is seen before
	 * memset() other fields are zeroed by memset.
	 */
	smp_wmb();
	memset(e, 0, sizeof(*e));
#ifdef BINDER_WATCHDOG
	e->cur = cur;
#endif
	return e;
}

#ifdef BINDER_WATCHDOG
static struct binder_transaction_log_entry entry_failed[32];

#define BINDER_LOG_RESUME       0x2
#define BINDER_BUF_WARN         0x4

#ifdef CONFIG_MTK_EXTMEM
#include <linux/exm_driver.h>
#else
struct binder_transaction_log_entry entry_t[MAX_ENG_TRANS_LOG_BUFF_LEN];
#endif
#endif

/**
 * struct binder_work - work enqueued on a worklist
 * @entry:             node enqueued on list
 * @type:              type of work to be performed
 *
 * There are separate work lists for proc, thread, and node (async).
 */
struct binder_work {
	struct list_head entry;

	enum binder_work_type {
		BINDER_WORK_TRANSACTION = 1,
		BINDER_WORK_TRANSACTION_COMPLETE,
		BINDER_WORK_RETURN_ERROR,
		BINDER_WORK_NODE,
		BINDER_WORK_DEAD_BINDER,
		BINDER_WORK_DEAD_BINDER_AND_CLEAR,
		BINDER_WORK_CLEAR_DEATH_NOTIFICATION,
	} type;
};

struct binder_error {
	struct binder_work work;
	uint32_t cmd;
};

/**
 * struct binder_node - binder node bookkeeping
 * @debug_id:             unique ID for debugging
 *                        (invariant after initialized)
 * @lock:                 lock for node fields
 * @work:                 worklist element for node work
 *                        (protected by @proc->inner_lock)
 * @rb_node:              element for proc->nodes tree
 *                        (protected by @proc->inner_lock)
 * @dead_node:            element for binder_dead_nodes list
 *                        (protected by binder_dead_nodes_lock)
 * @proc:                 binder_proc that owns this node
 *                        (invariant after initialized)
 * @refs:                 list of references on this node
 *                        (protected by @lock)
 * @internal_strong_refs: used to take strong references when
 *                        initiating a transaction
 *                        (protected by @proc->inner_lock if @proc
 *                        and by @lock)
 * @local_weak_refs:      weak user refs from local process
 *                        (protected by @proc->inner_lock if @proc
 *                        and by @lock)
 * @local_strong_refs:    strong user refs from local process
 *                        (protected by @proc->inner_lock if @proc
 *                        and by @lock)
 * @tmp_refs:             temporary kernel refs
 *                        (protected by @proc->inner_lock while @proc
 *                        is valid, and by binder_dead_nodes_lock
 *                        if @proc is NULL. During inc/dec and node release
 *                        it is also protected by @lock to provide safety
 *                        as the node dies and @proc becomes NULL)
 * @ptr:                  userspace pointer for node
 *                        (invariant, no lock needed)
 * @cookie:               userspace cookie for node
 *                        (invariant, no lock needed)
 * @has_strong_ref:       userspace notified of strong ref
 *                        (protected by @proc->inner_lock if @proc
 *                        and by @lock)
 * @pending_strong_ref:   userspace has acked notification of strong ref
 *                        (protected by @proc->inner_lock if @proc
 *                        and by @lock)
 * @has_weak_ref:         userspace notified of weak ref
 *                        (protected by @proc->inner_lock if @proc
 *                        and by @lock)
 * @pending_weak_ref:     userspace has acked notification of weak ref
 *                        (protected by @proc->inner_lock if @proc
 *                        and by @lock)
 * @has_async_transaction: async transaction to node in progress
 *                        (protected by @lock)
 * @sched_policy:         minimum scheduling policy for node
 *                        (invariant after initialized)
 * @accept_fds:           file descriptor operations supported for node
 *                        (invariant after initialized)
 * @min_priority:         minimum scheduling priority
 *                        (invariant after initialized)
 * @inherit_rt:           inherit RT scheduling policy from caller
 * @txn_security_ctx:     require sender's security context
 *                        (invariant after initialized)
 * @async_todo:           list of async work items
 *                        (protected by @proc->inner_lock)
 *
 * Bookkeeping structure for binder nodes.
 */
struct binder_node {
	int debug_id;
	spinlock_t lock;
	struct binder_work work;
	union {
		struct rb_node rb_node;
		struct hlist_node dead_node;
	};
	struct binder_proc *proc;
	struct hlist_head refs;
	int internal_strong_refs;
	int local_weak_refs;
	int local_strong_refs;
	int tmp_refs;
	binder_uintptr_t ptr;
	binder_uintptr_t cookie;
	struct {
		/*
		 * bitfield elements protected by
		 * proc inner_lock
		 */
		u8 has_strong_ref:1;
		u8 pending_strong_ref:1;
		u8 has_weak_ref:1;
		u8 pending_weak_ref:1;
	};
	struct {
		/*
		 * invariant after initialization
		 */
		u8 sched_policy:2;
		u8 inherit_rt:1;
		u8 accept_fds:1;
		u8 txn_security_ctx:1;
		u8 min_priority;
	};
	bool has_async_transaction;
	struct list_head async_todo;
#ifdef BINDER_WATCHDOG
	char name[MAX_SERVICE_NAME_LEN];
#endif
};

struct binder_ref_death {
	/**
	 * @work: worklist element for death notifications
	 *        (protected by inner_lock of the proc that
	 *        this ref belongs to)
	 */
	struct binder_work work;
	binder_uintptr_t cookie;
};

/**
 * struct binder_ref_data - binder_ref counts and id
 * @debug_id:        unique ID for the ref
 * @desc:            unique userspace handle for ref
 * @strong:          strong ref count (debugging only if not locked)
 * @weak:            weak ref count (debugging only if not locked)
 *
 * Structure to hold ref count and ref id information. Since
 * the actual ref can only be accessed with a lock, this structure
 * is used to return information about the ref to callers of
 * ref inc/dec functions.
 */
struct binder_ref_data {
	int debug_id;
	uint32_t desc;
	int strong;
	int weak;
};

/**
 * struct binder_ref - struct to track references on nodes
 * @data:        binder_ref_data containing id, handle, and current refcounts
 * @rb_node_desc: node for lookup by @data.desc in proc's rb_tree
 * @rb_node_node: node for lookup by @node in proc's rb_tree
 * @node_entry:  list entry for node->refs list in target node
 *               (protected by @node->lock)
 * @proc:        binder_proc containing ref
 * @node:        binder_node of target node. When cleaning up a
 *               ref for deletion in binder_cleanup_ref, a non-NULL
 *               @node indicates the node must be freed
 * @death:       pointer to death notification (ref_death) if requested
 *               (protected by @node->lock)
 *
 * Structure to track references from procA to target node (on procB). This
 * structure is unsafe to access without holding @proc->outer_lock.
 */
struct binder_ref {
	/* Lookups needed: */
	/*   node + proc => ref (transaction) */
	/*   desc + proc => ref (transaction, inc/dec ref) */
	/*   node => refs + procs (proc exit) */
	struct binder_ref_data data;
	struct rb_node rb_node_desc;
	struct rb_node rb_node_node;
	struct hlist_node node_entry;
	struct binder_proc *proc;
	struct binder_node *node;
	struct binder_ref_death *death;
};

enum binder_deferred_state {
	BINDER_DEFERRED_PUT_FILES    = 0x01,
	BINDER_DEFERRED_FLUSH        = 0x02,
	BINDER_DEFERRED_RELEASE      = 0x04,
};

/**
 * struct binder_priority - scheduler policy and priority
 * @sched_policy            scheduler policy
 * @prio                    [100..139] for SCHED_NORMAL, [0..99] for FIFO/RT
 *
 * The binder driver supports inheriting the following scheduler policies:
 * SCHED_NORMAL
 * SCHED_BATCH
 * SCHED_FIFO
 * SCHED_RR
 */
struct binder_priority {
	unsigned int sched_policy;
	int prio;
};

/**
 * struct binder_proc - binder process bookkeeping
 * @proc_node:            element for binder_procs list
 * @threads:              rbtree of binder_threads in this proc
 *                        (protected by @inner_lock)
 * @nodes:                rbtree of binder nodes associated with
 *                        this proc ordered by node->ptr
 *                        (protected by @inner_lock)
 * @refs_by_desc:         rbtree of refs ordered by ref->desc
 *                        (protected by @outer_lock)
 * @refs_by_node:         rbtree of refs ordered by ref->node
 *                        (protected by @outer_lock)
 * @waiting_threads:      threads currently waiting for proc work
 *                        (protected by @inner_lock)
 * @pid                   PID of group_leader of process
 *                        (invariant after initialized)
 * @tsk                   task_struct for group_leader of process
 *                        (invariant after initialized)
 * @files                 files_struct for process
 *                        (protected by @files_lock)
 * @files_lock            mutex to protect @files
 * @cred                  struct cred associated with the `struct file`
 *                        in binder_open()
 *                        (invariant after initialized)
 * @deferred_work_node:   element for binder_deferred_list
 *                        (protected by binder_deferred_lock)
 * @deferred_work:        bitmap of deferred work to perform
 *                        (protected by binder_deferred_lock)
 * @is_dead:              process is dead and awaiting free
 *                        when outstanding transactions are cleaned up
 *                        (protected by @inner_lock)
 * @todo:                 list of work for this process
 *                        (protected by @inner_lock)
 * @stats:                per-process binder statistics
 *                        (atomics, no lock needed)
 * @delivered_death:      list of delivered death notification
 *                        (protected by @inner_lock)
 * @max_threads:          cap on number of binder threads
 *                        (protected by @inner_lock)
 * @requested_threads:    number of binder threads requested but not
 *                        yet started. In current implementation, can
 *                        only be 0 or 1.
 *                        (protected by @inner_lock)
 * @requested_threads_started: number binder threads started
 *                        (protected by @inner_lock)
 * @tmp_ref:              temporary reference to indicate proc is in use
 *                        (protected by @inner_lock)
 * @default_priority:     default scheduler priority
 *                        (invariant after initialized)
 * @debugfs_entry:        debugfs node
 * @alloc:                binder allocator bookkeeping
 * @context:              binder_context for this proc
 *                        (invariant after initialized)
 * @inner_lock:           can nest under outer_lock and/or node lock
 * @outer_lock:           no nesting under innor or node lock
 *                        Lock order: 1) outer, 2) node, 3) inner
 * @binderfs_entry:       process-specific binderfs log file
 *
 * Bookkeeping structure for binder processes
 */
struct binder_proc {
	struct hlist_node proc_node;
	struct rb_root threads;
	struct rb_root nodes;
	struct rb_root refs_by_desc;
	struct rb_root refs_by_node;
	struct list_head waiting_threads;
	int pid;
	struct task_struct *tsk;
	struct files_struct *files;
	struct mutex files_lock;
	const struct cred *cred;
	struct hlist_node deferred_work_node;
	int deferred_work;
	bool is_dead;
#ifdef OPLUS_FEATURE_UIFIRST
// XieLiujie@BSP.KERNEL.PERFORMANCE, 2020/06/15, Add for UIFirst
	int proc_type;
#endif /* OPLUS_FEATURE_UIFIRST */

	struct list_head todo;
	struct binder_stats stats;
	struct list_head delivered_death;
	int max_threads;
	int requested_threads;
	int requested_threads_started;
	int tmp_ref;
	struct binder_priority default_priority;
	struct dentry *debugfs_entry;
	struct binder_alloc alloc;
	struct binder_context *context;
	spinlock_t inner_lock;
	spinlock_t outer_lock;
	struct dentry *binderfs_entry;
};

enum {
	BINDER_LOOPER_STATE_REGISTERED  = 0x01,
	BINDER_LOOPER_STATE_ENTERED     = 0x02,
	BINDER_LOOPER_STATE_EXITED      = 0x04,
	BINDER_LOOPER_STATE_INVALID     = 0x08,
	BINDER_LOOPER_STATE_WAITING     = 0x10,
	BINDER_LOOPER_STATE_POLL        = 0x20,
};

/**
 * struct binder_thread - binder thread bookkeeping
 * @proc:                 binder process for this thread
 *                        (invariant after initialization)
 * @rb_node:              element for proc->threads rbtree
 *                        (protected by @proc->inner_lock)
 * @waiting_thread_node:  element for @proc->waiting_threads list
 *                        (protected by @proc->inner_lock)
 * @pid:                  PID for this thread
 *                        (invariant after initialization)
 * @looper:               bitmap of looping state
 *                        (only accessed by this thread)
 * @looper_needs_return:  looping thread needs to exit driver
 *                        (no lock needed)
 * @transaction_stack:    stack of in-progress transactions for this thread
 *                        (protected by @proc->inner_lock)
 * @todo:                 list of work to do for this thread
 *                        (protected by @proc->inner_lock)
 * @process_todo:         whether work in @todo should be processed
 *                        (protected by @proc->inner_lock)
 * @return_error:         transaction errors reported by this thread
 *                        (only accessed by this thread)
 * @reply_error:          transaction errors reported by target thread
 *                        (protected by @proc->inner_lock)
 * @wait:                 wait queue for thread work
 * @stats:                per-thread statistics
 *                        (atomics, no lock needed)
 * @tmp_ref:              temporary reference to indicate thread is in use
 *                        (atomic since @proc->inner_lock cannot
 *                        always be acquired)
 * @is_dead:              thread is dead and awaiting free
 *                        when outstanding transactions are cleaned up
 *                        (protected by @proc->inner_lock)
 * @task:                 struct task_struct for this thread
 *
 * Bookkeeping structure for binder threads.
 */
struct binder_thread {
	struct binder_proc *proc;
	struct rb_node rb_node;
	struct list_head waiting_thread_node;
	int pid;
	int looper;              /* only modified by this thread */
	bool looper_need_return; /* can be written by other thread */
	struct binder_transaction *transaction_stack;
	struct list_head todo;
	bool process_todo;
	struct binder_error return_error;
	struct binder_error reply_error;
	wait_queue_head_t wait;
	struct binder_stats stats;
	atomic_t tmp_ref;
	bool is_dead;
	struct task_struct *task;
};

struct binder_transaction {
	int debug_id;
	struct binder_work work;
	struct binder_thread *from;
	struct binder_transaction *from_parent;
	struct binder_proc *to_proc;
	struct binder_thread *to_thread;
	struct binder_transaction *to_parent;
	unsigned need_reply:1;
	/* unsigned is_dead:1; */	/* not used at the moment */

	struct binder_buffer *buffer;
	unsigned int	code;
	unsigned int	flags;
	struct binder_priority	priority;
	struct binder_priority	saved_priority;
	bool    set_priority_called;
	kuid_t	sender_euid;
	binder_uintptr_t security_ctx;
	/**
	 * @lock:  protects @from, @to_proc, and @to_thread
	 *
	 * @from, @to_proc, and @to_thread can be set to NULL
	 * during thread teardown
	 */
	spinlock_t lock;
#ifdef BINDER_WATCHDOG
	enum wait_on_reason wait_on;
	enum wait_on_reason bark_on;
	struct rb_node rb_node;         /* by bark_time */
	struct timespec bark_time;
	struct timespec exe_timestamp;
	char service[MAX_SERVICE_NAME_LEN];
	pid_t fproc;
	pid_t fthrd;
	pid_t tproc;
	pid_t tthrd;
	unsigned int log_idx;
#endif
#ifdef BINDER_USER_TRACKING
	struct timespec timestamp;
	struct timeval tv;
#endif
#ifdef CONFIG_MTK_TASK_TURBO
	struct task_struct *inherit_task;
#endif

};

#ifdef BINDER_USER_TRACKING
#ifndef BINDER_WATCHDOG
/*
 * binder_print_delay - Output info of a delay transaction
 * @t:          pointer to the over-time transaction
 */
static void binder_print_delay(struct binder_transaction *t)
{
	struct rtc_time tm;
	struct timespec *startime;
	struct timespec cur, sub_t;

	ktime_get_ts(&cur);
	startime = &t->timestamp;
	sub_t = timespec_sub(cur, *startime);

	/* if transaction time is over than 2 sec,
	 * show timeout warning log.
	 */
	if (sub_t.tv_sec < 2)
		return;

	rtc_time_to_tm(t->tv.tv_sec, &tm);

	spin_lock(&t->lock);
	pr_info_ratelimited("%d: from %d:%d to %d:%d",
			t->debug_id,
			t->from ? t->from->proc->pid : 0,
			t->from ? t->from->pid : 0,
			t->to_proc ? t->to_proc->pid : 0,
			t->to_thread ? t->to_thread->pid : 0);
	spin_unlock(&t->lock);

	pr_info_ratelimited(" total %u.%03ld s code %u start %lu.%03ld android %d-%02d-%02d %02d:%02d:%02d.%03lu\n",
			(unsigned int)sub_t.tv_sec,
			(sub_t.tv_nsec / NSEC_PER_MSEC),
			t->code,
			(unsigned long)startime->tv_sec,
			(startime->tv_nsec / NSEC_PER_MSEC),
			(tm.tm_year + 1900), (tm.tm_mon + 1), tm.tm_mday,
			tm.tm_hour, tm.tm_min, tm.tm_sec,
			(unsigned long)(t->tv.tv_usec / USEC_PER_MSEC));
}
#else
static void binder_print_delay(struct binder_transaction *t)
{
}
#endif
#endif

#ifdef BINDER_WATCHDOG
struct binder_timeout_log {
	atomic_t cur;
	int full;
#ifdef BINDER_PERF_EVAL
	struct binder_timeout_log_entry entry[256];
#else
	struct binder_timeout_log_entry entry[64];
#endif
};

static struct binder_timeout_log binder_timeout_log_t;

static inline void mtk_binder_lock(const char *tag)
{
	trace_binder_lock(tag);
	mutex_lock(&mtk_binder_main_lock);
	trace_binder_locked(tag);
}

static inline void mtk_binder_unlock(const char *tag)
{
	trace_binder_unlock(tag);
	mutex_unlock(&mtk_binder_main_lock);
}

/*
 * binder_timeout_log_add - Insert a timeout log
 */
static struct binder_timeout_log_entry *binder_timeout_log_add(void)
{
	struct binder_timeout_log *log = &binder_timeout_log_t;
	struct binder_timeout_log_entry *e;
	unsigned int cur = atomic_inc_return(&log->cur);

	if (cur >= ARRAY_SIZE(log->entry))
		log->full = 1;
	e = &log->entry[cur % ARRAY_SIZE(log->entry)];
	memset(e, 0, sizeof(*e));
	return e;
}

/*
 * binder_print_bwdog - Output info of a timeout transaction
 * @t:          pointer to the timeout transaction
 * @cur_in:     current timespec while going to print
 * @e:          timeout log entry to record
 * @r:          output reason, either while barking or after barked
 */
static void binder_print_bwdog(struct binder_transaction *t,
		struct timespec *cur_in,
		struct binder_timeout_log_entry *e, enum wait_on_reason r)
{
	struct rtc_time tm;
	struct timespec *startime;
	struct timespec cur, sub_t;

	if (cur_in && e) {
		memcpy(&cur, cur_in, sizeof(struct timespec));
	} else {
		ktime_get_ts(&cur);
		/*monotonic_to_bootbased(&cur); */
	}
	startime = (r == WAIT_ON_EXEC) ? &t->exe_timestamp : &t->timestamp;
	sub_t = timespec_sub(cur, *startime);

	rtc_time_to_tm(t->tv.tv_sec, &tm);
	pr_info("%d %s %d:%d to %d:%d %s %u.%03ld s (%s) dex %u start %lu.%03ld android %d-%02d-%02d %02d:%02d:%02d.%03lu\n",
			t->debug_id, binder_wait_on_str[r],
			t->fproc, t->fthrd, t->tproc, t->tthrd,
			(cur_in && e) ? "over" : "total",
			(unsigned int)sub_t.tv_sec,
			(sub_t.tv_nsec / NSEC_PER_MSEC),
			t->service, t->code,
			(unsigned long)startime->tv_sec,
			(startime->tv_nsec / NSEC_PER_MSEC),
			(tm.tm_year + 1900), (tm.tm_mon + 1), tm.tm_mday,
			tm.tm_hour, tm.tm_min, tm.tm_sec,
			(unsigned long)(t->tv.tv_usec / USEC_PER_MSEC));
	if (e) {
		e->over_sec = sub_t.tv_sec;
		memcpy(&e->ts, startime, sizeof(struct timespec));
	}
}

/*
 * binder_bwdog_safe - Check a transaction is monitor-free or not
 * @t:  pointer to the transaction to check
 *
 * Returns 1 means safe.
 */
static inline int binder_bwdog_safe(struct binder_transaction *t)
{
	return (t->wait_on == WAIT_ON_NONE) ? 1 : 0;
}

/*
 * binder_query_bwdog - Check a transaction is queued or not
 * @t:  pointer to the transaction to check
 *
 * Returns a pointer points to t, or NULL if it's not queued.
 */
static struct rb_node **binder_query_bwdog(struct binder_transaction *t)
{
	struct rb_node **p = &bwdog_transacts.rb_node;
	struct rb_node *parent = NULL;
	struct binder_transaction *transact = NULL;
	int comp;

	while (*p) {
		parent = *p;
		transact = rb_entry(parent, struct binder_transaction, rb_node);

		comp = timespec_compare(&t->bark_time, &transact->bark_time);
		if (comp < 0)
			p = &(*p)->rb_left;
		else if (comp > 0)
			p = &(*p)->rb_right;
		else
			break;
	}
	return p;
}

/*
 * binder_queue_bwdog - Queue a transaction to keep tracking
 * @t:          pointer to the transaction being tracked
 * @budget:     seconds, which this transaction can afford
 */
void binder_queue_bwdog(struct binder_transaction *t, time_t budget)
{
	struct rb_node **p = &bwdog_transacts.rb_node;
	struct rb_node *parent = NULL;
	struct binder_transaction *transact = NULL;
	int ret;

	mtk_binder_lock(__func__);
	ktime_get_ts(&t->bark_time);
	/* monotonic_to_bootbased(&t->bark_time); */
	t->bark_time.tv_sec += budget;

	while (*p) {
		parent = *p;
		transact = rb_entry(parent, struct binder_transaction, rb_node);
		ret = timespec_compare(&t->bark_time, &transact->bark_time);
		if (ret < 0)
			p = &(*p)->rb_left;
		else if (ret > 0)
			p = &(*p)->rb_right;
		else {
			pr_debug("%d found same key\n", t->debug_id);
			t->bark_time.tv_nsec += 1;
			p = &(*p)->rb_right;
		}
	}
	rb_link_node(&t->rb_node, parent, p);
	rb_insert_color(&t->rb_node, &bwdog_transacts);
	mtk_binder_unlock(__func__);
}

/*
 * binder_cancel_bwdog - Cancel a transaction from tracking list
 * @t:          pointer to the transaction being cancelled
 */
void binder_cancel_bwdog_locked(struct binder_transaction *t)
{
	struct rb_node **p = NULL;

	if (binder_bwdog_safe(t)) {
		if (t->bark_on) {
			binder_print_bwdog(t, NULL, NULL, t->bark_on);
			t->bark_on = WAIT_ON_NONE;
		}
		return;
	}

	p = binder_query_bwdog(t);
	if (*p == NULL) {
		pr_debug("%d waits %s, but not queued...\n",
				t->debug_id, binder_wait_on_str[t->wait_on]);
		return;
	}
	rb_erase(&t->rb_node, &bwdog_transacts);
	t->wait_on = WAIT_ON_NONE;
}

void binder_cancel_bwdog(struct binder_transaction *t)
{
	mtk_binder_lock(__func__);
	binder_cancel_bwdog_locked(t);
	mtk_binder_unlock(__func__);
}

/*
 * binder_bwdog_bark -
 *     Barking function while timeout. Record target process or thread, which
 * cannot handle transaction in time, including todo list. Also add a log
 * entry for AMS reference.
 *
 * @t:          pointer to the transaction, which triggers watchdog
 * @cur:        current kernel timespec
 */
static void binder_bwdog_bark(struct binder_transaction *t,
		struct timespec *cur)
{
	struct binder_timeout_log_entry *e;

	if (binder_bwdog_safe(t)) {
		pr_debug("%d watched, but wait nothing\n", t->debug_id);
		return;
	}

	e = binder_timeout_log_add();
	binder_print_bwdog(t, cur, e, t->wait_on);

	e->r = t->wait_on;
	e->from_proc = t->fproc;
	e->from_thrd = t->fthrd;
	e->debug_id = t->debug_id;
	memcpy(&e->tv, &t->tv, sizeof(struct timeval));

	switch (t->wait_on) {
		case WAIT_ON_READ:{
					spin_lock(&t->lock);
					if (!t->to_proc) {
						spin_unlock(&t->lock);
						pr_debug("%d has NULL target\n",
								t->debug_id);
						return;
					}
					spin_unlock(&t->lock);
					e->to_proc = t->tproc;
					e->to_thrd = t->tthrd;
					e->code = t->code;
					strncpy(e->service, t->service,
						MAX_SERVICE_NAME_LEN);
					break;
				}

		case WAIT_ON_EXEC:{
					spin_lock(&t->lock);
					if (!t->to_thread) {
						spin_unlock(&t->lock);
						pr_debug("%d has NULL target for execution\n",
								t->debug_id);
						return;
					}
					spin_unlock(&t->lock);
					e->to_proc = t->tproc;
					e->to_thrd = t->tthrd;
					e->code = t->code;
					strncpy(e->service, t->service,
						MAX_SERVICE_NAME_LEN);
					break;
				}

		case WAIT_ON_REPLY_READ:{
					spin_lock(&t->lock);
					if (!t->to_thread) {
						spin_unlock(&t->lock);
						pr_debug("%d has NULL target thread\n",
								t->debug_id);
						return;
					}
					spin_unlock(&t->lock);
					e->to_proc = t->tproc;
					e->to_thrd = t->tthrd;
					strncpy(e->service, "",
						MAX_SERVICE_NAME_LEN);
					break;
				}

		default:{
				return;
			}
	}
}

/* binder_update_transaction_time - update read/exec done time for transaction
 * step:
 *        0: start // not used
 *        1: read
 *        2: reply
 */
void binder_update_transaction_time(
		struct binder_transaction_log *transaction_log,
		struct binder_transaction *t,
		int step)
{
	struct binder_transaction_log_entry *e;

	if (step < 1 || step > 2) {
		pr_debug("update trans time fail, wrong step value for id %d\n",
				t->debug_id);
		return;
	}

	if ((t == NULL) || (t->log_idx == -1)
			|| (t->log_idx > (transaction_log->size - 1)))
		return;

	e = &transaction_log->entry[t->log_idx];
	if (e->debug_id == t->debug_id) {
		if (step == 1)
			ktime_get_ts(&e->readstamp);
		else if (step == 2)
			ktime_get_ts(&e->endstamp);
	}
}

/* binder_update_transaction_tid - update to thread pid transaction
 */
void binder_update_transaction_ttid(
		struct binder_transaction_log *transaction_log,
		struct binder_transaction *t)
{
	struct binder_transaction_log_entry *e;

	if ((t == NULL) || (transaction_log == NULL))
		return;
	if ((t->log_idx == -1) ||
			(t->log_idx > (transaction_log->size - 1)))
		return;
	if (t->tthrd < 0)
		return;

	e = &transaction_log->entry[t->log_idx];
	if ((e->debug_id == t->debug_id) && (e->to_thread == 0))
		e->to_thread = t->tthrd;
}

/* this is an addService() transaction identified by:
 * fp->type == BINDER_TYPE_BINDER && tr->target.handle == 0
 */
void parse_service_name(struct binder_transaction_data *tr,
		struct binder_proc *proc,
		char *name)
{
	unsigned int i, len = 0;
	char *tmp;
	char c;

	/* TODO: Implement hwbinder service name parser. */
	if (!strcmp(proc->context->name, "hwbinder")) {
		name[0] = '\0';
		return;
	}

	if (tr->target.handle == 0) {
		for (i = 0; (2 * i) < tr->data_size; i++) {
			/* hack into addService() payload:
			 * service name string is located at
			 * MAGIC_SERVICE_NAME_OFFSET, and interleaved
			 * with character '\0'. for example,
			 * 'p', '\0', 'h', '\0', 'o', '\0', 'n', '\0', 'e'
			 */
			if ((2 * i) < MAGIC_SERVICE_NAME_OFFSET)
				continue;
			/* prevent array index overflow */
			if (len >= (MAX_SERVICE_NAME_LEN - 1))
				break;
			tmp = (char *)(uintptr_t)(tr->data.ptr.buffer + (2*i));
			get_user(c, tmp);
			len += sprintf(name + len, "%c", c);
		}
		name[len] = '\0';
	} else {
		name[0] = '\0';
	}
	/* via addService of activity service, identify
	 * system_server's process id.
	 */
	if (!strcmp(name, "activity")) {
		system_server_pid = proc->pid;
		pr_debug("system_server %d\n", system_server_pid);
	}
}

/*
 * binder_bwdog_thread - Main thread to check timeout list periodically
 */
static int binder_bwdog_thread(void *__unused)
{
	unsigned long sleep_sec;
	struct rb_node *n = NULL;
	struct timespec cur_time;
	struct binder_transaction *t = NULL;

	for (;;) {
		mtk_binder_lock(__func__);
		ktime_get_ts(&cur_time);
		/* monotonic_to_bootbased(&cur_time); */

		for (n = rb_first(&bwdog_transacts); n != NULL;
				n = rb_next(n)) {
			t = rb_entry(n, struct binder_transaction, rb_node);
			if (timespec_compare(&cur_time, &t->bark_time) < 0)
				break;
			binder_bwdog_bark(t, &cur_time);
			rb_erase(&t->rb_node, &bwdog_transacts);
			t->bark_on = t->wait_on;
			t->wait_on = WAIT_ON_NONE;
		}

		if (!n)
			sleep_sec = WAIT_BUDGET_MIN;
		else
			sleep_sec = timespec_sub(t->bark_time, cur_time).tv_sec;

		mtk_binder_unlock(__func__);
		msleep(sleep_sec * MSEC_PER_SEC);
	}
	pr_debug("%s exit...\n", __func__);
	return 0;
}

static void print_binder_timeout_log_entry(struct seq_file *m,
		struct binder_timeout_log_entry *e)
{
	struct rtc_time tm;

	/* pr_info_ratelimited("transaction id:%d is timeout ", e->debug_id); */
	rtc_time_to_tm(e->tv.tv_sec, &tm);
	seq_printf(m, "%d:%s %d:%d to %d:%d spends %u000 ms (%s) dex_code %u ",
			e->debug_id, binder_wait_on_str[e->r],
			e->from_proc, e->from_thrd, e->to_proc, e->to_thrd,
			e->over_sec, e->service, e->code);
	seq_printf(m, "start_at %lu.%03ld android %d-%02d-%02d %02d:%02d:%02d.%03lu\n",
			(unsigned long)e->ts.tv_sec,
			(e->ts.tv_nsec / NSEC_PER_MSEC),
			(tm.tm_year + 1900), (tm.tm_mon + 1), tm.tm_mday,
			tm.tm_hour, tm.tm_min, tm.tm_sec,
			(unsigned long)(e->tv.tv_usec / USEC_PER_MSEC));
}

int binder_timeout_log_show(struct seq_file *m, void *unused)
{
	struct binder_timeout_log *log = &binder_timeout_log_t;
	unsigned int log_cur = atomic_read(&log->cur);
	unsigned int count;
	unsigned int cur;
	int i;

	mtk_binder_lock(__func__);
	count = log_cur + 1;

	if (count == 1)
		goto timeout_log_show_unlock;

	cur = count < ARRAY_SIZE(log->entry) && !log->full ?
		0 : count % ARRAY_SIZE(log->entry);
	if (count > ARRAY_SIZE(log->entry) || log->full)
		count = ARRAY_SIZE(log->entry);
	for (i = 0; i < count; i++) {
		unsigned int index = cur++ % ARRAY_SIZE(log->entry);

		print_binder_timeout_log_entry(m, &log->entry[index]);
	}

timeout_log_show_unlock:
	mtk_binder_unlock(__func__);
	return 0;
}

/*
 * init_binder_wtdog() - Create binder watchdog for timeout monitor
 */
static void init_binder_wtdog(void)
{
	struct task_struct *th;

	pr_info("create watchdog thread");
	th = kthread_create(binder_bwdog_thread, NULL, "binder_watchdog");
	if (IS_ERR(th))
		pr_debug("fail to create watchdog thread (err:%li)\n",
				PTR_ERR(th));
	else
		wake_up_process(th);
}


/*
 * init_binder_transaction_log() - Initialize transaction log and failed log
 */
void init_binder_transaction_log(struct binder_transaction_log *transaction_log,
		struct binder_transaction_log *transaction_log_failed)
{
	transaction_log_failed->entry = &entry_failed[0];
	transaction_log_failed->size = ARRAY_SIZE(entry_failed);

#ifdef CONFIG_MTK_EXTMEM
	transaction_log->entry =
		extmem_malloc_page_align(
				sizeof(struct binder_transaction_log_entry)
				* MAX_ENG_TRANS_LOG_BUFF_LEN);
	transaction_log->size = MAX_ENG_TRANS_LOG_BUFF_LEN;
	if (transaction_log->entry == NULL) {
		pr_debug("%s[%s] ext emory alloc failed!!!\n",
			 __FILE__, __func__);
		transaction_log->entry =
			vmalloc(sizeof(struct binder_transaction_log_entry) *
					MAX_ENG_TRANS_LOG_BUFF_LEN);
	}
#else
	transaction_log->entry = &entry_t[0];
	transaction_log->size = ARRAY_SIZE(entry_t);
#endif
}
#endif

/**
 * struct binder_object - union of flat binder object types
 * @hdr:   generic object header
 * @fbo:   binder object (nodes and refs)
 * @fdo:   file descriptor object
 * @bbo:   binder buffer pointer
 * @fdao:  file descriptor array
 *
 * Used for type-independent object copies
 */
struct binder_object {
	union {
		struct binder_object_header hdr;
		struct flat_binder_object fbo;
		struct binder_fd_object fdo;
		struct binder_buffer_object bbo;
		struct binder_fd_array_object fdao;
	};
};

/**
 * binder_proc_lock() - Acquire outer lock for given binder_proc
 * @proc:         struct binder_proc to acquire
 *
 * Acquires proc->outer_lock. Used to protect binder_ref
 * structures associated with the given proc.
 */
#define binder_proc_lock(proc) _binder_proc_lock(proc, __LINE__)
static void
_binder_proc_lock(struct binder_proc *proc, int line)
{
	binder_debug(BINDER_DEBUG_SPINLOCKS,
		     "%s: line=%d\n", __func__, line);
	spin_lock(&proc->outer_lock);
}

/**
 * binder_proc_unlock() - Release spinlock for given binder_proc
 * @proc:         struct binder_proc to acquire
 *
 * Release lock acquired via binder_proc_lock()
 */
#define binder_proc_unlock(_proc) _binder_proc_unlock(_proc, __LINE__)
static void
_binder_proc_unlock(struct binder_proc *proc, int line)
{
	binder_debug(BINDER_DEBUG_SPINLOCKS,
		     "%s: line=%d\n", __func__, line);
	spin_unlock(&proc->outer_lock);
}

/**
 * binder_inner_proc_lock() - Acquire inner lock for given binder_proc
 * @proc:         struct binder_proc to acquire
 *
 * Acquires proc->inner_lock. Used to protect todo lists
 */
#define binder_inner_proc_lock(proc) _binder_inner_proc_lock(proc, __LINE__)
static void
_binder_inner_proc_lock(struct binder_proc *proc, int line)
{
	binder_debug(BINDER_DEBUG_SPINLOCKS,
		     "%s: line=%d\n", __func__, line);
	spin_lock(&proc->inner_lock);
}

/**
 * binder_inner_proc_unlock() - Release inner lock for given binder_proc
 * @proc:         struct binder_proc to acquire
 *
 * Release lock acquired via binder_inner_proc_lock()
 */
#define binder_inner_proc_unlock(proc) _binder_inner_proc_unlock(proc, __LINE__)
static void
_binder_inner_proc_unlock(struct binder_proc *proc, int line)
{
	binder_debug(BINDER_DEBUG_SPINLOCKS,
		     "%s: line=%d\n", __func__, line);
	spin_unlock(&proc->inner_lock);
}

/**
 * binder_node_lock() - Acquire spinlock for given binder_node
 * @node:         struct binder_node to acquire
 *
 * Acquires node->lock. Used to protect binder_node fields
 */
#define binder_node_lock(node) _binder_node_lock(node, __LINE__)
static void
_binder_node_lock(struct binder_node *node, int line)
{
	binder_debug(BINDER_DEBUG_SPINLOCKS,
		     "%s: line=%d\n", __func__, line);
	spin_lock(&node->lock);
}

/**
 * binder_node_unlock() - Release spinlock for given binder_proc
 * @node:         struct binder_node to acquire
 *
 * Release lock acquired via binder_node_lock()
 */
#define binder_node_unlock(node) _binder_node_unlock(node, __LINE__)
static void
_binder_node_unlock(struct binder_node *node, int line)
{
	binder_debug(BINDER_DEBUG_SPINLOCKS,
		     "%s: line=%d\n", __func__, line);
	spin_unlock(&node->lock);
}

/**
 * binder_node_inner_lock() - Acquire node and inner locks
 * @node:         struct binder_node to acquire
 *
 * Acquires node->lock. If node->proc also acquires
 * proc->inner_lock. Used to protect binder_node fields
 */
#define binder_node_inner_lock(node) _binder_node_inner_lock(node, __LINE__)
static void
_binder_node_inner_lock(struct binder_node *node, int line)
{
	binder_debug(BINDER_DEBUG_SPINLOCKS,
		     "%s: line=%d\n", __func__, line);
	spin_lock(&node->lock);
	if (node->proc)
		binder_inner_proc_lock(node->proc);
}

/**
 * binder_node_unlock() - Release node and inner locks
 * @node:         struct binder_node to acquire
 *
 * Release lock acquired via binder_node_lock()
 */
#define binder_node_inner_unlock(node) _binder_node_inner_unlock(node, __LINE__)
static void
_binder_node_inner_unlock(struct binder_node *node, int line)
{
	struct binder_proc *proc = node->proc;

	binder_debug(BINDER_DEBUG_SPINLOCKS,
		     "%s: line=%d\n", __func__, line);
	if (proc)
		binder_inner_proc_unlock(proc);
	spin_unlock(&node->lock);
}

static bool binder_worklist_empty_ilocked(struct list_head *list)
{
	return list_empty(list);
}

/**
 * binder_worklist_empty() - Check if no items on the work list
 * @proc:       binder_proc associated with list
 * @list:	list to check
 *
 * Return: true if there are no items on list, else false
 */
static bool binder_worklist_empty(struct binder_proc *proc,
				  struct list_head *list)
{
	bool ret;

	binder_inner_proc_lock(proc);
	ret = binder_worklist_empty_ilocked(list);
	binder_inner_proc_unlock(proc);
	return ret;
}

/**
 * binder_enqueue_work_ilocked() - Add an item to the work list
 * @work:         struct binder_work to add to list
 * @target_list:  list to add work to
 *
 * Adds the work to the specified list. Asserts that work
 * is not already on a list.
 *
 * Requires the proc->inner_lock to be held.
 */
static void
binder_enqueue_work_ilocked(struct binder_work *work,
			   struct list_head *target_list)
{
	BUG_ON(target_list == NULL);
	BUG_ON(work->entry.next && !list_empty(&work->entry));
	list_add_tail(&work->entry, target_list);
}

/**
 * binder_enqueue_deferred_thread_work_ilocked() - Add deferred thread work
 * @thread:       thread to queue work to
 * @work:         struct binder_work to add to list
 *
 * Adds the work to the todo list of the thread. Doesn't set the process_todo
 * flag, which means that (if it wasn't already set) the thread will go to
 * sleep without handling this work when it calls read.
 *
 * Requires the proc->inner_lock to be held.
 */
static void
binder_enqueue_deferred_thread_work_ilocked(struct binder_thread *thread,
					    struct binder_work *work)
{
	binder_enqueue_work_ilocked(work, &thread->todo);
}

/**
 * binder_enqueue_thread_work_ilocked() - Add an item to the thread work list
 * @thread:       thread to queue work to
 * @work:         struct binder_work to add to list
 *
 * Adds the work to the todo list of the thread, and enables processing
 * of the todo queue.
 *
 * Requires the proc->inner_lock to be held.
 */
static void
binder_enqueue_thread_work_ilocked(struct binder_thread *thread,
				   struct binder_work *work)
{
	binder_enqueue_work_ilocked(work, &thread->todo);
	thread->process_todo = true;
}

/**
 * binder_enqueue_thread_work() - Add an item to the thread work list
 * @thread:       thread to queue work to
 * @work:         struct binder_work to add to list
 *
 * Adds the work to the todo list of the thread, and enables processing
 * of the todo queue.
 */
static void
binder_enqueue_thread_work(struct binder_thread *thread,
			   struct binder_work *work)
{
	binder_inner_proc_lock(thread->proc);
	binder_enqueue_thread_work_ilocked(thread, work);
	binder_inner_proc_unlock(thread->proc);
}

static void
binder_dequeue_work_ilocked(struct binder_work *work)
{
	list_del_init(&work->entry);
}

/**
 * binder_dequeue_work() - Removes an item from the work list
 * @proc:         binder_proc associated with list
 * @work:         struct binder_work to remove from list
 *
 * Removes the specified work item from whatever list it is on.
 * Can safely be called if work is not on any list.
 */
static void
binder_dequeue_work(struct binder_proc *proc, struct binder_work *work)
{
	binder_inner_proc_lock(proc);
	binder_dequeue_work_ilocked(work);
	binder_inner_proc_unlock(proc);
}

static struct binder_work *binder_dequeue_work_head_ilocked(
					struct list_head *list)
{
	struct binder_work *w;

	w = list_first_entry_or_null(list, struct binder_work, entry);
	if (w)
		list_del_init(&w->entry);
	return w;
}

static void
binder_defer_work(struct binder_proc *proc, enum binder_deferred_state defer);
static void binder_free_thread(struct binder_thread *thread);
static void binder_free_proc(struct binder_proc *proc);
static void binder_inc_node_tmpref_ilocked(struct binder_node *node);

static int task_get_unused_fd_flags(struct binder_proc *proc, int flags)
{
	unsigned long rlim_cur;
	unsigned long irqs;
	int ret;

	mutex_lock(&proc->files_lock);
	if (proc->files == NULL) {
		ret = -ESRCH;
		goto err;
	}
	if (!lock_task_sighand(proc->tsk, &irqs)) {
		ret = -EMFILE;
		goto err;
	}
	rlim_cur = task_rlimit(proc->tsk, RLIMIT_NOFILE);
	unlock_task_sighand(proc->tsk, &irqs);

	ret = __alloc_fd(proc->files, 0, rlim_cur, flags);
err:
	mutex_unlock(&proc->files_lock);
	return ret;
}

/*
 * copied from fd_install
 */
static void task_fd_install(
	struct binder_proc *proc, unsigned int fd, struct file *file)
{
	mutex_lock(&proc->files_lock);
	if (proc->files)
		__fd_install(proc->files, fd, file);
	mutex_unlock(&proc->files_lock);
}

/*
 * copied from sys_close
 */
static long task_close_fd(struct binder_proc *proc, unsigned int fd)
{
	int retval;

	mutex_lock(&proc->files_lock);
	if (proc->files == NULL) {
		retval = -ESRCH;
		goto err;
	}
	retval = __close_fd(proc->files, fd);
	/* can't restart close syscall because file table entry was cleared */
	if (unlikely(retval == -ERESTARTSYS ||
		     retval == -ERESTARTNOINTR ||
		     retval == -ERESTARTNOHAND ||
		     retval == -ERESTART_RESTARTBLOCK))
		retval = -EINTR;
err:
	mutex_unlock(&proc->files_lock);
	return retval;
}

static bool binder_has_work_ilocked(struct binder_thread *thread,
				    bool do_proc_work)
{
	return thread->process_todo ||
		thread->looper_need_return ||
		(do_proc_work &&
		 !binder_worklist_empty_ilocked(&thread->proc->todo));
}

static bool binder_has_work(struct binder_thread *thread, bool do_proc_work)
{
	bool has_work;

	binder_inner_proc_lock(thread->proc);
	has_work = binder_has_work_ilocked(thread, do_proc_work);
	binder_inner_proc_unlock(thread->proc);

	return has_work;
}

static bool binder_available_for_proc_work_ilocked(struct binder_thread *thread)
{
	return !thread->transaction_stack &&
		binder_worklist_empty_ilocked(&thread->todo) &&
		(thread->looper & (BINDER_LOOPER_STATE_ENTERED |
				   BINDER_LOOPER_STATE_REGISTERED));
}

static void binder_wakeup_poll_threads_ilocked(struct binder_proc *proc,
					       bool sync)
{
	struct rb_node *n;
	struct binder_thread *thread;

	for (n = rb_first(&proc->threads); n != NULL; n = rb_next(n)) {
		thread = rb_entry(n, struct binder_thread, rb_node);
		if (thread->looper & BINDER_LOOPER_STATE_POLL &&
		    binder_available_for_proc_work_ilocked(thread)) {
			if (sync)
				wake_up_interruptible_sync(&thread->wait);
			else
				wake_up_interruptible(&thread->wait);
		}
	}
}

/**
 * binder_select_thread_ilocked() - selects a thread for doing proc work.
 * @proc:	process to select a thread from
 *
 * Note that calling this function moves the thread off the waiting_threads
 * list, so it can only be woken up by the caller of this function, or a
 * signal. Therefore, callers *should* always wake up the thread this function
 * returns.
 *
 * Return:	If there's a thread currently waiting for process work,
 *		returns that thread. Otherwise returns NULL.
 */
static struct binder_thread *
binder_select_thread_ilocked(struct binder_proc *proc)
{
	struct binder_thread *thread;

	assert_spin_locked(&proc->inner_lock);
	thread = list_first_entry_or_null(&proc->waiting_threads,
					  struct binder_thread,
					  waiting_thread_node);

	if (thread)
		list_del_init(&thread->waiting_thread_node);

	return thread;
}

/**
 * binder_wakeup_thread_ilocked() - wakes up a thread for doing proc work.
 * @proc:	process to wake up a thread in
 * @thread:	specific thread to wake-up (may be NULL)
 * @sync:	whether to do a synchronous wake-up
 *
 * This function wakes up a thread in the @proc process.
 * The caller may provide a specific thread to wake-up in
 * the @thread parameter. If @thread is NULL, this function
 * will wake up threads that have called poll().
 *
 * Note that for this function to work as expected, callers
 * should first call binder_select_thread() to find a thread
 * to handle the work (if they don't have a thread already),
 * and pass the result into the @thread parameter.
 */
static void binder_wakeup_thread_ilocked(struct binder_proc *proc,
					 struct binder_thread *thread,
					 bool sync)
{
	assert_spin_locked(&proc->inner_lock);

	if (thread) {
		if (sync)
			wake_up_interruptible_sync(&thread->wait);
		else
			wake_up_interruptible(&thread->wait);
		return;
	}

	/* Didn't find a thread waiting for proc work; this can happen
	 * in two scenarios:
	 * 1. All threads are busy handling transactions
	 *    In that case, one of those threads should call back into
	 *    the kernel driver soon and pick up this work.
	 * 2. Threads are using the (e)poll interface, in which case
	 *    they may be blocked on the waitqueue without having been
	 *    added to waiting_threads. For this case, we just iterate
	 *    over all threads not handling transaction work, and
	 *    wake them all up. We wake all because we don't know whether
	 *    a thread that called into (e)poll is handling non-binder
	 *    work currently.
	 */
	binder_wakeup_poll_threads_ilocked(proc, sync);
}

static void binder_wakeup_proc_ilocked(struct binder_proc *proc)
{
	struct binder_thread *thread = binder_select_thread_ilocked(proc);

	binder_wakeup_thread_ilocked(proc, thread, /* sync = */false);
}

static bool is_rt_policy(int policy)
{
	return policy == SCHED_FIFO || policy == SCHED_RR;
}

static bool is_fair_policy(int policy)
{
	return policy == SCHED_NORMAL || policy == SCHED_BATCH;
}

static bool binder_supported_policy(int policy)
{
	return is_fair_policy(policy) || is_rt_policy(policy);
}

static int to_userspace_prio(int policy, int kernel_priority)
{
	if (is_fair_policy(policy))
		return PRIO_TO_NICE(kernel_priority);
	else
		return MAX_USER_RT_PRIO - 1 - kernel_priority;
}

static int to_kernel_prio(int policy, int user_priority)
{
	if (is_fair_policy(policy))
		return NICE_TO_PRIO(user_priority);
	else
		return MAX_USER_RT_PRIO - 1 - user_priority;
}

static void binder_do_set_priority(struct task_struct *task,
				   struct binder_priority desired,
				   bool verify)
{
	int priority; /* user-space prio value */
	bool has_cap_nice;
	unsigned int policy = desired.sched_policy;

	if (task->policy == policy && task->normal_prio == desired.prio)
		return;

	has_cap_nice = has_capability_noaudit(task, CAP_SYS_NICE);

	priority = to_userspace_prio(policy, desired.prio);

	if (verify && is_rt_policy(policy) && !has_cap_nice) {
		long max_rtprio = task_rlimit(task, RLIMIT_RTPRIO);

		if (max_rtprio == 0) {
			policy = SCHED_NORMAL;
			priority = MIN_NICE;
		} else if (priority > max_rtprio) {
			priority = max_rtprio;
		}
	}

	if (verify && is_fair_policy(policy) && !has_cap_nice) {
		long min_nice = rlimit_to_nice(task_rlimit(task, RLIMIT_NICE));

		if (min_nice > MAX_NICE) {
			binder_user_error("%d RLIMIT_NICE not set\n",
					  task->pid);
			return;
		} else if (priority < min_nice) {
			priority = min_nice;
		}
	}

	if (policy != desired.sched_policy ||
	    to_kernel_prio(policy, priority) != desired.prio)
		binder_debug(BINDER_DEBUG_PRIORITY_CAP,
			     "%d: priority %d not allowed, using %d instead\n",
			      task->pid, desired.prio,
			      to_kernel_prio(policy, priority));

	trace_binder_set_priority(task->tgid, task->pid, task->normal_prio,
				  to_kernel_prio(policy, priority),
				  desired.prio);

	/* Set the actual priority */
	if (task->policy != policy || is_rt_policy(policy)) {
		struct sched_param params;

		params.sched_priority = is_rt_policy(policy) ? priority : 0;

		sched_setscheduler_nocheck(task,
					   policy | SCHED_RESET_ON_FORK,
					   &params);
	}
	if (is_fair_policy(policy))
		set_user_nice(task, priority);
}

static void binder_set_priority(struct task_struct *task,
				struct binder_priority desired)
{
	binder_do_set_priority(task, desired, /* verify = */ true);
}

static void binder_restore_priority(struct task_struct *task,
				    struct binder_priority desired)
{
	binder_do_set_priority(task, desired, /* verify = */ false);
}

#ifdef OPLUS_FEATURE_UIFIRST
//Kezhi.Zhu@TECH.Kernel.Sched, 2020/06/29, Add for ui first
static void binder_transaction_priority(struct binder_thread *thread, struct task_struct *task,
					struct binder_transaction *t,
					struct binder_priority node_prio,
					bool inherit_rt)
#else
static void binder_transaction_priority(struct task_struct *task,
					struct binder_transaction *t,
					struct binder_priority node_prio,
					bool inherit_rt)
#endif /* OPLUS_FEATURE_UIFIRST */
{
	struct binder_priority desired_prio = t->priority;

	if (t->set_priority_called)
		return;

	t->set_priority_called = true;
	t->saved_priority.sched_policy = task->policy;
	t->saved_priority.prio = task->normal_prio;

#ifdef OPLUS_FEATURE_UIFIRST
//Kezhi.Zhu@TECH.Kernel.Sched, 2020/06/29, Add for ui first
	//NOTE: if task is main thread, and doesn't join pool as a binder thread,
	//DON'T actually change priority in binder transaction.
	if ((task->tgid == task->pid) && !(thread->looper & BINDER_LOOPER_STATE_ENTERED)) {
		return;
	}
#endif /* OPLUS_FEATURE_UIFIRST */
	if (!inherit_rt && is_rt_policy(desired_prio.sched_policy)) {
		desired_prio.prio = NICE_TO_PRIO(0);
		desired_prio.sched_policy = SCHED_NORMAL;
	}

	if (node_prio.prio < t->priority.prio ||
	    (node_prio.prio == t->priority.prio &&
	     node_prio.sched_policy == SCHED_FIFO)) {
		/*
		 * In case the minimum priority on the node is
		 * higher (lower value), use that priority. If
		 * the priority is the same, but the node uses
		 * SCHED_FIFO, prefer SCHED_FIFO, since it can
		 * run unbounded, unlike SCHED_RR.
		 */
		desired_prio = node_prio;
	}

	binder_set_priority(task, desired_prio);
}

static struct binder_node *binder_get_node_ilocked(struct binder_proc *proc,
						   binder_uintptr_t ptr)
{
	struct rb_node *n = proc->nodes.rb_node;
	struct binder_node *node;

	assert_spin_locked(&proc->inner_lock);

	while (n) {
		node = rb_entry(n, struct binder_node, rb_node);

		if (ptr < node->ptr)
			n = n->rb_left;
		else if (ptr > node->ptr)
			n = n->rb_right;
		else {
			/*
			 * take an implicit weak reference
			 * to ensure node stays alive until
			 * call to binder_put_node()
			 */
			binder_inc_node_tmpref_ilocked(node);
			return node;
		}
	}
	return NULL;
}

static struct binder_node *binder_get_node(struct binder_proc *proc,
					   binder_uintptr_t ptr)
{
	struct binder_node *node;

	binder_inner_proc_lock(proc);
	node = binder_get_node_ilocked(proc, ptr);
	binder_inner_proc_unlock(proc);
	return node;
}

static struct binder_node *binder_init_node_ilocked(
						struct binder_proc *proc,
						struct binder_node *new_node,
						struct flat_binder_object *fp)
{
	struct rb_node **p = &proc->nodes.rb_node;
	struct rb_node *parent = NULL;
	struct binder_node *node;
	binder_uintptr_t ptr = fp ? fp->binder : 0;
	binder_uintptr_t cookie = fp ? fp->cookie : 0;
	__u32 flags = fp ? fp->flags : 0;
	s8 priority;

	assert_spin_locked(&proc->inner_lock);

	while (*p) {

		parent = *p;
		node = rb_entry(parent, struct binder_node, rb_node);

		if (ptr < node->ptr)
			p = &(*p)->rb_left;
		else if (ptr > node->ptr)
			p = &(*p)->rb_right;
		else {
			/*
			 * A matching node is already in
			 * the rb tree. Abandon the init
			 * and return it.
			 */
			binder_inc_node_tmpref_ilocked(node);
			return node;
		}
	}
	node = new_node;
	binder_stats_created(BINDER_STAT_NODE);
	node->tmp_refs++;
	rb_link_node(&node->rb_node, parent, p);
	rb_insert_color(&node->rb_node, &proc->nodes);
	node->debug_id = atomic_inc_return(&binder_last_id);
	node->proc = proc;
	node->ptr = ptr;
	node->cookie = cookie;
	node->work.type = BINDER_WORK_NODE;
	priority = flags & FLAT_BINDER_FLAG_PRIORITY_MASK;
	node->sched_policy = (flags & FLAT_BINDER_FLAG_SCHED_POLICY_MASK) >>
		FLAT_BINDER_FLAG_SCHED_POLICY_SHIFT;
	node->min_priority = to_kernel_prio(node->sched_policy, priority);
	node->accept_fds = !!(flags & FLAT_BINDER_FLAG_ACCEPTS_FDS);
	node->inherit_rt = !!(flags & FLAT_BINDER_FLAG_INHERIT_RT);
	node->txn_security_ctx = !!(flags & FLAT_BINDER_FLAG_TXN_SECURITY_CTX);
	spin_lock_init(&node->lock);
	INIT_LIST_HEAD(&node->work.entry);
	INIT_LIST_HEAD(&node->async_todo);
	binder_debug(BINDER_DEBUG_INTERNAL_REFS,
		     "%d:%d node %d u%016llx c%016llx created\n",
		     proc->pid, current->pid, node->debug_id,
		     (u64)node->ptr, (u64)node->cookie);

	return node;
}

static struct binder_node *binder_new_node(struct binder_proc *proc,
					   struct flat_binder_object *fp)
{
	struct binder_node *node;
	struct binder_node *new_node = kzalloc(sizeof(*node), GFP_KERNEL);

	if (!new_node)
		return NULL;
	binder_inner_proc_lock(proc);
	node = binder_init_node_ilocked(proc, new_node, fp);
	binder_inner_proc_unlock(proc);
	if (node != new_node)
		/*
		 * The node was already added by another thread
		 */
		kfree(new_node);

	return node;
}

static void binder_free_node(struct binder_node *node)
{
	kfree(node);
	binder_stats_deleted(BINDER_STAT_NODE);
}

static int binder_inc_node_nilocked(struct binder_node *node, int strong,
				    int internal,
				    struct list_head *target_list)
{
	struct binder_proc *proc = node->proc;

	assert_spin_locked(&node->lock);
	if (proc)
		assert_spin_locked(&proc->inner_lock);
	if (strong) {
		if (internal) {
			if (target_list == NULL &&
			    node->internal_strong_refs == 0 &&
			    !(node->proc &&
			      node == node->proc->context->binder_context_mgr_node &&
			      node->has_strong_ref)) {
				pr_err("invalid inc strong node for %d\n",
					node->debug_id);
				return -EINVAL;
			}
			node->internal_strong_refs++;
		} else
			node->local_strong_refs++;
		if (!node->has_strong_ref && target_list) {
			binder_dequeue_work_ilocked(&node->work);
			/*
			 * Note: this function is the only place where we queue
			 * directly to a thread->todo without using the
			 * corresponding binder_enqueue_thread_work() helper
			 * functions; in this case it's ok to not set the
			 * process_todo flag, since we know this node work will
			 * always be followed by other work that starts queue
			 * processing: in case of synchronous transactions, a
			 * BR_REPLY or BR_ERROR; in case of oneway
			 * transactions, a BR_TRANSACTION_COMPLETE.
			 */
			binder_enqueue_work_ilocked(&node->work, target_list);
		}
	} else {
		if (!internal)
			node->local_weak_refs++;
		if (!node->has_weak_ref && list_empty(&node->work.entry)) {
			if (target_list == NULL) {
				pr_err("invalid inc weak node for %d\n",
					node->debug_id);
				return -EINVAL;
			}
			/*
			 * See comment above
			 */
			binder_enqueue_work_ilocked(&node->work, target_list);
		}
	}
	return 0;
}

static int binder_inc_node(struct binder_node *node, int strong, int internal,
			   struct list_head *target_list)
{
	int ret;

	binder_node_inner_lock(node);
	ret = binder_inc_node_nilocked(node, strong, internal, target_list);
	binder_node_inner_unlock(node);

	return ret;
}

static bool binder_dec_node_nilocked(struct binder_node *node,
				     int strong, int internal)
{
	struct binder_proc *proc = node->proc;

	assert_spin_locked(&node->lock);
	if (proc)
		assert_spin_locked(&proc->inner_lock);
	if (strong) {
		if (internal)
			node->internal_strong_refs--;
		else
			node->local_strong_refs--;
		if (node->local_strong_refs || node->internal_strong_refs)
			return false;
	} else {
		if (!internal)
			node->local_weak_refs--;
		if (node->local_weak_refs || node->tmp_refs ||
				!hlist_empty(&node->refs))
			return false;
	}

	if (proc && (node->has_strong_ref || node->has_weak_ref)) {
		if (list_empty(&node->work.entry)) {
			binder_enqueue_work_ilocked(&node->work, &proc->todo);
			binder_wakeup_proc_ilocked(proc);
		}
	} else {
		if (hlist_empty(&node->refs) && !node->local_strong_refs &&
		    !node->local_weak_refs && !node->tmp_refs) {
			if (proc) {
				binder_dequeue_work_ilocked(&node->work);
				rb_erase(&node->rb_node, &proc->nodes);
				binder_debug(BINDER_DEBUG_INTERNAL_REFS,
					     "refless node %d deleted\n",
					     node->debug_id);
			} else {
				BUG_ON(!list_empty(&node->work.entry));
				spin_lock(&binder_dead_nodes_lock);
				/*
				 * tmp_refs could have changed so
				 * check it again
				 */
				if (node->tmp_refs) {
					spin_unlock(&binder_dead_nodes_lock);
					return false;
				}
				hlist_del(&node->dead_node);
				spin_unlock(&binder_dead_nodes_lock);
				binder_debug(BINDER_DEBUG_INTERNAL_REFS,
					     "dead node %d deleted\n",
					     node->debug_id);
			}
			return true;
		}
	}
	return false;
}

static void binder_dec_node(struct binder_node *node, int strong, int internal)
{
	bool free_node;

	binder_node_inner_lock(node);
	free_node = binder_dec_node_nilocked(node, strong, internal);
	binder_node_inner_unlock(node);
	if (free_node)
		binder_free_node(node);
}

static void binder_inc_node_tmpref_ilocked(struct binder_node *node)
{
	/*
	 * No call to binder_inc_node() is needed since we
	 * don't need to inform userspace of any changes to
	 * tmp_refs
	 */
	node->tmp_refs++;
}

/**
 * binder_inc_node_tmpref() - take a temporary reference on node
 * @node:	node to reference
 *
 * Take reference on node to prevent the node from being freed
 * while referenced only by a local variable. The inner lock is
 * needed to serialize with the node work on the queue (which
 * isn't needed after the node is dead). If the node is dead
 * (node->proc is NULL), use binder_dead_nodes_lock to protect
 * node->tmp_refs against dead-node-only cases where the node
 * lock cannot be acquired (eg traversing the dead node list to
 * print nodes)
 */
static void binder_inc_node_tmpref(struct binder_node *node)
{
	binder_node_lock(node);
	if (node->proc)
		binder_inner_proc_lock(node->proc);
	else
		spin_lock(&binder_dead_nodes_lock);
	binder_inc_node_tmpref_ilocked(node);
	if (node->proc)
		binder_inner_proc_unlock(node->proc);
	else
		spin_unlock(&binder_dead_nodes_lock);
	binder_node_unlock(node);
}

/**
 * binder_dec_node_tmpref() - remove a temporary reference on node
 * @node:	node to reference
 *
 * Release temporary reference on node taken via binder_inc_node_tmpref()
 */
static void binder_dec_node_tmpref(struct binder_node *node)
{
	bool free_node;

	binder_node_inner_lock(node);
	if (!node->proc)
		spin_lock(&binder_dead_nodes_lock);
	node->tmp_refs--;
	BUG_ON(node->tmp_refs < 0);
	if (!node->proc)
		spin_unlock(&binder_dead_nodes_lock);
	/*
	 * Call binder_dec_node() to check if all refcounts are 0
	 * and cleanup is needed. Calling with strong=0 and internal=1
	 * causes no actual reference to be released in binder_dec_node().
	 * If that changes, a change is needed here too.
	 */
	free_node = binder_dec_node_nilocked(node, 0, 1);
	binder_node_inner_unlock(node);
	if (free_node)
		binder_free_node(node);
}

static void binder_put_node(struct binder_node *node)
{
	binder_dec_node_tmpref(node);
}

static struct binder_ref *binder_get_ref_olocked(struct binder_proc *proc,
						 u32 desc, bool need_strong_ref)
{
	struct rb_node *n = proc->refs_by_desc.rb_node;
	struct binder_ref *ref;

	while (n) {
		ref = rb_entry(n, struct binder_ref, rb_node_desc);

		if (desc < ref->data.desc) {
			n = n->rb_left;
		} else if (desc > ref->data.desc) {
			n = n->rb_right;
		} else if (need_strong_ref && !ref->data.strong) {
			binder_user_error("tried to use weak ref as strong ref\n");
			return NULL;
		} else {
			return ref;
		}
	}
	return NULL;
}

/**
 * binder_get_ref_for_node_olocked() - get the ref associated with given node
 * @proc:	binder_proc that owns the ref
 * @node:	binder_node of target
 * @new_ref:	newly allocated binder_ref to be initialized or %NULL
 *
 * Look up the ref for the given node and return it if it exists
 *
 * If it doesn't exist and the caller provides a newly allocated
 * ref, initialize the fields of the newly allocated ref and insert
 * into the given proc rb_trees and node refs list.
 *
 * Return:	the ref for node. It is possible that another thread
 *		allocated/initialized the ref first in which case the
 *		returned ref would be different than the passed-in
 *		new_ref. new_ref must be kfree'd by the caller in
 *		this case.
 */
static struct binder_ref *binder_get_ref_for_node_olocked(
					struct binder_proc *proc,
					struct binder_node *node,
					struct binder_ref *new_ref)
{
	struct binder_context *context = proc->context;
	struct rb_node **p = &proc->refs_by_node.rb_node;
	struct rb_node *parent = NULL;
	struct binder_ref *ref;
	struct rb_node *n;

	while (*p) {
		parent = *p;
		ref = rb_entry(parent, struct binder_ref, rb_node_node);

		if (node < ref->node)
			p = &(*p)->rb_left;
		else if (node > ref->node)
			p = &(*p)->rb_right;
		else
			return ref;
	}
	if (!new_ref)
		return NULL;

	binder_stats_created(BINDER_STAT_REF);
	new_ref->data.debug_id = atomic_inc_return(&binder_last_id);
	new_ref->proc = proc;
	new_ref->node = node;
	rb_link_node(&new_ref->rb_node_node, parent, p);
	rb_insert_color(&new_ref->rb_node_node, &proc->refs_by_node);

	new_ref->data.desc = (node == context->binder_context_mgr_node) ? 0 : 1;
	for (n = rb_first(&proc->refs_by_desc); n != NULL; n = rb_next(n)) {
		ref = rb_entry(n, struct binder_ref, rb_node_desc);
		if (ref->data.desc > new_ref->data.desc)
			break;
		new_ref->data.desc = ref->data.desc + 1;
	}

	p = &proc->refs_by_desc.rb_node;
	while (*p) {
		parent = *p;
		ref = rb_entry(parent, struct binder_ref, rb_node_desc);

		if (new_ref->data.desc < ref->data.desc)
			p = &(*p)->rb_left;
		else if (new_ref->data.desc > ref->data.desc)
			p = &(*p)->rb_right;
		else
			BUG();
	}
	rb_link_node(&new_ref->rb_node_desc, parent, p);
	rb_insert_color(&new_ref->rb_node_desc, &proc->refs_by_desc);

	binder_node_lock(node);
	hlist_add_head(&new_ref->node_entry, &node->refs);

	binder_debug(BINDER_DEBUG_INTERNAL_REFS,
		     "%d new ref %d desc %d for node %d\n",
		      proc->pid, new_ref->data.debug_id, new_ref->data.desc,
		      node->debug_id);
	binder_node_unlock(node);
	return new_ref;
}

static void binder_cleanup_ref_olocked(struct binder_ref *ref)
{
	bool delete_node = false;

	binder_debug(BINDER_DEBUG_INTERNAL_REFS,
		     "%d delete ref %d desc %d for node %d\n",
		      ref->proc->pid, ref->data.debug_id, ref->data.desc,
		      ref->node->debug_id);

	rb_erase(&ref->rb_node_desc, &ref->proc->refs_by_desc);
	rb_erase(&ref->rb_node_node, &ref->proc->refs_by_node);

	binder_node_inner_lock(ref->node);
	if (ref->data.strong)
		binder_dec_node_nilocked(ref->node, 1, 1);

	hlist_del(&ref->node_entry);
	delete_node = binder_dec_node_nilocked(ref->node, 0, 1);
	binder_node_inner_unlock(ref->node);
	/*
	 * Clear ref->node unless we want the caller to free the node
	 */
	if (!delete_node) {
		/*
		 * The caller uses ref->node to determine
		 * whether the node needs to be freed. Clear
		 * it since the node is still alive.
		 */
		ref->node = NULL;
	}

	if (ref->death) {
		binder_debug(BINDER_DEBUG_DEAD_BINDER,
			     "%d delete ref %d desc %d has death notification\n",
			      ref->proc->pid, ref->data.debug_id,
			      ref->data.desc);
		binder_dequeue_work(ref->proc, &ref->death->work);
		binder_stats_deleted(BINDER_STAT_DEATH);
	}
	binder_stats_deleted(BINDER_STAT_REF);
}

/**
 * binder_inc_ref_olocked() - increment the ref for given handle
 * @ref:         ref to be incremented
 * @strong:      if true, strong increment, else weak
 * @target_list: list to queue node work on
 *
 * Increment the ref. @ref->proc->outer_lock must be held on entry
 *
 * Return: 0, if successful, else errno
 */
static int binder_inc_ref_olocked(struct binder_ref *ref, int strong,
				  struct list_head *target_list)
{
	int ret;

	if (strong) {
		if (ref->data.strong == 0) {
			ret = binder_inc_node(ref->node, 1, 1, target_list);
			if (ret)
				return ret;
		}
		ref->data.strong++;
	} else {
		if (ref->data.weak == 0) {
			ret = binder_inc_node(ref->node, 0, 1, target_list);
			if (ret)
				return ret;
		}
		ref->data.weak++;
	}
	return 0;
}

/**
 * binder_dec_ref() - dec the ref for given handle
 * @ref:	ref to be decremented
 * @strong:	if true, strong decrement, else weak
 *
 * Decrement the ref.
 *
 * Return: true if ref is cleaned up and ready to be freed
 */
static bool binder_dec_ref_olocked(struct binder_ref *ref, int strong)
{
	if (strong) {
		if (ref->data.strong == 0) {
			binder_user_error("%d invalid dec strong, ref %d desc %d s %d w %d\n",
					  ref->proc->pid, ref->data.debug_id,
					  ref->data.desc, ref->data.strong,
					  ref->data.weak);
			return false;
		}
		ref->data.strong--;
		if (ref->data.strong == 0)
			binder_dec_node(ref->node, strong, 1);
	} else {
		if (ref->data.weak == 0) {
			binder_user_error("%d invalid dec weak, ref %d desc %d s %d w %d\n",
					  ref->proc->pid, ref->data.debug_id,
					  ref->data.desc, ref->data.strong,
					  ref->data.weak);
			return false;
		}
		ref->data.weak--;
	}
	if (ref->data.strong == 0 && ref->data.weak == 0) {
		binder_cleanup_ref_olocked(ref);
		return true;
	}
	return false;
}

/**
 * binder_get_node_from_ref() - get the node from the given proc/desc
 * @proc:	proc containing the ref
 * @desc:	the handle associated with the ref
 * @need_strong_ref: if true, only return node if ref is strong
 * @rdata:	the id/refcount data for the ref
 *
 * Given a proc and ref handle, return the associated binder_node
 *
 * Return: a binder_node or NULL if not found or not strong when strong required
 */
static struct binder_node *binder_get_node_from_ref(
		struct binder_proc *proc,
		u32 desc, bool need_strong_ref,
		struct binder_ref_data *rdata)
{
	struct binder_node *node;
	struct binder_ref *ref;

	binder_proc_lock(proc);
	ref = binder_get_ref_olocked(proc, desc, need_strong_ref);
	if (!ref)
		goto err_no_ref;
	node = ref->node;
	/*
	 * Take an implicit reference on the node to ensure
	 * it stays alive until the call to binder_put_node()
	 */
	binder_inc_node_tmpref(node);
	if (rdata)
		*rdata = ref->data;
	binder_proc_unlock(proc);

	return node;

err_no_ref:
	binder_proc_unlock(proc);
	return NULL;
}

/**
 * binder_free_ref() - free the binder_ref
 * @ref:	ref to free
 *
 * Free the binder_ref. Free the binder_node indicated by ref->node
 * (if non-NULL) and the binder_ref_death indicated by ref->death.
 */
static void binder_free_ref(struct binder_ref *ref)
{
	if (ref->node)
		binder_free_node(ref->node);
	kfree(ref->death);
	kfree(ref);
}

/**
 * binder_update_ref_for_handle() - inc/dec the ref for given handle
 * @proc:	proc containing the ref
 * @desc:	the handle associated with the ref
 * @increment:	true=inc reference, false=dec reference
 * @strong:	true=strong reference, false=weak reference
 * @rdata:	the id/refcount data for the ref
 *
 * Given a proc and ref handle, increment or decrement the ref
 * according to "increment" arg.
 *
 * Return: 0 if successful, else errno
 */
static int binder_update_ref_for_handle(struct binder_proc *proc,
		uint32_t desc, bool increment, bool strong,
		struct binder_ref_data *rdata)
{
	int ret = 0;
	struct binder_ref *ref;
	bool delete_ref = false;

	binder_proc_lock(proc);
	ref = binder_get_ref_olocked(proc, desc, strong);
	if (!ref) {
		ret = -EINVAL;
		goto err_no_ref;
	}
	if (increment)
		ret = binder_inc_ref_olocked(ref, strong, NULL);
	else
		delete_ref = binder_dec_ref_olocked(ref, strong);

	if (rdata)
		*rdata = ref->data;
	binder_proc_unlock(proc);

	if (delete_ref)
		binder_free_ref(ref);
	return ret;

err_no_ref:
	binder_proc_unlock(proc);
	return ret;
}

/**
 * binder_dec_ref_for_handle() - dec the ref for given handle
 * @proc:	proc containing the ref
 * @desc:	the handle associated with the ref
 * @strong:	true=strong reference, false=weak reference
 * @rdata:	the id/refcount data for the ref
 *
 * Just calls binder_update_ref_for_handle() to decrement the ref.
 *
 * Return: 0 if successful, else errno
 */
static int binder_dec_ref_for_handle(struct binder_proc *proc,
		uint32_t desc, bool strong, struct binder_ref_data *rdata)
{
	return binder_update_ref_for_handle(proc, desc, false, strong, rdata);
}


/**
 * binder_inc_ref_for_node() - increment the ref for given proc/node
 * @proc:	 proc containing the ref
 * @node:	 target node
 * @strong:	 true=strong reference, false=weak reference
 * @target_list: worklist to use if node is incremented
 * @rdata:	 the id/refcount data for the ref
 *
 * Given a proc and node, increment the ref. Create the ref if it
 * doesn't already exist
 *
 * Return: 0 if successful, else errno
 */
static int binder_inc_ref_for_node(struct binder_proc *proc,
			struct binder_node *node,
			bool strong,
			struct list_head *target_list,
			struct binder_ref_data *rdata)
{
	struct binder_ref *ref;
	struct binder_ref *new_ref = NULL;
	int ret = 0;

	binder_proc_lock(proc);
	ref = binder_get_ref_for_node_olocked(proc, node, NULL);
	if (!ref) {
		binder_proc_unlock(proc);
		new_ref = kzalloc(sizeof(*ref), GFP_KERNEL);
		if (!new_ref)
			return -ENOMEM;
		binder_proc_lock(proc);
		ref = binder_get_ref_for_node_olocked(proc, node, new_ref);
	}
	ret = binder_inc_ref_olocked(ref, strong, target_list);
	*rdata = ref->data;
	binder_proc_unlock(proc);
	if (new_ref && ref != new_ref)
		/*
		 * Another thread created the ref first so
		 * free the one we allocated
		 */
		kfree(new_ref);
	return ret;
}

static void binder_pop_transaction_ilocked(struct binder_thread *target_thread,
					   struct binder_transaction *t)
{
	BUG_ON(!target_thread);
	assert_spin_locked(&target_thread->proc->inner_lock);
	BUG_ON(target_thread->transaction_stack != t);
	BUG_ON(target_thread->transaction_stack->from != target_thread);
	target_thread->transaction_stack =
		target_thread->transaction_stack->from_parent;
	t->from = NULL;
}

/**
 * binder_thread_dec_tmpref() - decrement thread->tmp_ref
 * @thread:	thread to decrement
 *
 * A thread needs to be kept alive while being used to create or
 * handle a transaction. binder_get_txn_from() is used to safely
 * extract t->from from a binder_transaction and keep the thread
 * indicated by t->from from being freed. When done with that
 * binder_thread, this function is called to decrement the
 * tmp_ref and free if appropriate (thread has been released
 * and no transaction being processed by the driver)
 */
static void binder_thread_dec_tmpref(struct binder_thread *thread)
{
	/*
	 * atomic is used to protect the counter value while
	 * it cannot reach zero or thread->is_dead is false
	 */
	binder_inner_proc_lock(thread->proc);
	atomic_dec(&thread->tmp_ref);
	if (thread->is_dead && !atomic_read(&thread->tmp_ref)) {
		binder_inner_proc_unlock(thread->proc);
		binder_free_thread(thread);
		return;
	}
	binder_inner_proc_unlock(thread->proc);
}

/**
 * binder_proc_dec_tmpref() - decrement proc->tmp_ref
 * @proc:	proc to decrement
 *
 * A binder_proc needs to be kept alive while being used to create or
 * handle a transaction. proc->tmp_ref is incremented when
 * creating a new transaction or the binder_proc is currently in-use
 * by threads that are being released. When done with the binder_proc,
 * this function is called to decrement the counter and free the
 * proc if appropriate (proc has been released, all threads have
 * been released and not currenly in-use to process a transaction).
 */
static void binder_proc_dec_tmpref(struct binder_proc *proc)
{
	binder_inner_proc_lock(proc);
	proc->tmp_ref--;
	if (proc->is_dead && RB_EMPTY_ROOT(&proc->threads) &&
			!proc->tmp_ref) {
		binder_inner_proc_unlock(proc);
		binder_free_proc(proc);
		return;
	}
	binder_inner_proc_unlock(proc);
}

/**
 * binder_get_txn_from() - safely extract the "from" thread in transaction
 * @t:	binder transaction for t->from
 *
 * Atomically return the "from" thread and increment the tmp_ref
 * count for the thread to ensure it stays alive until
 * binder_thread_dec_tmpref() is called.
 *
 * Return: the value of t->from
 */
static struct binder_thread *binder_get_txn_from(
		struct binder_transaction *t)
{
	struct binder_thread *from;

	spin_lock(&t->lock);
	from = t->from;
	if (from)
		atomic_inc(&from->tmp_ref);
	spin_unlock(&t->lock);
	return from;
}

/**
 * binder_get_txn_from_and_acq_inner() - get t->from and acquire inner lock
 * @t:	binder transaction for t->from
 *
 * Same as binder_get_txn_from() except it also acquires the proc->inner_lock
 * to guarantee that the thread cannot be released while operating on it.
 * The caller must call binder_inner_proc_unlock() to release the inner lock
 * as well as call binder_dec_thread_txn() to release the reference.
 *
 * Return: the value of t->from
 */
static struct binder_thread *binder_get_txn_from_and_acq_inner(
		struct binder_transaction *t)
{
	struct binder_thread *from;

	from = binder_get_txn_from(t);
	if (!from)
		return NULL;
	binder_inner_proc_lock(from->proc);
	if (t->from) {
		BUG_ON(from != t->from);
		return from;
	}
	binder_inner_proc_unlock(from->proc);
	binder_thread_dec_tmpref(from);
	return NULL;
}

static void binder_free_transaction(struct binder_transaction *t)
{
	struct binder_proc *target_proc = t->to_proc;

	if (target_proc) {
		binder_inner_proc_lock(target_proc);
		if (t->buffer)
			t->buffer->transaction = NULL;
		binder_inner_proc_unlock(target_proc);
	}
#ifdef BINDER_WATCHDOG
	binder_cancel_bwdog(t);
#endif
#ifdef BINDER_USER_TRACKING
	binder_print_delay(t);
#endif
	/*
	 * If the transaction has no target_proc, then
	 * t->buffer->transaction has already been cleared.
	 */
	kfree(t);
	binder_stats_deleted(BINDER_STAT_TRANSACTION);
}

static void binder_send_failed_reply(struct binder_transaction *t,
				     uint32_t error_code)
{
	struct binder_thread *target_thread;
	struct binder_transaction *next;

	BUG_ON(t->flags & TF_ONE_WAY);
	while (1) {
		target_thread = binder_get_txn_from_and_acq_inner(t);
		if (target_thread) {
			binder_debug(BINDER_DEBUG_FAILED_TRANSACTION,
				     "send failed reply for transaction %d to %d:%d\n",
				      t->debug_id,
				      target_thread->proc->pid,
				      target_thread->pid);

			binder_pop_transaction_ilocked(target_thread, t);
			if (target_thread->reply_error.cmd == BR_OK) {
				target_thread->reply_error.cmd = error_code;
				binder_enqueue_thread_work_ilocked(
					target_thread,
					&target_thread->reply_error.work);
				wake_up_interruptible(&target_thread->wait);
			} else {
				/*
				 * Cannot get here for normal operation, but
				 * we can if multiple synchronous transactions
				 * are sent without blocking for responses.
				 * Just ignore the 2nd error in this case.
				 */
				pr_warn("Unexpected reply error: %u\n",
					target_thread->reply_error.cmd);
			}
			binder_inner_proc_unlock(target_thread->proc);
			binder_thread_dec_tmpref(target_thread);
			binder_free_transaction(t);
			return;
		}
		next = t->from_parent;

		binder_debug(BINDER_DEBUG_FAILED_TRANSACTION,
			     "send failed reply for transaction %d, target dead\n",
			     t->debug_id);

		binder_free_transaction(t);
		if (next == NULL) {
			binder_debug(BINDER_DEBUG_DEAD_BINDER,
				     "reply failed, no target thread at root\n");
			return;
		}
		t = next;
		binder_debug(BINDER_DEBUG_DEAD_BINDER,
			     "reply failed, no target thread -- retry %d\n",
			      t->debug_id);
	}
}

/**
 * binder_cleanup_transaction() - cleans up undelivered transaction
 * @t:		transaction that needs to be cleaned up
 * @reason:	reason the transaction wasn't delivered
 * @error_code:	error to return to caller (if synchronous call)
 */
static void binder_cleanup_transaction(struct binder_transaction *t,
				       const char *reason,
				       uint32_t error_code)
{
	if (t->buffer->target_node && !(t->flags & TF_ONE_WAY)) {
		binder_send_failed_reply(t, error_code);
	} else {
		binder_debug(BINDER_DEBUG_DEAD_TRANSACTION,
			"undelivered transaction %d, %s\n",
			t->debug_id, reason);
		binder_free_transaction(t);
	}
}

/**
 * binder_get_object() - gets object and checks for valid metadata
 * @proc:	binder_proc owning the buffer
 * @buffer:	binder_buffer that we're parsing.
 * @offset:	offset in the @buffer at which to validate an object.
 * @object:	struct binder_object to read into
 *
 * Return:	If there's a valid metadata object at @offset in @buffer, the
 *		size of that object. Otherwise, it returns zero. The object
 *		is read into the struct binder_object pointed to by @object.
 */
static size_t binder_get_object(struct binder_proc *proc,
				struct binder_buffer *buffer,
				unsigned long offset,
				struct binder_object *object)
{
	size_t read_size;
	struct binder_object_header *hdr;
	size_t object_size = 0;

	read_size = min_t(size_t, sizeof(*object), buffer->data_size - offset);
	if (offset > buffer->data_size || read_size < sizeof(*hdr) ||
	    !IS_ALIGNED(offset, sizeof(u32)))
		return 0;
	binder_alloc_copy_from_buffer(&proc->alloc, object, buffer,
				      offset, read_size);

	/* Ok, now see if we read a complete object. */
	hdr = &object->hdr;
	switch (hdr->type) {
	case BINDER_TYPE_BINDER:
	case BINDER_TYPE_WEAK_BINDER:
	case BINDER_TYPE_HANDLE:
	case BINDER_TYPE_WEAK_HANDLE:
		object_size = sizeof(struct flat_binder_object);
		break;
	case BINDER_TYPE_FD:
		object_size = sizeof(struct binder_fd_object);
		break;
	case BINDER_TYPE_PTR:
		object_size = sizeof(struct binder_buffer_object);
		break;
	case BINDER_TYPE_FDA:
		object_size = sizeof(struct binder_fd_array_object);
		break;
	default:
		return 0;
	}
	if (offset <= buffer->data_size - object_size &&
	    buffer->data_size >= object_size)
		return object_size;
	else
		return 0;
}

/**
 * binder_validate_ptr() - validates binder_buffer_object in a binder_buffer.
 * @proc:	binder_proc owning the buffer
 * @b:		binder_buffer containing the object
 * @object:	struct binder_object to read into
 * @index:	index in offset array at which the binder_buffer_object is
 *		located
 * @start_offset: points to the start of the offset array
 * @object_offsetp: offset of @object read from @b
 * @num_valid:	the number of valid offsets in the offset array
 *
 * Return:	If @index is within the valid range of the offset array
 *		described by @start and @num_valid, and if there's a valid
 *		binder_buffer_object at the offset found in index @index
 *		of the offset array, that object is returned. Otherwise,
 *		%NULL is returned.
 *		Note that the offset found in index @index itself is not
 *		verified; this function assumes that @num_valid elements
 *		from @start were previously verified to have valid offsets.
 *		If @object_offsetp is non-NULL, then the offset within
 *		@b is written to it.
 */
static struct binder_buffer_object *binder_validate_ptr(
						struct binder_proc *proc,
						struct binder_buffer *b,
						struct binder_object *object,
						binder_size_t index,
						binder_size_t start_offset,
						binder_size_t *object_offsetp,
						binder_size_t num_valid)
{
	size_t object_size;
	binder_size_t object_offset;
	unsigned long buffer_offset;

	if (index >= num_valid)
		return NULL;

	buffer_offset = start_offset + sizeof(binder_size_t) * index;
	binder_alloc_copy_from_buffer(&proc->alloc, &object_offset,
				      b, buffer_offset, sizeof(object_offset));
	object_size = binder_get_object(proc, b, object_offset, object);
	if (!object_size || object->hdr.type != BINDER_TYPE_PTR)
		return NULL;
	if (object_offsetp)
		*object_offsetp = object_offset;

	return &object->bbo;
}

/**
 * binder_validate_fixup() - validates pointer/fd fixups happen in order.
 * @proc:		binder_proc owning the buffer
 * @b:			transaction buffer
 * @objects_start_offset: offset to start of objects buffer
 * @buffer_obj_offset:	offset to binder_buffer_object in which to fix up
 * @fixup_offset:	start offset in @buffer to fix up
 * @last_obj_offset:	offset to last binder_buffer_object that we fixed
 * @last_min_offset:	minimum fixup offset in object at @last_obj_offset
 *
 * Return:		%true if a fixup in buffer @buffer at offset @offset is
 *			allowed.
 *
 * For safety reasons, we only allow fixups inside a buffer to happen
 * at increasing offsets; additionally, we only allow fixup on the last
 * buffer object that was verified, or one of its parents.
 *
 * Example of what is allowed:
 *
 * A
 *   B (parent = A, offset = 0)
 *   C (parent = A, offset = 16)
 *     D (parent = C, offset = 0)
 *   E (parent = A, offset = 32) // min_offset is 16 (C.parent_offset)
 *
 * Examples of what is not allowed:
 *
 * Decreasing offsets within the same parent:
 * A
 *   C (parent = A, offset = 16)
 *   B (parent = A, offset = 0) // decreasing offset within A
 *
 * Referring to a parent that wasn't the last object or any of its parents:
 * A
 *   B (parent = A, offset = 0)
 *   C (parent = A, offset = 0)
 *   C (parent = A, offset = 16)
 *     D (parent = B, offset = 0) // B is not A or any of A's parents
 */
static bool binder_validate_fixup(struct binder_proc *proc,
				  struct binder_buffer *b,
				  binder_size_t objects_start_offset,
				  binder_size_t buffer_obj_offset,
				  binder_size_t fixup_offset,
				  binder_size_t last_obj_offset,
				  binder_size_t last_min_offset)
{
	if (!last_obj_offset) {
		/* Nothing to fix up in */
		return false;
	}

	while (last_obj_offset != buffer_obj_offset) {
		unsigned long buffer_offset;
		struct binder_object last_object;
		struct binder_buffer_object *last_bbo;
		size_t object_size = binder_get_object(proc, b, last_obj_offset,
						       &last_object);
		if (object_size != sizeof(*last_bbo))
			return false;

		last_bbo = &last_object.bbo;
		/*
		 * Safe to retrieve the parent of last_obj, since it
		 * was already previously verified by the driver.
		 */
		if ((last_bbo->flags & BINDER_BUFFER_FLAG_HAS_PARENT) == 0)
			return false;
		last_min_offset = last_bbo->parent_offset + sizeof(uintptr_t);
		buffer_offset = objects_start_offset +
			sizeof(binder_size_t) * last_bbo->parent,
		binder_alloc_copy_from_buffer(&proc->alloc, &last_obj_offset,
					      b, buffer_offset,
					      sizeof(last_obj_offset));
	}
	return (fixup_offset >= last_min_offset);
}

static void binder_transaction_buffer_release(struct binder_proc *proc,
					      struct binder_buffer *buffer,
					      binder_size_t failed_at,
					      bool is_failure)
{
	int debug_id = buffer->debug_id;
	binder_size_t off_start_offset, buffer_offset, off_end_offset;

	binder_debug(BINDER_DEBUG_TRANSACTION,
		     "%d buffer release %d, size %zd-%zd, failed at %llx\n",
		     proc->pid, buffer->debug_id,
		     buffer->data_size, buffer->offsets_size,
		     (unsigned long long)failed_at);

	if (buffer->target_node)
		binder_dec_node(buffer->target_node, 1, 0);

	off_start_offset = ALIGN(buffer->data_size, sizeof(void *));
	off_end_offset = is_failure ? failed_at :
				off_start_offset + buffer->offsets_size;
	for (buffer_offset = off_start_offset; buffer_offset < off_end_offset;
	     buffer_offset += sizeof(binder_size_t)) {
		struct binder_object_header *hdr;
		size_t object_size;
		struct binder_object object;
		binder_size_t object_offset;

		binder_alloc_copy_from_buffer(&proc->alloc, &object_offset,
					      buffer, buffer_offset,
					      sizeof(object_offset));
		object_size = binder_get_object(proc, buffer,
						object_offset, &object);
		if (object_size == 0) {
			pr_err("transaction release %d bad object at offset %lld, size %zd\n",
			       debug_id, (u64)object_offset, buffer->data_size);
			continue;
		}
		hdr = &object.hdr;
		switch (hdr->type) {
		case BINDER_TYPE_BINDER:
		case BINDER_TYPE_WEAK_BINDER: {
			struct flat_binder_object *fp;
			struct binder_node *node;

			fp = to_flat_binder_object(hdr);
			node = binder_get_node(proc, fp->binder);
			if (node == NULL) {
				pr_err("transaction release %d bad node %016llx\n",
				       debug_id, (u64)fp->binder);
				break;
			}
			binder_debug(BINDER_DEBUG_TRANSACTION,
				     "        node %d u%016llx\n",
				     node->debug_id, (u64)node->ptr);
			binder_dec_node(node, hdr->type == BINDER_TYPE_BINDER,
					0);
			binder_put_node(node);
		} break;
		case BINDER_TYPE_HANDLE:
		case BINDER_TYPE_WEAK_HANDLE: {
			struct flat_binder_object *fp;
			struct binder_ref_data rdata;
			int ret;

			fp = to_flat_binder_object(hdr);
			ret = binder_dec_ref_for_handle(proc, fp->handle,
				hdr->type == BINDER_TYPE_HANDLE, &rdata);

			if (ret) {
				pr_err("transaction release %d bad handle %d, ret = %d\n",
				 debug_id, fp->handle, ret);
				break;
			}
			binder_debug(BINDER_DEBUG_TRANSACTION,
				     "        ref %d desc %d\n",
				     rdata.debug_id, rdata.desc);
		} break;

		case BINDER_TYPE_FD: {
			struct binder_fd_object *fp = to_binder_fd_object(hdr);

			binder_debug(BINDER_DEBUG_TRANSACTION,
				     "        fd %d\n", fp->fd);
			if (failed_at)
				task_close_fd(proc, fp->fd);
		} break;
		case BINDER_TYPE_PTR:
			/*
			 * Nothing to do here, this will get cleaned up when the
			 * transaction buffer gets freed
			 */
			break;
		case BINDER_TYPE_FDA: {
			struct binder_fd_array_object *fda;
			struct binder_buffer_object *parent;
			struct binder_object ptr_object;
			binder_size_t fda_offset;
			size_t fd_index;
			binder_size_t fd_buf_size;
			binder_size_t num_valid;

			num_valid = (buffer_offset - off_start_offset) /
						sizeof(binder_size_t);
			fda = to_binder_fd_array_object(hdr);
			parent = binder_validate_ptr(proc, buffer, &ptr_object,
						     fda->parent,
						     off_start_offset,
						     NULL,
						     num_valid);
			if (!parent) {
				pr_err("transaction release %d bad parent offset",
				       debug_id);
				continue;
			}
			fd_buf_size = sizeof(u32) * fda->num_fds;
			if (fda->num_fds >= SIZE_MAX / sizeof(u32)) {
				pr_err("transaction release %d invalid number of fds (%lld)\n",
				       debug_id, (u64)fda->num_fds);
				continue;
			}
			if (fd_buf_size > parent->length ||
			    fda->parent_offset > parent->length - fd_buf_size) {
				/* No space for all file descriptors here. */
				pr_err("transaction release %d not enough space for %lld fds in buffer\n",
				       debug_id, (u64)fda->num_fds);
				continue;
			}
			/*
			 * the source data for binder_buffer_object is visible
			 * to user-space and the @buffer element is the user
			 * pointer to the buffer_object containing the fd_array.
			 * Convert the address to an offset relative to
			 * the base of the transaction buffer.
			 */
			fda_offset =
			    (parent->buffer - (uintptr_t)buffer->user_data) +
			    fda->parent_offset;
			for (fd_index = 0; fd_index < fda->num_fds;
			     fd_index++) {
				u32 fd;
				binder_size_t offset = fda_offset +
					fd_index * sizeof(fd);

				binder_alloc_copy_from_buffer(&proc->alloc,
							      &fd,
							      buffer,
							      offset,
							      sizeof(fd));
				task_close_fd(proc, fd);
			}
		} break;
		default:
			pr_err("transaction release %d bad object type %x\n",
				debug_id, hdr->type);
			break;
		}
	}
}
#ifdef BINDER_WATCHDOG
static int binder_translate_binder(struct binder_transaction_data *tr,
				   struct flat_binder_object *fp,
				   struct binder_transaction *t,
				   struct binder_thread *thread)
#else
static int binder_translate_binder(struct flat_binder_object *fp,
				   struct binder_transaction *t,
				   struct binder_thread *thread)
#endif
{
	struct binder_node *node;
	struct binder_proc *proc = thread->proc;
	struct binder_proc *target_proc = t->to_proc;
	struct binder_ref_data rdata;
	int ret = 0;

	node = binder_get_node(proc, fp->binder);
	if (!node) {
		node = binder_new_node(proc, fp);
		if (!node)
			return -ENOMEM;
#ifdef BINDER_WATCHDOG
		parse_service_name(tr, proc, node->name);
#endif
	}
	if (fp->cookie != node->cookie) {
		binder_user_error("%d:%d sending u%016llx node %d, cookie mismatch %016llx != %016llx\n",
				  proc->pid, thread->pid, (u64)fp->binder,
				  node->debug_id, (u64)fp->cookie,
				  (u64)node->cookie);
		ret = -EINVAL;
		goto done;
	}
	if (security_binder_transfer_binder(proc->cred, target_proc->cred)) {
		ret = -EPERM;
		goto done;
	}

	ret = binder_inc_ref_for_node(target_proc, node,
			fp->hdr.type == BINDER_TYPE_BINDER,
			&thread->todo, &rdata);
	if (ret)
		goto done;

	if (fp->hdr.type == BINDER_TYPE_BINDER)
		fp->hdr.type = BINDER_TYPE_HANDLE;
	else
		fp->hdr.type = BINDER_TYPE_WEAK_HANDLE;
	fp->binder = 0;
	fp->handle = rdata.desc;
	fp->cookie = 0;

	trace_binder_transaction_node_to_ref(t, node, &rdata);
	binder_debug(BINDER_DEBUG_TRANSACTION,
		     "        node %d u%016llx -> ref %d desc %d\n",
		     node->debug_id, (u64)node->ptr,
		     rdata.debug_id, rdata.desc);
done:
	binder_put_node(node);
	return ret;
}

static int binder_translate_handle(struct flat_binder_object *fp,
				   struct binder_transaction *t,
				   struct binder_thread *thread)
{
	struct binder_proc *proc = thread->proc;
	struct binder_proc *target_proc = t->to_proc;
	struct binder_node *node;
	struct binder_ref_data src_rdata;
	int ret = 0;

	node = binder_get_node_from_ref(proc, fp->handle,
			fp->hdr.type == BINDER_TYPE_HANDLE, &src_rdata);
	if (!node) {
		binder_user_error("%d:%d got transaction with invalid handle, %d\n",
				  proc->pid, thread->pid, fp->handle);
		return -EINVAL;
	}
	if (security_binder_transfer_binder(proc->cred, target_proc->cred)) {
		ret = -EPERM;
		goto done;
	}

	binder_node_lock(node);
	if (node->proc == target_proc) {
		if (fp->hdr.type == BINDER_TYPE_HANDLE)
			fp->hdr.type = BINDER_TYPE_BINDER;
		else
			fp->hdr.type = BINDER_TYPE_WEAK_BINDER;
		fp->binder = node->ptr;
		fp->cookie = node->cookie;
		if (node->proc)
			binder_inner_proc_lock(node->proc);
		binder_inc_node_nilocked(node,
					 fp->hdr.type == BINDER_TYPE_BINDER,
					 0, NULL);
		if (node->proc)
			binder_inner_proc_unlock(node->proc);
		trace_binder_transaction_ref_to_node(t, node, &src_rdata);
		binder_debug(BINDER_DEBUG_TRANSACTION,
			     "        ref %d desc %d -> node %d u%016llx\n",
			     src_rdata.debug_id, src_rdata.desc, node->debug_id,
			     (u64)node->ptr);
		binder_node_unlock(node);
	} else {
		struct binder_ref_data dest_rdata;

		binder_node_unlock(node);
		ret = binder_inc_ref_for_node(target_proc, node,
				fp->hdr.type == BINDER_TYPE_HANDLE,
				NULL, &dest_rdata);
		if (ret)
			goto done;

		fp->binder = 0;
		fp->handle = dest_rdata.desc;
		fp->cookie = 0;
		trace_binder_transaction_ref_to_ref(t, node, &src_rdata,
						    &dest_rdata);
		binder_debug(BINDER_DEBUG_TRANSACTION,
			     "        ref %d desc %d -> ref %d desc %d (node %d)\n",
			     src_rdata.debug_id, src_rdata.desc,
			     dest_rdata.debug_id, dest_rdata.desc,
			     node->debug_id);
	}
done:
	binder_put_node(node);
	return ret;
}

static int binder_translate_fd(int fd,
			       struct binder_transaction *t,
			       struct binder_thread *thread,
			       struct binder_transaction *in_reply_to)
{
	struct binder_proc *proc = thread->proc;
	struct binder_proc *target_proc = t->to_proc;
	int target_fd;
	struct file *file;
	int ret;
	bool target_allows_fd;

	if (in_reply_to)
		target_allows_fd = !!(in_reply_to->flags & TF_ACCEPT_FDS);
	else
		target_allows_fd = t->buffer->target_node->accept_fds;
	if (!target_allows_fd) {
		binder_user_error("%d:%d got %s with fd, %d, but target does not allow fds\n",
				  proc->pid, thread->pid,
				  in_reply_to ? "reply" : "transaction",
				  fd);
		ret = -EPERM;
		goto err_fd_not_accepted;
	}

	file = fget(fd);
	if (!file) {
		binder_user_error("%d:%d got transaction with invalid fd, %d\n",
				  proc->pid, thread->pid, fd);
		ret = -EBADF;
		goto err_fget;
	}
	ret = security_binder_transfer_file(proc->cred, target_proc->cred, file);
	if (ret < 0) {
		ret = -EPERM;
		goto err_security;
	}

	target_fd = task_get_unused_fd_flags(target_proc, O_CLOEXEC);
	if (target_fd < 0) {
		ret = -ENOMEM;
		goto err_get_unused_fd;
	}
	task_fd_install(target_proc, target_fd, file);
	trace_binder_transaction_fd(t, fd, target_fd);
	binder_debug(BINDER_DEBUG_TRANSACTION, "        fd %d -> %d\n",
		     fd, target_fd);

	return target_fd;

err_get_unused_fd:
err_security:
	fput(file);
err_fget:
err_fd_not_accepted:
	return ret;
}

static int binder_translate_fd_array(struct binder_fd_array_object *fda,
				     struct binder_buffer_object *parent,
				     struct binder_transaction *t,
				     struct binder_thread *thread,
				     struct binder_transaction *in_reply_to)
{
	binder_size_t fdi, fd_buf_size, num_installed_fds;
	binder_size_t fda_offset;
	int target_fd;
	struct binder_proc *proc = thread->proc;
	struct binder_proc *target_proc = t->to_proc;

	fd_buf_size = sizeof(u32) * fda->num_fds;
	if (fda->num_fds >= SIZE_MAX / sizeof(u32)) {
		binder_user_error("%d:%d got transaction with invalid number of fds (%lld)\n",
				  proc->pid, thread->pid, (u64)fda->num_fds);
		return -EINVAL;
	}
	if (fd_buf_size > parent->length ||
	    fda->parent_offset > parent->length - fd_buf_size) {
		/* No space for all file descriptors here. */
		binder_user_error("%d:%d not enough space to store %lld fds in buffer\n",
				  proc->pid, thread->pid, (u64)fda->num_fds);
		return -EINVAL;
	}
	/*
	 * the source data for binder_buffer_object is visible
	 * to user-space and the @buffer element is the user
	 * pointer to the buffer_object containing the fd_array.
	 * Convert the address to an offset relative to
	 * the base of the transaction buffer.
	 */
	fda_offset = (parent->buffer - (uintptr_t)t->buffer->user_data) +
		fda->parent_offset;
	if (!IS_ALIGNED((unsigned long)fda_offset, sizeof(u32))) {
		binder_user_error("%d:%d parent offset not aligned correctly.\n",
				  proc->pid, thread->pid);
		return -EINVAL;
	}
	for (fdi = 0; fdi < fda->num_fds; fdi++) {
		u32 fd;

		binder_size_t offset = fda_offset + fdi * sizeof(fd);

		binder_alloc_copy_from_buffer(&target_proc->alloc,
					      &fd, t->buffer,
					      offset, sizeof(fd));
		target_fd = binder_translate_fd(fd, t, thread, in_reply_to);
		if (target_fd < 0)
			goto err_translate_fd_failed;
		binder_alloc_copy_to_buffer(&target_proc->alloc,
					    t->buffer, offset,
					    &target_fd, sizeof(fd));
	}
	return 0;

err_translate_fd_failed:
	/*
	 * Failed to allocate fd or security error, free fds
	 * installed so far.
	 */
	num_installed_fds = fdi;
	for (fdi = 0; fdi < num_installed_fds; fdi++) {
		u32 fd;
		binder_size_t offset = fda_offset + fdi * sizeof(fd);
		binder_alloc_copy_from_buffer(&target_proc->alloc,
					      &fd, t->buffer,
					      offset, sizeof(fd));
		task_close_fd(target_proc, fd);
	}
	return target_fd;
}

static int binder_fixup_parent(struct binder_transaction *t,
			       struct binder_thread *thread,
			       struct binder_buffer_object *bp,
			       binder_size_t off_start_offset,
			       binder_size_t num_valid,
			       binder_size_t last_fixup_obj_off,
			       binder_size_t last_fixup_min_off)
{
	struct binder_buffer_object *parent;
	struct binder_buffer *b = t->buffer;
	struct binder_proc *proc = thread->proc;
	struct binder_proc *target_proc = t->to_proc;
	struct binder_object object;
	binder_size_t buffer_offset;
	binder_size_t parent_offset;

	if (!(bp->flags & BINDER_BUFFER_FLAG_HAS_PARENT))
		return 0;

	parent = binder_validate_ptr(target_proc, b, &object, bp->parent,
				     off_start_offset, &parent_offset,
				     num_valid);
	if (!parent) {
		binder_user_error("%d:%d got transaction with invalid parent offset or type\n",
				  proc->pid, thread->pid);
		return -EINVAL;
	}

	if (!binder_validate_fixup(target_proc, b, off_start_offset,
				   parent_offset, bp->parent_offset,
				   last_fixup_obj_off,
				   last_fixup_min_off)) {
		binder_user_error("%d:%d got transaction with out-of-order buffer fixup\n",
				  proc->pid, thread->pid);
		return -EINVAL;
	}

	if (parent->length < sizeof(binder_uintptr_t) ||
	    bp->parent_offset > parent->length - sizeof(binder_uintptr_t)) {
		/* No space for a pointer here! */
		binder_user_error("%d:%d got transaction with invalid parent offset\n",
				  proc->pid, thread->pid);
		return -EINVAL;
	}
	buffer_offset = bp->parent_offset +
			(uintptr_t)parent->buffer - (uintptr_t)b->user_data;
	binder_alloc_copy_to_buffer(&target_proc->alloc, b, buffer_offset,
				    &bp->buffer, sizeof(bp->buffer));

	return 0;
}

#ifdef OPLUS_FEATURE_UIFIRST
// XieLiujie@BSP.KERNEL.PERFORMANCE, 2020/06/15, Add for UIFirst
static inline bool is_binder_proc_sf(struct binder_proc *proc)
{
	return proc && proc->tsk && strstr(proc->tsk->comm, "surfaceflinger")
		&& (task_uid(proc->tsk).val == 1000);
}
#endif /* OPLUS_FEATURE_UIFIRST */
/**
 * binder_proc_transaction() - sends a transaction to a process and wakes it up
 * @t:		transaction to send
 * @proc:	process to send the transaction to
 * @thread:	thread in @proc to send the transaction to (may be NULL)
 *
 * This function queues a transaction to the specified process. It will try
 * to find a thread in the target process to handle the transaction and
 * wake it up. If no thread is found, the work is queued to the proc
 * waitqueue.
 *
 * If the @thread parameter is not NULL, the transaction is always queued
 * to the waitlist of that specific thread.
 *
 * Return:	true if the transactions was successfully queued
 *		false if the target process or thread is dead
 */
static bool binder_proc_transaction(struct binder_transaction *t,
				    struct binder_proc *proc,
				    struct binder_thread *thread)
{
	struct binder_node *node = t->buffer->target_node;
	struct binder_priority node_prio;
	bool oneway = !!(t->flags & TF_ONE_WAY);
	bool pending_async = false;

	BUG_ON(!node);
	binder_node_lock(node);
	node_prio.prio = node->min_priority;
	node_prio.sched_policy = node->sched_policy;

	if (oneway) {
		BUG_ON(thread);
		if (node->has_async_transaction) {
			pending_async = true;
		} else {
			node->has_async_transaction = true;
		}
	}

	binder_inner_proc_lock(proc);

	if (proc->is_dead || (thread && thread->is_dead)) {
		binder_inner_proc_unlock(proc);
		binder_node_unlock(node);
		return false;
	}

	if (!thread && !pending_async)
		thread = binder_select_thread_ilocked(proc);

	if (thread) {
#ifdef OPLUS_FEATURE_UIFIRST
//Kezhi.Zhu@TECH.Kernel.Sched, 2020/06/29, Add for ui first
		binder_transaction_priority(thread, thread->task, t, node_prio,
					    node->inherit_rt);
#else
		binder_transaction_priority(thread->task, t, node_prio,
					    node->inherit_rt);
#endif /* OPLUS_FEATURE_UIFIRST */
		binder_enqueue_thread_work_ilocked(thread, &t->work);
#ifdef CONFIG_MTK_TASK_TURBO
		if (binder_start_turbo_inherit(t->from ?
				t->from->task : NULL, thread->task))
			t->inherit_task = thread->task;
#endif
#ifdef OPLUS_FEATURE_UIFIRST
// XieLiujie@BSP.KERNEL.PERFORMANCE, 2020/05/25, Add for UIFirst
		if (sysctl_uifirst_enabled) {
			if (!oneway || proc->proc_type)
				binder_set_inherit_ux(thread->task, current);
		}
#endif /* OPLUS_FEATURE_UIFIRST */
	} else if (!pending_async) {
		binder_enqueue_work_ilocked(&t->work, &proc->todo);
	} else {
		binder_enqueue_work_ilocked(&t->work, &node->async_todo);
	}

	if (!pending_async)
		binder_wakeup_thread_ilocked(proc, thread, !oneway /* sync */);

	binder_inner_proc_unlock(proc);
	binder_node_unlock(node);

	return true;
}

/**
 * binder_get_node_refs_for_txn() - Get required refs on node for txn
 * @node:         struct binder_node for which to get refs
 * @proc:         returns @node->proc if valid
 * @error:        if no @proc then returns BR_DEAD_REPLY
 *
 * User-space normally keeps the node alive when creating a transaction
 * since it has a reference to the target. The local strong ref keeps it
 * alive if the sending process dies before the target process processes
 * the transaction. If the source process is malicious or has a reference
 * counting bug, relying on the local strong ref can fail.
 *
 * Since user-space can cause the local strong ref to go away, we also take
 * a tmpref on the node to ensure it survives while we are constructing
 * the transaction. We also need a tmpref on the proc while we are
 * constructing the transaction, so we take that here as well.
 *
 * Return: The target_node with refs taken or NULL if no @node->proc is NULL.
 * Also sets @proc if valid. If the @node->proc is NULL indicating that the
 * target proc has died, @error is set to BR_DEAD_REPLY
 */
static struct binder_node *binder_get_node_refs_for_txn(
		struct binder_node *node,
		struct binder_proc **procp,
		uint32_t *error)
{
	struct binder_node *target_node = NULL;

	binder_node_inner_lock(node);
	if (node->proc) {
		target_node = node;
		binder_inc_node_nilocked(node, 1, 0, NULL);
		binder_inc_node_tmpref_ilocked(node);
		node->proc->tmp_ref++;
		*procp = node->proc;
	} else
		*error = BR_DEAD_REPLY;
	binder_node_inner_unlock(node);

	return target_node;
}

static void binder_transaction(struct binder_proc *proc,
			       struct binder_thread *thread,
			       struct binder_transaction_data *tr, int reply,
			       binder_size_t extra_buffers_size)
{
	int ret;
	struct binder_transaction *t;
	struct binder_work *tcomplete;
	binder_size_t buffer_offset = 0;
	binder_size_t off_start_offset, off_end_offset;
	binder_size_t off_min;
	binder_size_t sg_buf_offset, sg_buf_end_offset;
	struct binder_proc *target_proc = NULL;
	struct binder_thread *target_thread = NULL;
	struct binder_node *target_node = NULL;
	struct binder_transaction *in_reply_to = NULL;
	struct binder_transaction_log_entry *e;
	uint32_t return_error = 0;
	uint32_t return_error_param = 0;
	uint32_t return_error_line = 0;
	binder_size_t last_fixup_obj_off = 0;
	binder_size_t last_fixup_min_off = 0;
	struct binder_context *context = proc->context;
	int t_debug_id = atomic_inc_return(&binder_last_id);
	char *secctx = NULL;
	u32 secctx_sz = 0;
#ifdef OPLUS_FEATURE_HANS_FREEZE
//#Kun.Zhou@ANDROID.RESCONTROL, 2019/09/23, add for hans freeze manager
	char buf_data[INTERFACETOKEN_BUFF_SIZE];
	size_t buf_data_size;
	char buf[INTERFACETOKEN_BUFF_SIZE] = {0};
	int i = 0;
	int j = 0;
#endif /*OPLUS_FEATURE_HANS_FREEZE*/
#ifdef BINDER_WATCHDOG
	struct binder_transaction_log_entry log_entry;
	unsigned int log_idx = -1;

	if ((reply && (tr->data_size < (proc->alloc.buffer_size / 16))))
		e = &log_entry;
	else {
		e = binder_transaction_log_add(&binder_transaction_log);
		log_idx = e->cur % binder_transaction_log.size;
	}
#else
	e = binder_transaction_log_add(&binder_transaction_log);
#endif
	e->debug_id = t_debug_id;
	e->call_type = reply ? 2 : !!(tr->flags & TF_ONE_WAY);
	e->from_proc = proc->pid;
	e->from_thread = thread->pid;
	e->target_handle = tr->target.handle;
	e->data_size = tr->data_size;
	e->offsets_size = tr->offsets_size;
	e->context_name = proc->context->name;
#ifdef BINDER_WATCHDOG
	e->code = tr->code;
	/* fd 0 is also valid... set initial value to -1 */
	e->fd = -1;
#endif
#ifdef BINDER_USER_TRACKING
	ktime_get_ts(&e->timestamp);
	/* monotonic_to_bootbased(&e->timestamp); */

	do_gettimeofday(&e->tv);
	/* consider time zone. translate to android time */
	e->tv.tv_sec -= (sys_tz.tz_minuteswest * 60);
#endif
	if (reply) {
		binder_inner_proc_lock(proc);
		in_reply_to = thread->transaction_stack;
		if (in_reply_to == NULL) {
			binder_inner_proc_unlock(proc);
			binder_user_error("%d:%d got reply transaction with no transaction stack\n",
					  proc->pid, thread->pid);
			return_error = BR_FAILED_REPLY;
			return_error_param = -EPROTO;
			return_error_line = __LINE__;
			goto err_empty_call_stack;
		}
#ifdef BINDER_WATCHDOG
		binder_inner_proc_unlock(proc);
		binder_cancel_bwdog(in_reply_to);
		binder_inner_proc_lock(proc);

#endif
		if (in_reply_to->to_thread != thread) {
			spin_lock(&in_reply_to->lock);
			binder_user_error("%d:%d got reply transaction with bad transaction stack, transaction %d has target %d:%d\n",
				proc->pid, thread->pid, in_reply_to->debug_id,
				in_reply_to->to_proc ?
				in_reply_to->to_proc->pid : 0,
				in_reply_to->to_thread ?
				in_reply_to->to_thread->pid : 0);
			spin_unlock(&in_reply_to->lock);
			binder_inner_proc_unlock(proc);
			return_error = BR_FAILED_REPLY;
			return_error_param = -EPROTO;
			return_error_line = __LINE__;
			in_reply_to = NULL;
			goto err_bad_call_stack;
		}
		thread->transaction_stack = in_reply_to->to_parent;
		binder_inner_proc_unlock(proc);
		target_thread = binder_get_txn_from_and_acq_inner(in_reply_to);
		if (target_thread == NULL) {
			return_error = BR_DEAD_REPLY;
			return_error_line = __LINE__;
			goto err_dead_binder;
		}
		if (target_thread->transaction_stack != in_reply_to) {
			binder_user_error("%d:%d got reply transaction with bad target transaction stack %d, expected %d\n",
				proc->pid, thread->pid,
				target_thread->transaction_stack ?
				target_thread->transaction_stack->debug_id : 0,
				in_reply_to->debug_id);
			binder_inner_proc_unlock(target_thread->proc);
			return_error = BR_FAILED_REPLY;
			return_error_param = -EPROTO;
			return_error_line = __LINE__;
			in_reply_to = NULL;
			target_thread = NULL;
			goto err_dead_binder;
		}
		target_proc = target_thread->proc;
		target_proc->tmp_ref++;
		binder_inner_proc_unlock(target_thread->proc);
#ifdef BINDER_WATCHDOG
		e->service[0] = '\0';
#endif
	} else {
		if (tr->target.handle) {
			struct binder_ref *ref;

			/*
			 * There must already be a strong ref
			 * on this node. If so, do a strong
			 * increment on the node to ensure it
			 * stays alive until the transaction is
			 * done.
			 */
			binder_proc_lock(proc);
			ref = binder_get_ref_olocked(proc, tr->target.handle,
						     true);
			if (ref) {
				target_node = binder_get_node_refs_for_txn(
						ref->node, &target_proc,
						&return_error);
			} else {
				binder_user_error("%d:%d got transaction to invalid handle\n",
						  proc->pid, thread->pid);
				return_error = BR_FAILED_REPLY;
			}
			binder_proc_unlock(proc);
		} else {
			mutex_lock(&context->context_mgr_node_lock);
			target_node = context->binder_context_mgr_node;
			if (target_node)
				target_node = binder_get_node_refs_for_txn(
						target_node, &target_proc,
						&return_error);
			else
				return_error = BR_DEAD_REPLY;
			mutex_unlock(&context->context_mgr_node_lock);
			if (target_node && target_proc->pid == proc->pid) {
				binder_user_error("%d:%d got transaction to context manager from process owning it\n",
						  proc->pid, thread->pid);
				return_error = BR_FAILED_REPLY;
				return_error_param = -EINVAL;
				return_error_line = __LINE__;
				goto err_invalid_target_handle;
			}
		}
		if (!target_node) {
			/*
			 * return_error is set above
			 */
			return_error_param = -EINVAL;
			return_error_line = __LINE__;
			goto err_dead_binder;
		}

#ifdef OPLUS_FEATURE_HANS_FREEZE
//#Kun.Zhou@ANDROID.RESCONTROL, 2019/09/23, add for hans freeze manager
		if (!(tr->flags & TF_ONE_WAY) //report sync binder call
			&& target_proc
			&& (task_uid(target_proc->tsk).val > MIN_USERAPP_UID)
			&& (proc->pid != target_proc->pid)
			&& is_frozen_tg(target_proc->tsk)) {
			hans_report(SYNC_BINDER, task_tgid_nr(proc->tsk), task_uid(proc->tsk).val, task_tgid_nr(target_proc->tsk), task_uid(target_proc->tsk).val, "SYNC_BINDER", -1);
		}
#endif /*OPLUS_FEATURE_HANS_FREEZE*/
#if defined(CONFIG_CFS_BANDWIDTH)
		if (!(tr->flags & TF_ONE_WAY) /*report sync binder call*/
			&& target_proc
			&& (task_uid(target_proc->tsk).val > MIN_USERAPP_UID || task_uid(target_proc->tsk).val == HANS_SYSTEM_UID) //uid >10000
			&& is_belong_cpugrp(target_proc->tsk)) {
			hans_report(SYNC_BINDER_CPUCTL, task_tgid_nr(proc->tsk), task_uid(proc->tsk).val, task_tgid_nr(target_proc->tsk), task_uid(target_proc->tsk).val, "SYNC_BINDER_CPUCTL", -1);
		}
#endif

		e->to_node = target_node->debug_id;
<<<<<<< HEAD
#ifdef BINDER_WATCHDOG
		strncpy(e->service, target_node->name, MAX_SERVICE_NAME_LEN);
#endif
		if (security_binder_transaction(proc->tsk,
						target_proc->tsk) < 0) {
=======
		if (security_binder_transaction(proc->cred,
						target_proc->cred) < 0) {
>>>>>>> 58c25d1b
			return_error = BR_FAILED_REPLY;
			return_error_param = -EPERM;
			return_error_line = __LINE__;
			goto err_invalid_target_handle;
		}
		binder_inner_proc_lock(proc);
		if (!(tr->flags & TF_ONE_WAY) && thread->transaction_stack) {
			struct binder_transaction *tmp;

			tmp = thread->transaction_stack;
			if (tmp->to_thread != thread) {
				spin_lock(&tmp->lock);
				binder_user_error("%d:%d got new transaction with bad transaction stack, transaction %d has target %d:%d\n",
					proc->pid, thread->pid, tmp->debug_id,
					tmp->to_proc ? tmp->to_proc->pid : 0,
					tmp->to_thread ?
					tmp->to_thread->pid : 0);
				spin_unlock(&tmp->lock);
				binder_inner_proc_unlock(proc);
				return_error = BR_FAILED_REPLY;
				return_error_param = -EPROTO;
				return_error_line = __LINE__;
				goto err_bad_call_stack;
			}
			while (tmp) {
				struct binder_thread *from;

				spin_lock(&tmp->lock);
				from = tmp->from;
				if (from && from->proc == target_proc) {
					atomic_inc(&from->tmp_ref);
					target_thread = from;
					spin_unlock(&tmp->lock);
					break;
				}
				spin_unlock(&tmp->lock);
				tmp = tmp->from_parent;
			}
		}
		binder_inner_proc_unlock(proc);
	}
	if (target_thread)
		e->to_thread = target_thread->pid;
	e->to_proc = target_proc->pid;

	/* TODO: reuse incoming transaction for reply */
	t = kzalloc(sizeof(*t), GFP_KERNEL);
	if (t == NULL) {
		return_error = BR_FAILED_REPLY;
		return_error_param = -ENOMEM;
		return_error_line = __LINE__;
		goto err_alloc_t_failed;
	}
#ifdef CONFIG_MTK_TASK_TURBO
	t->inherit_task = NULL;
#endif
#ifdef BINDER_USER_TRACKING
	memcpy(&t->timestamp, &e->timestamp, sizeof(struct timespec));
	/* do_gettimeofday(&t->tv); */
	/* consider time zone. translate to android time */
	/* t->tv.tv_sec -= (sys_tz.tz_minuteswest * 60); */
	memcpy(&t->tv, &e->tv, sizeof(struct timeval));
#endif
#ifdef BINDER_WATCHDOG
	if (!reply)
		strncpy(t->service, target_node->name, MAX_SERVICE_NAME_LEN);
#endif
	binder_stats_created(BINDER_STAT_TRANSACTION);
	spin_lock_init(&t->lock);

	tcomplete = kzalloc(sizeof(*tcomplete), GFP_KERNEL);
	if (tcomplete == NULL) {
		return_error = BR_FAILED_REPLY;
		return_error_param = -ENOMEM;
		return_error_line = __LINE__;
		goto err_alloc_tcomplete_failed;
	}
	binder_stats_created(BINDER_STAT_TRANSACTION_COMPLETE);

	t->debug_id = t_debug_id;

	if (reply)
		binder_debug(BINDER_DEBUG_TRANSACTION,
			     "%d:%d BC_REPLY %d -> %d:%d, data %016llx-%016llx size %lld-%lld-%lld\n",
			     proc->pid, thread->pid, t->debug_id,
			     target_proc->pid, target_thread->pid,
			     (u64)tr->data.ptr.buffer,
			     (u64)tr->data.ptr.offsets,
			     (u64)tr->data_size, (u64)tr->offsets_size,
			     (u64)extra_buffers_size);
	else
		binder_debug(BINDER_DEBUG_TRANSACTION,
			     "%d:%d BC_TRANSACTION %d -> %d - node %d, data %016llx-%016llx size %lld-%lld-%lld\n",
			     proc->pid, thread->pid, t->debug_id,
			     target_proc->pid, target_node->debug_id,
			     (u64)tr->data.ptr.buffer,
			     (u64)tr->data.ptr.offsets,
			     (u64)tr->data_size, (u64)tr->offsets_size,
			     (u64)extra_buffers_size);
#ifdef BINDER_WATCHDOG
	t->fproc = proc->pid;
	t->fthrd = thread->pid;
	t->tproc = target_proc->pid;
	t->tthrd = target_thread ? target_thread->pid : 0;
	t->log_idx = log_idx;
#endif
	if (!reply && !(tr->flags & TF_ONE_WAY))
		t->from = thread;
	else
		t->from = NULL;
	t->sender_euid = task_euid(proc->tsk);
	t->to_proc = target_proc;
	t->to_thread = target_thread;
	t->code = tr->code;
	t->flags = tr->flags;
	if (!(t->flags & TF_ONE_WAY) &&
	    binder_supported_policy(current->policy)) {
		/* Inherit supported policies for synchronous transactions */
		t->priority.sched_policy = current->policy;
		t->priority.prio = current->normal_prio;
	} else {
		/* Otherwise, fall back to the default priority */
		t->priority = target_proc->default_priority;
	}

	if (target_node && target_node->txn_security_ctx) {
		u32 secid;
		size_t added_size;

		security_task_getsecid(proc->tsk, &secid);
		ret = security_secid_to_secctx(secid, &secctx, &secctx_sz);
		if (ret) {
			return_error = BR_FAILED_REPLY;
			return_error_param = ret;
			return_error_line = __LINE__;
			goto err_get_secctx_failed;
		}
		added_size = ALIGN(secctx_sz, sizeof(u64));
		extra_buffers_size += added_size;
		if (extra_buffers_size < added_size) {
			/* integer overflow of extra_buffers_size */
			return_error = BR_FAILED_REPLY;
			return_error_param = EINVAL;
			return_error_line = __LINE__;
			goto err_bad_extra_size;
		}
	}

	trace_binder_transaction(reply, t, target_node);

#ifdef BINDER_WATCHDOG
	t->wait_on = reply ? WAIT_ON_REPLY_READ : WAIT_ON_READ;
	binder_queue_bwdog(t, (time_t) WAIT_BUDGET_READ);
#endif
	t->buffer = binder_alloc_new_buf(&target_proc->alloc, tr->data_size,
		tr->offsets_size, extra_buffers_size,
		!reply && (t->flags & TF_ONE_WAY));
	if (IS_ERR(t->buffer)) {
		/*
		 * -ESRCH indicates VMA cleared. The target is dying.
		 */
		return_error_param = PTR_ERR(t->buffer);
		return_error = return_error_param == -ESRCH ?
			BR_DEAD_REPLY : BR_FAILED_REPLY;
		return_error_line = __LINE__;
		t->buffer = NULL;
		goto err_binder_alloc_buf_failed;
	}
	if (secctx) {
		size_t buf_offset = ALIGN(tr->data_size, sizeof(void *)) +
				    ALIGN(tr->offsets_size, sizeof(void *)) +
				    ALIGN(extra_buffers_size, sizeof(void *)) -
				    ALIGN(secctx_sz, sizeof(u64));

		t->security_ctx = (uintptr_t)t->buffer->user_data + buf_offset;
		binder_alloc_copy_to_buffer(&target_proc->alloc,
					    t->buffer, buf_offset,
					    secctx, secctx_sz);
		security_release_secctx(secctx, secctx_sz);
		secctx = NULL;
	}
	t->buffer->debug_id = t->debug_id;
	t->buffer->transaction = t;
	t->buffer->target_node = target_node;
	trace_binder_transaction_alloc_buf(t->buffer);

	if (binder_alloc_copy_user_to_buffer(
				&target_proc->alloc,
				t->buffer, 0,
				(const void __user *)
					(uintptr_t)tr->data.ptr.buffer,
				tr->data_size)) {
		binder_user_error("%d:%d got transaction with invalid data ptr\n",
				proc->pid, thread->pid);
		return_error = BR_FAILED_REPLY;
		return_error_param = -EFAULT;
		return_error_line = __LINE__;
		goto err_copy_data_failed;
	}
	if (binder_alloc_copy_user_to_buffer(
				&target_proc->alloc,
				t->buffer,
				ALIGN(tr->data_size, sizeof(void *)),
				(const void __user *)
					(uintptr_t)tr->data.ptr.offsets,
				tr->offsets_size)) {
		binder_user_error("%d:%d got transaction with invalid offsets ptr\n",
				proc->pid, thread->pid);
		return_error = BR_FAILED_REPLY;
		return_error_param = -EFAULT;
		return_error_line = __LINE__;
		goto err_copy_data_failed;
	}
	if (!IS_ALIGNED(tr->offsets_size, sizeof(binder_size_t))) {
		binder_user_error("%d:%d got transaction with invalid offsets size, %lld\n",
				proc->pid, thread->pid, (u64)tr->offsets_size);
		return_error = BR_FAILED_REPLY;
		return_error_param = -EINVAL;
		return_error_line = __LINE__;
		goto err_bad_offset;
	}
	if (!IS_ALIGNED(extra_buffers_size, sizeof(u64))) {
		binder_user_error("%d:%d got transaction with unaligned buffers size, %lld\n",
				  proc->pid, thread->pid,
				  (u64)extra_buffers_size);
		return_error = BR_FAILED_REPLY;
		return_error_param = -EINVAL;
		return_error_line = __LINE__;
		goto err_bad_offset;
	}
#ifdef OPLUS_FEATURE_HANS_FREEZE
//#Kun.Zhou@ANDROID.RESCONTROL, 2019/09/23, add for hans freeze manager
	if ((tr->flags & TF_ONE_WAY) //report async binder call
		&& target_proc
		&& (task_uid(target_proc->tsk).val > MIN_USERAPP_UID)
		&& (proc->pid != target_proc->pid)
		&& is_frozen_tg(target_proc->tsk)) {
		buf_data_size = tr->data_size>INTERFACETOKEN_BUFF_SIZE ?INTERFACETOKEN_BUFF_SIZE:tr->data_size;
		if (!copy_from_user(buf_data, (char*)tr->data.ptr.buffer, buf_data_size)) {
			//1.skip first PARCEL_OFFSET bytes (useless data)
			//2.make sure the invalid address issue is not occuring(j =PARCEL_OFFSET+1, j+=2)
			//3.java layer uses 2 bytes char. And only the first bytes has the data.(p+=2)
			if (buf_data_size > PARCEL_OFFSET) {
				char *p = (char *)(buf_data) + PARCEL_OFFSET;
				j = PARCEL_OFFSET + 1;
				while (i < INTERFACETOKEN_BUFF_SIZE && j < buf_data_size && *p != '\0') {
					buf[i++] = *p;
					j += 2;
					p += 2;
				}
				if (i == INTERFACETOKEN_BUFF_SIZE) buf[i-1] = '\0';
			}
			hans_report(ASYNC_BINDER, task_tgid_nr(proc->tsk), task_uid(proc->tsk).val, task_tgid_nr(target_proc->tsk), task_uid(target_proc->tsk).val, buf, tr->code);
		}
	}
#endif /*OPLUS_FEATURE_HANS_FREEZE*/
	off_start_offset = ALIGN(tr->data_size, sizeof(void *));
	buffer_offset = off_start_offset;
	off_end_offset = off_start_offset + tr->offsets_size;
	sg_buf_offset = ALIGN(off_end_offset, sizeof(void *));
	sg_buf_end_offset = sg_buf_offset + extra_buffers_size -
		ALIGN(secctx_sz, sizeof(u64));
	off_min = 0;
	for (buffer_offset = off_start_offset; buffer_offset < off_end_offset;
	     buffer_offset += sizeof(binder_size_t)) {
		struct binder_object_header *hdr;
		size_t object_size;
		struct binder_object object;
		binder_size_t object_offset;

		binder_alloc_copy_from_buffer(&target_proc->alloc,
					      &object_offset,
					      t->buffer,
					      buffer_offset,
					      sizeof(object_offset));
		object_size = binder_get_object(target_proc, t->buffer,
						object_offset, &object);
		if (object_size == 0 || object_offset < off_min) {
			binder_user_error("%d:%d got transaction with invalid offset (%lld, min %lld max %lld) or object.\n",
					  proc->pid, thread->pid,
					  (u64)object_offset,
					  (u64)off_min,
					  (u64)t->buffer->data_size);
			return_error = BR_FAILED_REPLY;
			return_error_param = -EINVAL;
			return_error_line = __LINE__;
			goto err_bad_offset;
		}

		hdr = &object.hdr;
		off_min = object_offset + object_size;
		switch (hdr->type) {
		case BINDER_TYPE_BINDER:
		case BINDER_TYPE_WEAK_BINDER: {
			struct flat_binder_object *fp;

			fp = to_flat_binder_object(hdr);
#ifdef BINDER_WATCHDOG
			ret = binder_translate_binder(tr, fp, t, thread);
#else
			ret = binder_translate_binder(fp, t, thread);
#endif
			if (ret < 0) {
				return_error = BR_FAILED_REPLY;
				return_error_param = ret;
				return_error_line = __LINE__;
				goto err_translate_failed;
			}
			binder_alloc_copy_to_buffer(&target_proc->alloc,
						    t->buffer, object_offset,
						    fp, sizeof(*fp));
		} break;
		case BINDER_TYPE_HANDLE:
		case BINDER_TYPE_WEAK_HANDLE: {
			struct flat_binder_object *fp;

			fp = to_flat_binder_object(hdr);
			ret = binder_translate_handle(fp, t, thread);
			if (ret < 0) {
				return_error = BR_FAILED_REPLY;
				return_error_param = ret;
				return_error_line = __LINE__;
				goto err_translate_failed;
			}
			binder_alloc_copy_to_buffer(&target_proc->alloc,
						    t->buffer, object_offset,
						    fp, sizeof(*fp));
		} break;

		case BINDER_TYPE_FD: {
			struct binder_fd_object *fp = to_binder_fd_object(hdr);
			int target_fd = binder_translate_fd(fp->fd, t, thread,
							    in_reply_to);

			if (target_fd < 0) {
				return_error = BR_FAILED_REPLY;
				return_error_param = target_fd;
				return_error_line = __LINE__;
				goto err_translate_failed;
			}
			fp->pad_binder = 0;
			fp->fd = target_fd;
#ifdef BINDER_WATCHDOG
			e->fd = target_fd;
#endif
			binder_alloc_copy_to_buffer(&target_proc->alloc,
						    t->buffer, object_offset,
						    fp, sizeof(*fp));
		} break;
		case BINDER_TYPE_FDA: {
			struct binder_object ptr_object;
			binder_size_t parent_offset;
			struct binder_fd_array_object *fda =
				to_binder_fd_array_object(hdr);
			size_t num_valid = (buffer_offset - off_start_offset) /
						sizeof(binder_size_t);
			struct binder_buffer_object *parent =
				binder_validate_ptr(target_proc, t->buffer,
						    &ptr_object, fda->parent,
						    off_start_offset,
						    &parent_offset,
						    num_valid);
			if (!parent) {
				binder_user_error("%d:%d got transaction with invalid parent offset or type\n",
						  proc->pid, thread->pid);
				return_error = BR_FAILED_REPLY;
				return_error_param = -EINVAL;
				return_error_line = __LINE__;
				goto err_bad_parent;
			}
			if (!binder_validate_fixup(target_proc, t->buffer,
						   off_start_offset,
						   parent_offset,
						   fda->parent_offset,
						   last_fixup_obj_off,
						   last_fixup_min_off)) {
				binder_user_error("%d:%d got transaction with out-of-order buffer fixup\n",
						  proc->pid, thread->pid);
				return_error = BR_FAILED_REPLY;
				return_error_param = -EINVAL;
				return_error_line = __LINE__;
				goto err_bad_parent;
			}
			ret = binder_translate_fd_array(fda, parent, t, thread,
							in_reply_to);
			if (ret < 0) {
				return_error = BR_FAILED_REPLY;
				return_error_param = ret;
				return_error_line = __LINE__;
				goto err_translate_failed;
			}
			last_fixup_obj_off = parent_offset;
			last_fixup_min_off =
				fda->parent_offset + sizeof(u32) * fda->num_fds;
		} break;
		case BINDER_TYPE_PTR: {
			struct binder_buffer_object *bp =
				to_binder_buffer_object(hdr);
			size_t buf_left = sg_buf_end_offset - sg_buf_offset;
			size_t num_valid;

			if (bp->length > buf_left) {
				binder_user_error("%d:%d got transaction with too large buffer\n",
						  proc->pid, thread->pid);
				return_error = BR_FAILED_REPLY;
				return_error_param = -EINVAL;
				return_error_line = __LINE__;
				goto err_bad_offset;
			}
			if (binder_alloc_copy_user_to_buffer(
						&target_proc->alloc,
						t->buffer,
						sg_buf_offset,
						(const void __user *)
							(uintptr_t)bp->buffer,
						bp->length)) {
				binder_user_error("%d:%d got transaction with invalid offsets ptr\n",
						  proc->pid, thread->pid);
				return_error_param = -EFAULT;
				return_error = BR_FAILED_REPLY;
				return_error_line = __LINE__;
				goto err_copy_data_failed;
			}
			/* Fixup buffer pointer to target proc address space */
			bp->buffer = (uintptr_t)
				t->buffer->user_data + sg_buf_offset;
			sg_buf_offset += ALIGN(bp->length, sizeof(u64));

			num_valid = (buffer_offset - off_start_offset) /
					sizeof(binder_size_t);
			ret = binder_fixup_parent(t, thread, bp,
						  off_start_offset,
						  num_valid,
						  last_fixup_obj_off,
						  last_fixup_min_off);
			if (ret < 0) {
				return_error = BR_FAILED_REPLY;
				return_error_param = ret;
				return_error_line = __LINE__;
				goto err_translate_failed;
			}
			binder_alloc_copy_to_buffer(&target_proc->alloc,
						    t->buffer, object_offset,
						    bp, sizeof(*bp));
			last_fixup_obj_off = object_offset;
			last_fixup_min_off = 0;
		} break;
		default:
			binder_user_error("%d:%d got transaction with invalid object type, %x\n",
				proc->pid, thread->pid, hdr->type);
			return_error = BR_FAILED_REPLY;
			return_error_param = -EINVAL;
			return_error_line = __LINE__;
			goto err_bad_object_type;
		}
	}
	tcomplete->type = BINDER_WORK_TRANSACTION_COMPLETE;
	t->work.type = BINDER_WORK_TRANSACTION;

	if (reply) {
		binder_enqueue_thread_work(thread, tcomplete);
#ifdef BINDER_WATCHDOG
		binder_update_transaction_time(&binder_transaction_log,
				in_reply_to, 2);
#endif
		binder_inner_proc_lock(target_proc);
		if (target_thread->is_dead) {
			binder_inner_proc_unlock(target_proc);
			goto err_dead_proc_or_thread;
		}
		BUG_ON(t->buffer->async_transaction != 0);
		binder_pop_transaction_ilocked(target_thread, in_reply_to);
		binder_enqueue_thread_work_ilocked(target_thread, &t->work);
		binder_inner_proc_unlock(target_proc);
		wake_up_interruptible_sync(&target_thread->wait);

#ifdef CONFIG_MTK_TASK_TURBO
		if (thread->task && in_reply_to->inherit_task == thread->task) {
			binder_stop_turbo_inherit(thread->task);
			in_reply_to->inherit_task = NULL;
		}
#endif
#ifdef OPLUS_FEATURE_UIFIRST
// XieLiujie@BSP.KERNEL.PERFORMANCE, 2020/05/25, Add for UIFirst
		if (sysctl_uifirst_enabled && !proc->proc_type) {
			binder_unset_inherit_ux(thread->task);
		}
#endif /* OPLUS_FEATURE_UIFIRST */
		binder_restore_priority(current, in_reply_to->saved_priority);
		binder_free_transaction(in_reply_to);
	} else if (!(t->flags & TF_ONE_WAY)) {
		BUG_ON(t->buffer->async_transaction != 0);
		binder_inner_proc_lock(proc);
		/*
		 * Defer the TRANSACTION_COMPLETE, so we don't return to
		 * userspace immediately; this allows the target process to
		 * immediately start processing this transaction, reducing
		 * latency. We will then return the TRANSACTION_COMPLETE when
		 * the target replies (or there is an error).
		 */
		binder_enqueue_deferred_thread_work_ilocked(thread, tcomplete);
		t->need_reply = 1;
		t->from_parent = thread->transaction_stack;
		thread->transaction_stack = t;
		binder_inner_proc_unlock(proc);
		if (!binder_proc_transaction(t, target_proc, target_thread)) {
			binder_inner_proc_lock(proc);
			binder_pop_transaction_ilocked(thread, t);
			binder_inner_proc_unlock(proc);
			goto err_dead_proc_or_thread;
		}
	} else {
		BUG_ON(target_node == NULL);
		BUG_ON(t->buffer->async_transaction != 1);
		binder_enqueue_thread_work(thread, tcomplete);
		if (!binder_proc_transaction(t, target_proc, NULL))
			goto err_dead_proc_or_thread;
	}
	if (target_thread)
		binder_thread_dec_tmpref(target_thread);
	binder_proc_dec_tmpref(target_proc);
	if (target_node)
		binder_dec_node_tmpref(target_node);
	/*
	 * write barrier to synchronize with initialization
	 * of log entry
	 */
	smp_wmb();
	WRITE_ONCE(e->debug_id_done, t_debug_id);
	return;

err_dead_proc_or_thread:
	return_error = BR_DEAD_REPLY;
	return_error_line = __LINE__;
	binder_dequeue_work(proc, tcomplete);
err_translate_failed:
err_bad_object_type:
err_bad_offset:
err_bad_parent:
err_copy_data_failed:
	trace_binder_transaction_failed_buffer_release(t->buffer);
	binder_transaction_buffer_release(target_proc, t->buffer,
					  buffer_offset, true);
	if (target_node)
		binder_dec_node_tmpref(target_node);
	target_node = NULL;
	t->buffer->transaction = NULL;
	binder_alloc_free_buf(&target_proc->alloc, t->buffer);
err_binder_alloc_buf_failed:
err_bad_extra_size:
	if (secctx)
		security_release_secctx(secctx, secctx_sz);
err_get_secctx_failed:
	kfree(tcomplete);
	binder_stats_deleted(BINDER_STAT_TRANSACTION_COMPLETE);
err_alloc_tcomplete_failed:
#ifdef BINDER_WATCHDOG
	binder_cancel_bwdog(t);
#endif
#ifdef BINDER_USER_TRACKING
	if (t->code) {
		binder_debug(BINDER_DEBUG_FAILED_TRANSACTION,
			     "%d:%d transaction %d failed code: %x",
			      proc->pid, thread->pid, t->debug_id, t->code);
	}
	binder_print_delay(t);
#endif
	kfree(t);
	binder_stats_deleted(BINDER_STAT_TRANSACTION);
err_alloc_t_failed:
err_bad_call_stack:
err_empty_call_stack:
err_dead_binder:
err_invalid_target_handle:
	if (target_thread)
		binder_thread_dec_tmpref(target_thread);
	if (target_proc)
		binder_proc_dec_tmpref(target_proc);
	if (target_node) {
		binder_dec_node(target_node, 1, 0);
		binder_dec_node_tmpref(target_node);
	}

	binder_debug(BINDER_DEBUG_FAILED_TRANSACTION,
		     "%d:%d transaction failed %d/%d, size %lld-%lld line %d\n",
		     proc->pid, thread->pid, return_error, return_error_param,
		     (u64)tr->data_size, (u64)tr->offsets_size,
		     return_error_line);

	{
		struct binder_transaction_log_entry *fe;

		e->return_error = return_error;
		e->return_error_param = return_error_param;
		e->return_error_line = return_error_line;
		fe = binder_transaction_log_add(&binder_transaction_log_failed);
		*fe = *e;
		/*
		 * write barrier to synchronize with initialization
		 * of log entry
		 */
		smp_wmb();
		WRITE_ONCE(e->debug_id_done, t_debug_id);
		WRITE_ONCE(fe->debug_id_done, t_debug_id);
	}

	BUG_ON(thread->return_error.cmd != BR_OK);
	if (in_reply_to) {
#ifdef CONFIG_MTK_TASK_TURBO
		if (thread->task && in_reply_to->inherit_task == thread->task) {
			binder_stop_turbo_inherit(thread->task);
			in_reply_to->inherit_task = NULL;
		}
#endif
		binder_restore_priority(current, in_reply_to->saved_priority);
		thread->return_error.cmd = BR_TRANSACTION_COMPLETE;
		binder_enqueue_thread_work(thread, &thread->return_error.work);
		binder_send_failed_reply(in_reply_to, return_error);
	} else {
		thread->return_error.cmd = return_error;
		binder_enqueue_thread_work(thread, &thread->return_error.work);
	}
}

static int binder_thread_write(struct binder_proc *proc,
			struct binder_thread *thread,
			binder_uintptr_t binder_buffer, size_t size,
			binder_size_t *consumed)
{
	uint32_t cmd;
	struct binder_context *context = proc->context;
	void __user *buffer = (void __user *)(uintptr_t)binder_buffer;
	void __user *ptr = buffer + *consumed;
	void __user *end = buffer + size;

	while (ptr < end && thread->return_error.cmd == BR_OK) {
		int ret;

		if (get_user(cmd, (uint32_t __user *)ptr))
			return -EFAULT;
		ptr += sizeof(uint32_t);
		trace_binder_command(cmd);
		if (_IOC_NR(cmd) < ARRAY_SIZE(binder_stats.bc)) {
			atomic_inc(&binder_stats.bc[_IOC_NR(cmd)]);
			atomic_inc(&proc->stats.bc[_IOC_NR(cmd)]);
			atomic_inc(&thread->stats.bc[_IOC_NR(cmd)]);
		}
		switch (cmd) {
		case BC_INCREFS:
		case BC_ACQUIRE:
		case BC_RELEASE:
		case BC_DECREFS: {
			uint32_t target;
			const char *debug_string;
			bool strong = cmd == BC_ACQUIRE || cmd == BC_RELEASE;
			bool increment = cmd == BC_INCREFS || cmd == BC_ACQUIRE;
			struct binder_ref_data rdata;

			if (get_user(target, (uint32_t __user *)ptr))
				return -EFAULT;

			ptr += sizeof(uint32_t);
			ret = -1;
			if (increment && !target) {
				struct binder_node *ctx_mgr_node;
				mutex_lock(&context->context_mgr_node_lock);
				ctx_mgr_node = context->binder_context_mgr_node;
				if (ctx_mgr_node)
					ret = binder_inc_ref_for_node(
							proc, ctx_mgr_node,
							strong, NULL, &rdata);
				mutex_unlock(&context->context_mgr_node_lock);
			}
			if (ret)
				ret = binder_update_ref_for_handle(
						proc, target, increment, strong,
						&rdata);
			if (!ret && rdata.desc != target) {
				binder_user_error("%d:%d tried to acquire reference to desc %d, got %d instead\n",
					proc->pid, thread->pid,
					target, rdata.desc);
			}
			switch (cmd) {
			case BC_INCREFS:
				debug_string = "IncRefs";
				break;
			case BC_ACQUIRE:
				debug_string = "Acquire";
				break;
			case BC_RELEASE:
				debug_string = "Release";
				break;
			case BC_DECREFS:
			default:
				debug_string = "DecRefs";
				break;
			}
			if (ret) {
				binder_user_error("%d:%d %s %d refcount change on invalid ref %d ret %d\n",
					proc->pid, thread->pid, debug_string,
					strong, target, ret);
				break;
			}
			binder_debug(BINDER_DEBUG_USER_REFS,
				     "%d:%d %s ref %d desc %d s %d w %d\n",
				     proc->pid, thread->pid, debug_string,
				     rdata.debug_id, rdata.desc, rdata.strong,
				     rdata.weak);
			break;
		}
		case BC_INCREFS_DONE:
		case BC_ACQUIRE_DONE: {
			binder_uintptr_t node_ptr;
			binder_uintptr_t cookie;
			struct binder_node *node;
			bool free_node;

			if (get_user(node_ptr, (binder_uintptr_t __user *)ptr))
				return -EFAULT;
			ptr += sizeof(binder_uintptr_t);
			if (get_user(cookie, (binder_uintptr_t __user *)ptr))
				return -EFAULT;
			ptr += sizeof(binder_uintptr_t);
			node = binder_get_node(proc, node_ptr);
			if (node == NULL) {
				binder_user_error("%d:%d %s u%016llx no match\n",
					proc->pid, thread->pid,
					cmd == BC_INCREFS_DONE ?
					"BC_INCREFS_DONE" :
					"BC_ACQUIRE_DONE",
					(u64)node_ptr);
				break;
			}
			if (cookie != node->cookie) {
				binder_user_error("%d:%d %s u%016llx node %d cookie mismatch %016llx != %016llx\n",
					proc->pid, thread->pid,
					cmd == BC_INCREFS_DONE ?
					"BC_INCREFS_DONE" : "BC_ACQUIRE_DONE",
					(u64)node_ptr, node->debug_id,
					(u64)cookie, (u64)node->cookie);
				binder_put_node(node);
				break;
			}
			binder_node_inner_lock(node);
			if (cmd == BC_ACQUIRE_DONE) {
				if (node->pending_strong_ref == 0) {
					binder_user_error("%d:%d BC_ACQUIRE_DONE node %d has no pending acquire request\n",
						proc->pid, thread->pid,
						node->debug_id);
					binder_node_inner_unlock(node);
					binder_put_node(node);
					break;
				}
				node->pending_strong_ref = 0;
			} else {
				if (node->pending_weak_ref == 0) {
					binder_user_error("%d:%d BC_INCREFS_DONE node %d has no pending increfs request\n",
						proc->pid, thread->pid,
						node->debug_id);
					binder_node_inner_unlock(node);
					binder_put_node(node);
					break;
				}
				node->pending_weak_ref = 0;
			}
			free_node = binder_dec_node_nilocked(node,
					cmd == BC_ACQUIRE_DONE, 0);
			WARN_ON(free_node);
			binder_debug(BINDER_DEBUG_USER_REFS,
				     "%d:%d %s node %d ls %d lw %d tr %d\n",
				     proc->pid, thread->pid,
				     cmd == BC_INCREFS_DONE ? "BC_INCREFS_DONE" : "BC_ACQUIRE_DONE",
				     node->debug_id, node->local_strong_refs,
				     node->local_weak_refs, node->tmp_refs);
			binder_node_inner_unlock(node);
			binder_put_node(node);
			break;
		}
		case BC_ATTEMPT_ACQUIRE:
			pr_err("BC_ATTEMPT_ACQUIRE not supported\n");
			return -EINVAL;
		case BC_ACQUIRE_RESULT:
			pr_err("BC_ACQUIRE_RESULT not supported\n");
			return -EINVAL;

		case BC_FREE_BUFFER: {
			binder_uintptr_t data_ptr;
			struct binder_buffer *buffer;

			if (get_user(data_ptr, (binder_uintptr_t __user *)ptr))
				return -EFAULT;
			ptr += sizeof(binder_uintptr_t);

			buffer = binder_alloc_prepare_to_free(&proc->alloc,
							      data_ptr);
			if (IS_ERR_OR_NULL(buffer)) {
				if (PTR_ERR(buffer) == -EPERM) {
					binder_user_error(
						"%d:%d BC_FREE_BUFFER u%016llx matched unreturned or currently freeing buffer\n",
						proc->pid, thread->pid,
						(u64)data_ptr);
				} else {
					binder_user_error(
						"%d:%d BC_FREE_BUFFER u%016llx no match\n",
						proc->pid, thread->pid,
						(u64)data_ptr);
				}
				break;
			}
			binder_debug(BINDER_DEBUG_FREE_BUFFER,
				     "%d:%d BC_FREE_BUFFER u%016llx found buffer %d for %s transaction\n",
				     proc->pid, thread->pid, (u64)data_ptr,
				     buffer->debug_id,
				     buffer->transaction ? "active" : "finished");

			binder_inner_proc_lock(proc);
			if (buffer->transaction) {
				buffer->transaction->buffer = NULL;
				buffer->transaction = NULL;
			}
			binder_inner_proc_unlock(proc);
			if (buffer->async_transaction && buffer->target_node) {
				struct binder_node *buf_node;
				struct binder_work *w;

				buf_node = buffer->target_node;
				binder_node_inner_lock(buf_node);
				BUG_ON(!buf_node->has_async_transaction);
				BUG_ON(buf_node->proc != proc);
				w = binder_dequeue_work_head_ilocked(
						&buf_node->async_todo);
				if (!w) {
					buf_node->has_async_transaction = false;
				} else {
					binder_enqueue_work_ilocked(
							w, &proc->todo);
					binder_wakeup_proc_ilocked(proc);
				}
				binder_node_inner_unlock(buf_node);
			}
			trace_binder_transaction_buffer_release(buffer);
			binder_transaction_buffer_release(proc, buffer, 0, false);
			binder_alloc_free_buf(&proc->alloc, buffer);
			break;
		}

		case BC_TRANSACTION_SG:
		case BC_REPLY_SG: {
			struct binder_transaction_data_sg tr;

			if (copy_from_user(&tr, ptr, sizeof(tr)))
				return -EFAULT;
			ptr += sizeof(tr);
			binder_transaction(proc, thread, &tr.transaction_data,
					   cmd == BC_REPLY_SG, tr.buffers_size);
			break;
		}
		case BC_TRANSACTION:
		case BC_REPLY: {
			struct binder_transaction_data tr;

			if (copy_from_user(&tr, ptr, sizeof(tr)))
				return -EFAULT;
			ptr += sizeof(tr);
			binder_transaction(proc, thread, &tr,
					   cmd == BC_REPLY, 0);
			break;
		}

		case BC_REGISTER_LOOPER:
			binder_debug(BINDER_DEBUG_THREADS,
				     "%d:%d BC_REGISTER_LOOPER\n",
				     proc->pid, thread->pid);
			binder_inner_proc_lock(proc);
			if (thread->looper & BINDER_LOOPER_STATE_ENTERED) {
				thread->looper |= BINDER_LOOPER_STATE_INVALID;
				binder_user_error("%d:%d ERROR: BC_REGISTER_LOOPER called after BC_ENTER_LOOPER\n",
					proc->pid, thread->pid);
			} else if (proc->requested_threads == 0) {
				thread->looper |= BINDER_LOOPER_STATE_INVALID;
				binder_user_error("%d:%d ERROR: BC_REGISTER_LOOPER called without request\n",
					proc->pid, thread->pid);
			} else {
				proc->requested_threads--;
				proc->requested_threads_started++;
			}
			thread->looper |= BINDER_LOOPER_STATE_REGISTERED;
			binder_inner_proc_unlock(proc);
			break;
		case BC_ENTER_LOOPER:
			binder_debug(BINDER_DEBUG_THREADS,
				     "%d:%d BC_ENTER_LOOPER\n",
				     proc->pid, thread->pid);
			if (thread->looper & BINDER_LOOPER_STATE_REGISTERED) {
				thread->looper |= BINDER_LOOPER_STATE_INVALID;
				binder_user_error("%d:%d ERROR: BC_ENTER_LOOPER called after BC_REGISTER_LOOPER\n",
					proc->pid, thread->pid);
			}
			thread->looper |= BINDER_LOOPER_STATE_ENTERED;
			break;
		case BC_EXIT_LOOPER:
			binder_debug(BINDER_DEBUG_THREADS,
				     "%d:%d BC_EXIT_LOOPER\n",
				     proc->pid, thread->pid);
			thread->looper |= BINDER_LOOPER_STATE_EXITED;
			break;

		case BC_REQUEST_DEATH_NOTIFICATION:
		case BC_CLEAR_DEATH_NOTIFICATION: {
			uint32_t target;
			binder_uintptr_t cookie;
			struct binder_ref *ref;
			struct binder_ref_death *death = NULL;

			if (get_user(target, (uint32_t __user *)ptr))
				return -EFAULT;
			ptr += sizeof(uint32_t);
			if (get_user(cookie, (binder_uintptr_t __user *)ptr))
				return -EFAULT;
			ptr += sizeof(binder_uintptr_t);
			if (cmd == BC_REQUEST_DEATH_NOTIFICATION) {
				/*
				 * Allocate memory for death notification
				 * before taking lock
				 */
				death = kzalloc(sizeof(*death), GFP_KERNEL);
				if (death == NULL) {
					WARN_ON(thread->return_error.cmd !=
						BR_OK);
					thread->return_error.cmd = BR_ERROR;
					binder_enqueue_thread_work(
						thread,
						&thread->return_error.work);
					binder_debug(
						BINDER_DEBUG_FAILED_TRANSACTION,
						"%d:%d BC_REQUEST_DEATH_NOTIFICATION failed\n",
						proc->pid, thread->pid);
					break;
				}
			}
			binder_proc_lock(proc);
			ref = binder_get_ref_olocked(proc, target, false);
			if (ref == NULL) {
				binder_user_error("%d:%d %s invalid ref %d\n",
					proc->pid, thread->pid,
					cmd == BC_REQUEST_DEATH_NOTIFICATION ?
					"BC_REQUEST_DEATH_NOTIFICATION" :
					"BC_CLEAR_DEATH_NOTIFICATION",
					target);
				binder_proc_unlock(proc);
				kfree(death);
				break;
			}

			binder_debug(BINDER_DEBUG_DEATH_NOTIFICATION,
				     "%d:%d %s %016llx ref %d desc %d s %d w %d for node %d\n",
				     proc->pid, thread->pid,
				     cmd == BC_REQUEST_DEATH_NOTIFICATION ?
				     "BC_REQUEST_DEATH_NOTIFICATION" :
				     "BC_CLEAR_DEATH_NOTIFICATION",
				     (u64)cookie, ref->data.debug_id,
				     ref->data.desc, ref->data.strong,
				     ref->data.weak, ref->node->debug_id);

			binder_node_lock(ref->node);
			if (cmd == BC_REQUEST_DEATH_NOTIFICATION) {
				if (ref->death) {
					binder_user_error("%d:%d BC_REQUEST_DEATH_NOTIFICATION death notification already set\n",
						proc->pid, thread->pid);
					binder_node_unlock(ref->node);
					binder_proc_unlock(proc);
					kfree(death);
					break;
				}
				binder_stats_created(BINDER_STAT_DEATH);
				INIT_LIST_HEAD(&death->work.entry);
				death->cookie = cookie;
				ref->death = death;
				if (ref->node->proc == NULL) {
					ref->death->work.type = BINDER_WORK_DEAD_BINDER;

					binder_inner_proc_lock(proc);
					binder_enqueue_work_ilocked(
						&ref->death->work, &proc->todo);
					binder_wakeup_proc_ilocked(proc);
					binder_inner_proc_unlock(proc);
				}
			} else {
				if (ref->death == NULL) {
					binder_user_error("%d:%d BC_CLEAR_DEATH_NOTIFICATION death notification not active\n",
						proc->pid, thread->pid);
					binder_node_unlock(ref->node);
					binder_proc_unlock(proc);
					break;
				}
				death = ref->death;
				if (death->cookie != cookie) {
					binder_user_error("%d:%d BC_CLEAR_DEATH_NOTIFICATION death notification cookie mismatch %016llx != %016llx\n",
						proc->pid, thread->pid,
						(u64)death->cookie,
						(u64)cookie);
					binder_node_unlock(ref->node);
					binder_proc_unlock(proc);
					break;
				}
				ref->death = NULL;
				binder_inner_proc_lock(proc);
				if (list_empty(&death->work.entry)) {
					death->work.type = BINDER_WORK_CLEAR_DEATH_NOTIFICATION;
					if (thread->looper &
					    (BINDER_LOOPER_STATE_REGISTERED |
					     BINDER_LOOPER_STATE_ENTERED))
						binder_enqueue_thread_work_ilocked(
								thread,
								&death->work);
					else {
						binder_enqueue_work_ilocked(
								&death->work,
								&proc->todo);
						binder_wakeup_proc_ilocked(
								proc);
					}
				} else {
					BUG_ON(death->work.type != BINDER_WORK_DEAD_BINDER);
					death->work.type = BINDER_WORK_DEAD_BINDER_AND_CLEAR;
				}
				binder_inner_proc_unlock(proc);
			}
			binder_node_unlock(ref->node);
			binder_proc_unlock(proc);
		} break;
		case BC_DEAD_BINDER_DONE: {
			struct binder_work *w;
			binder_uintptr_t cookie;
			struct binder_ref_death *death = NULL;

			if (get_user(cookie, (binder_uintptr_t __user *)ptr))
				return -EFAULT;

			ptr += sizeof(cookie);
			binder_inner_proc_lock(proc);
			list_for_each_entry(w, &proc->delivered_death,
					    entry) {
				struct binder_ref_death *tmp_death =
					container_of(w,
						     struct binder_ref_death,
						     work);

				if (tmp_death->cookie == cookie) {
					death = tmp_death;
					break;
				}
			}
			binder_debug(BINDER_DEBUG_DEAD_BINDER,
				     "%d:%d BC_DEAD_BINDER_DONE %016llx found %pK\n",
				     proc->pid, thread->pid, (u64)cookie,
				     death);
			if (death == NULL) {
				binder_user_error("%d:%d BC_DEAD_BINDER_DONE %016llx not found\n",
					proc->pid, thread->pid, (u64)cookie);
				binder_inner_proc_unlock(proc);
				break;
			}
			binder_dequeue_work_ilocked(&death->work);
			if (death->work.type == BINDER_WORK_DEAD_BINDER_AND_CLEAR) {
				death->work.type = BINDER_WORK_CLEAR_DEATH_NOTIFICATION;
				if (thread->looper &
					(BINDER_LOOPER_STATE_REGISTERED |
					 BINDER_LOOPER_STATE_ENTERED))
					binder_enqueue_thread_work_ilocked(
						thread, &death->work);
				else {
					binder_enqueue_work_ilocked(
							&death->work,
							&proc->todo);
					binder_wakeup_proc_ilocked(proc);
				}
			}
			binder_inner_proc_unlock(proc);
		} break;

		default:
			pr_err("%d:%d unknown command %d\n",
			       proc->pid, thread->pid, cmd);
			return -EINVAL;
		}
		*consumed = ptr - buffer;
	}
	return 0;
}

static void binder_stat_br(struct binder_proc *proc,
			   struct binder_thread *thread, uint32_t cmd)
{
	trace_binder_return(cmd);
	if (_IOC_NR(cmd) < ARRAY_SIZE(binder_stats.br)) {
		atomic_inc(&binder_stats.br[_IOC_NR(cmd)]);
		atomic_inc(&proc->stats.br[_IOC_NR(cmd)]);
		atomic_inc(&thread->stats.br[_IOC_NR(cmd)]);
	}
}

static int binder_put_node_cmd(struct binder_proc *proc,
			       struct binder_thread *thread,
			       void __user **ptrp,
			       binder_uintptr_t node_ptr,
			       binder_uintptr_t node_cookie,
			       int node_debug_id,
			       uint32_t cmd, const char *cmd_name)
{
	void __user *ptr = *ptrp;

	if (put_user(cmd, (uint32_t __user *)ptr))
		return -EFAULT;
	ptr += sizeof(uint32_t);

	if (put_user(node_ptr, (binder_uintptr_t __user *)ptr))
		return -EFAULT;
	ptr += sizeof(binder_uintptr_t);

	if (put_user(node_cookie, (binder_uintptr_t __user *)ptr))
		return -EFAULT;
	ptr += sizeof(binder_uintptr_t);

	binder_stat_br(proc, thread, cmd);
	binder_debug(BINDER_DEBUG_USER_REFS, "%d:%d %s %d u%016llx c%016llx\n",
		     proc->pid, thread->pid, cmd_name, node_debug_id,
		     (u64)node_ptr, (u64)node_cookie);

	*ptrp = ptr;
	return 0;
}

static int binder_wait_for_work(struct binder_thread *thread,
				bool do_proc_work)
{
	DEFINE_WAIT(wait);
	struct binder_proc *proc = thread->proc;
	int ret = 0;

	freezer_do_not_count();
	binder_inner_proc_lock(proc);
	for (;;) {
		prepare_to_wait(&thread->wait, &wait, TASK_INTERRUPTIBLE);
		if (binder_has_work_ilocked(thread, do_proc_work))
			break;
#ifdef OPLUS_FEATURE_UIFIRST
// XieLiujie@BSP.KERNEL.PERFORMANCE, 2020/06/15, Add for UIFirst
		if (do_proc_work) {
			list_add(&thread->waiting_thread_node,
				 &proc->waiting_threads);

			if (sysctl_uifirst_enabled) {
				binder_unset_inherit_ux(thread->task);
			}
		}
#else /* OPLUS_FEATURE_UIFIRST */
		if (do_proc_work)
			list_add(&thread->waiting_thread_node,
				 &proc->waiting_threads);
#endif /* OPLUS_FEATURE_UIFIRST */
		binder_inner_proc_unlock(proc);
#ifdef OPLUS_FEATURE_HEALTHINFO
// Liujie.Xie@TECH.Kernel.Sched, 2019/08/29, add for jank monitor
#ifdef CONFIG_OPPO_JANK_INFO
		if (!do_proc_work)
			current->in_binder = 1;
#endif
#endif /* OPLUS_FEATURE_HEALTHINFO */
		schedule();
#ifdef OPLUS_FEATURE_HEALTHINFO
// Liujie.Xie@TECH.Kernel.Sched, 2019/08/29, add for jank monitor
#ifdef CONFIG_OPPO_JANK_INFO
		current->in_binder = 0;
#endif
#endif /* OPLUS_FEATURE_HEALTHINFO */
		binder_inner_proc_lock(proc);
		list_del_init(&thread->waiting_thread_node);
		if (signal_pending(current)) {
			ret = -ERESTARTSYS;
			break;
		}
	}
	finish_wait(&thread->wait, &wait);
	binder_inner_proc_unlock(proc);
	freezer_count();

	return ret;
}

static int binder_thread_read(struct binder_proc *proc,
			      struct binder_thread *thread,
			      binder_uintptr_t binder_buffer, size_t size,
			      binder_size_t *consumed, int non_block)
{
	void __user *buffer = (void __user *)(uintptr_t)binder_buffer;
	void __user *ptr = buffer + *consumed;
	void __user *end = buffer + size;

	int ret = 0;
	int wait_for_proc_work;

	if (*consumed == 0) {
		if (put_user(BR_NOOP, (uint32_t __user *)ptr))
			return -EFAULT;
		ptr += sizeof(uint32_t);
	}

retry:
	binder_inner_proc_lock(proc);
	wait_for_proc_work = binder_available_for_proc_work_ilocked(thread);
	binder_inner_proc_unlock(proc);

	thread->looper |= BINDER_LOOPER_STATE_WAITING;

	trace_binder_wait_for_work(wait_for_proc_work,
				   !!thread->transaction_stack,
				   !binder_worklist_empty(proc, &thread->todo));
	if (wait_for_proc_work) {
		if (!(thread->looper & (BINDER_LOOPER_STATE_REGISTERED |
					BINDER_LOOPER_STATE_ENTERED))) {
			binder_user_error("%d:%d ERROR: Thread waiting for process work before calling BC_REGISTER_LOOPER or BC_ENTER_LOOPER (state %x)\n",
				proc->pid, thread->pid, thread->looper);
			wait_event_interruptible(binder_user_error_wait,
						 binder_stop_on_user_error < 2);
		}
#ifdef CONFIG_MTK_TASK_TURBO
		binder_stop_turbo_inherit(current);
#endif
		binder_restore_priority(current, proc->default_priority);
	}

	if (non_block) {
		if (!binder_has_work(thread, wait_for_proc_work))
			ret = -EAGAIN;
	} else {
		ret = binder_wait_for_work(thread, wait_for_proc_work);
	}

	thread->looper &= ~BINDER_LOOPER_STATE_WAITING;

	if (ret)
		return ret;

	while (1) {
		uint32_t cmd;
		struct binder_transaction_data_secctx tr;
		struct binder_transaction_data *trd = &tr.transaction_data;
		struct binder_work *w = NULL;
		struct list_head *list = NULL;
		struct binder_transaction *t = NULL;
		struct binder_thread *t_from;
		size_t trsize = sizeof(*trd);

		binder_inner_proc_lock(proc);
		if (!binder_worklist_empty_ilocked(&thread->todo))
			list = &thread->todo;
		else if (!binder_worklist_empty_ilocked(&proc->todo) &&
			   wait_for_proc_work)
			list = &proc->todo;
		else {
			binder_inner_proc_unlock(proc);

			/* no data added */
			if (ptr - buffer == 4 && !thread->looper_need_return)
				goto retry;
			break;
		}

		if (end - ptr < sizeof(tr) + 4) {
			binder_inner_proc_unlock(proc);
			break;
		}
		w = binder_dequeue_work_head_ilocked(list);
		if (binder_worklist_empty_ilocked(&thread->todo))
			thread->process_todo = false;

		switch (w->type) {
		case BINDER_WORK_TRANSACTION: {
			binder_inner_proc_unlock(proc);
			t = container_of(w, struct binder_transaction, work);
#ifdef BINDER_WATCHDOG
			binder_cancel_bwdog(t);
#endif
		} break;
		case BINDER_WORK_RETURN_ERROR: {
			struct binder_error *e = container_of(
					w, struct binder_error, work);

			WARN_ON(e->cmd == BR_OK);
			binder_inner_proc_unlock(proc);
			if (put_user(e->cmd, (uint32_t __user *)ptr))
				return -EFAULT;
			cmd = e->cmd;
			e->cmd = BR_OK;
			ptr += sizeof(uint32_t);

			binder_stat_br(proc, thread, e->cmd);
		} break;
		case BINDER_WORK_TRANSACTION_COMPLETE: {
			binder_inner_proc_unlock(proc);
			cmd = BR_TRANSACTION_COMPLETE;
			kfree(w);
			binder_stats_deleted(BINDER_STAT_TRANSACTION_COMPLETE);
			if (put_user(cmd, (uint32_t __user *)ptr))
				return -EFAULT;
			ptr += sizeof(uint32_t);

			binder_stat_br(proc, thread, cmd);
			binder_debug(BINDER_DEBUG_TRANSACTION_COMPLETE,
				     "%d:%d BR_TRANSACTION_COMPLETE\n",
				     proc->pid, thread->pid);
		} break;
		case BINDER_WORK_NODE: {
			struct binder_node *node = container_of(w, struct binder_node, work);
			int strong, weak;
			binder_uintptr_t node_ptr = node->ptr;
			binder_uintptr_t node_cookie = node->cookie;
			int node_debug_id = node->debug_id;
			int has_weak_ref;
			int has_strong_ref;
			void __user *orig_ptr = ptr;

			BUG_ON(proc != node->proc);
			strong = node->internal_strong_refs ||
					node->local_strong_refs;
			weak = !hlist_empty(&node->refs) ||
					node->local_weak_refs ||
					node->tmp_refs || strong;
			has_strong_ref = node->has_strong_ref;
			has_weak_ref = node->has_weak_ref;

			if (weak && !has_weak_ref) {
				node->has_weak_ref = 1;
				node->pending_weak_ref = 1;
				node->local_weak_refs++;
			}
			if (strong && !has_strong_ref) {
				node->has_strong_ref = 1;
				node->pending_strong_ref = 1;
				node->local_strong_refs++;
			}
			if (!strong && has_strong_ref)
				node->has_strong_ref = 0;
			if (!weak && has_weak_ref)
				node->has_weak_ref = 0;
			if (!weak && !strong) {
				binder_debug(BINDER_DEBUG_INTERNAL_REFS,
					     "%d:%d node %d u%016llx c%016llx deleted\n",
					     proc->pid, thread->pid,
					     node_debug_id,
					     (u64)node_ptr,
					     (u64)node_cookie);
				rb_erase(&node->rb_node, &proc->nodes);
				binder_inner_proc_unlock(proc);
				binder_node_lock(node);
				/*
				 * Acquire the node lock before freeing the
				 * node to serialize with other threads that
				 * may have been holding the node lock while
				 * decrementing this node (avoids race where
				 * this thread frees while the other thread
				 * is unlocking the node after the final
				 * decrement)
				 */
				binder_node_unlock(node);
				binder_free_node(node);
			} else
				binder_inner_proc_unlock(proc);

			if (weak && !has_weak_ref)
				ret = binder_put_node_cmd(
						proc, thread, &ptr, node_ptr,
						node_cookie, node_debug_id,
						BR_INCREFS, "BR_INCREFS");
			if (!ret && strong && !has_strong_ref)
				ret = binder_put_node_cmd(
						proc, thread, &ptr, node_ptr,
						node_cookie, node_debug_id,
						BR_ACQUIRE, "BR_ACQUIRE");
			if (!ret && !strong && has_strong_ref)
				ret = binder_put_node_cmd(
						proc, thread, &ptr, node_ptr,
						node_cookie, node_debug_id,
						BR_RELEASE, "BR_RELEASE");
			if (!ret && !weak && has_weak_ref)
				ret = binder_put_node_cmd(
						proc, thread, &ptr, node_ptr,
						node_cookie, node_debug_id,
						BR_DECREFS, "BR_DECREFS");
			if (orig_ptr == ptr)
				binder_debug(BINDER_DEBUG_INTERNAL_REFS,
					     "%d:%d node %d u%016llx c%016llx state unchanged\n",
					     proc->pid, thread->pid,
					     node_debug_id,
					     (u64)node_ptr,
					     (u64)node_cookie);
			if (ret)
				return ret;
		} break;
		case BINDER_WORK_DEAD_BINDER:
		case BINDER_WORK_DEAD_BINDER_AND_CLEAR:
		case BINDER_WORK_CLEAR_DEATH_NOTIFICATION: {
			struct binder_ref_death *death;
			uint32_t cmd;
			binder_uintptr_t cookie;

			death = container_of(w, struct binder_ref_death, work);
			if (w->type == BINDER_WORK_CLEAR_DEATH_NOTIFICATION)
				cmd = BR_CLEAR_DEATH_NOTIFICATION_DONE;
			else
				cmd = BR_DEAD_BINDER;
			cookie = death->cookie;

			binder_debug(BINDER_DEBUG_DEATH_NOTIFICATION,
				     "%d:%d %s %016llx\n",
				      proc->pid, thread->pid,
				      cmd == BR_DEAD_BINDER ?
				      "BR_DEAD_BINDER" :
				      "BR_CLEAR_DEATH_NOTIFICATION_DONE",
				      (u64)cookie);
			if (w->type == BINDER_WORK_CLEAR_DEATH_NOTIFICATION) {
				binder_inner_proc_unlock(proc);
				kfree(death);
				binder_stats_deleted(BINDER_STAT_DEATH);
			} else {
				binder_enqueue_work_ilocked(
						w, &proc->delivered_death);
				binder_inner_proc_unlock(proc);
			}
			if (put_user(cmd, (uint32_t __user *)ptr))
				return -EFAULT;
			ptr += sizeof(uint32_t);
			if (put_user(cookie,
				     (binder_uintptr_t __user *)ptr))
				return -EFAULT;
			ptr += sizeof(binder_uintptr_t);
			binder_stat_br(proc, thread, cmd);
			if (cmd == BR_DEAD_BINDER)
				goto done; /* DEAD_BINDER notifications can cause transactions */
		} break;
		}

		if (!t)
			continue;

		BUG_ON(t->buffer == NULL);
		if (t->buffer->target_node) {
			struct binder_node *target_node = t->buffer->target_node;
			struct binder_priority node_prio;

			trd->target.ptr = target_node->ptr;
			trd->cookie =  target_node->cookie;
			node_prio.sched_policy = target_node->sched_policy;
			node_prio.prio = target_node->min_priority;
#ifdef OPLUS_FEATURE_UIFIRST
//Kezhi.Zhu@TECH.Kernel.Sched, 2020/06/29, Add for ui first
			binder_transaction_priority(thread, current, t, node_prio,
						    target_node->inherit_rt);
#else
			binder_transaction_priority(current, t, node_prio,
						    target_node->inherit_rt);
#endif /* OPLUS_FEATURE_UIFIRST */
			cmd = BR_TRANSACTION;
		} else {
			trd->target.ptr = 0;
			trd->cookie = 0;
			cmd = BR_REPLY;
		}
		trd->code = t->code;
		trd->flags = t->flags;
		trd->sender_euid = from_kuid(current_user_ns(), t->sender_euid);

		t_from = binder_get_txn_from(t);
		if (t_from) {
			struct task_struct *sender = t_from->proc->tsk;

			trd->sender_pid =
				task_tgid_nr_ns(sender,
						task_active_pid_ns(current));

#ifdef CONFIG_MTK_TASK_TURBO
			if (binder_start_turbo_inherit(t_from->task,
							thread->task))
				t->inherit_task = thread->task;
#endif
#ifdef OPLUS_FEATURE_UIFIRST
// XieLiujie@BSP.KERNEL.PERFORMANCE, 2020/05/25, Add for UIFirst
			if (sysctl_uifirst_enabled) {
				binder_set_inherit_ux(thread->task, t_from->task);
			}
#endif /* OPLUS_FEATURE_UIFIRST */

		} else {
			trd->sender_pid = 0;
		}

		trd->data_size = t->buffer->data_size;
		trd->offsets_size = t->buffer->offsets_size;
		trd->data.ptr.buffer = (uintptr_t)t->buffer->user_data;
		trd->data.ptr.offsets = trd->data.ptr.buffer +
					ALIGN(t->buffer->data_size,
					    sizeof(void *));

		tr.secctx = t->security_ctx;
		if (t->security_ctx) {
			cmd = BR_TRANSACTION_SEC_CTX;
			trsize = sizeof(tr);
		}
		if (put_user(cmd, (uint32_t __user *)ptr)) {
			if (t_from)
				binder_thread_dec_tmpref(t_from);

			binder_cleanup_transaction(t, "put_user failed",
						   BR_FAILED_REPLY);

			return -EFAULT;
		}
		ptr += sizeof(uint32_t);
		if (copy_to_user(ptr, &tr, trsize)) {
			if (t_from)
				binder_thread_dec_tmpref(t_from);

			binder_cleanup_transaction(t, "copy_to_user failed",
						   BR_FAILED_REPLY);

			return -EFAULT;
		}
		ptr += trsize;

		trace_binder_transaction_received(t);
		binder_stat_br(proc, thread, cmd);
		binder_debug(BINDER_DEBUG_TRANSACTION,
			     "%d:%d %s %d %d:%d, cmd %d size %zd-%zd ptr %016llx-%016llx\n",
			     proc->pid, thread->pid,
			     (cmd == BR_TRANSACTION) ? "BR_TRANSACTION" :
				(cmd == BR_TRANSACTION_SEC_CTX) ?
				     "BR_TRANSACTION_SEC_CTX" : "BR_REPLY",
			     t->debug_id, t_from ? t_from->proc->pid : 0,
			     t_from ? t_from->pid : 0, cmd,
			     t->buffer->data_size, t->buffer->offsets_size,
			     (u64)trd->data.ptr.buffer,
			     (u64)trd->data.ptr.offsets);

		if (t_from)
			binder_thread_dec_tmpref(t_from);
		t->buffer->allow_user_free = 1;
		if (cmd != BR_REPLY && !(t->flags & TF_ONE_WAY)) {
			binder_inner_proc_lock(thread->proc);
			t->to_parent = thread->transaction_stack;
			t->to_thread = thread;
			thread->transaction_stack = t;
			binder_inner_proc_unlock(thread->proc);
#ifdef BINDER_WATCHDOG
			ktime_get_ts(&t->exe_timestamp);
			/* monotonic_to_bootbased(&t->exe_timestamp); */
			do_gettimeofday(&t->tv);
			/* consider time zone. translate to android time */
			t->tv.tv_sec -= (sys_tz.tz_minuteswest * 60);
			t->wait_on = WAIT_ON_EXEC;
			t->tthrd = thread->pid;
			binder_queue_bwdog(t, (time_t) WAIT_BUDGET_EXEC);
			binder_update_transaction_time(
					&binder_transaction_log, t, 1);
			binder_update_transaction_ttid(
					&binder_transaction_log, t);
#endif
		} else {
#ifdef BINDER_WATCHDOG
			if (cmd == BR_TRANSACTION && (t->flags & TF_ONE_WAY)) {
				binder_update_transaction_time(
						&binder_transaction_log, t, 1);
				t->tthrd = thread->pid;
				binder_update_transaction_ttid(
						&binder_transaction_log, t);
			}
#endif
			binder_free_transaction(t);
		}
		break;
	}

done:

	*consumed = ptr - buffer;
	binder_inner_proc_lock(proc);
	if (proc->requested_threads == 0 &&
	    list_empty(&thread->proc->waiting_threads) &&
	    proc->requested_threads_started < proc->max_threads &&
	    (thread->looper & (BINDER_LOOPER_STATE_REGISTERED |
	     BINDER_LOOPER_STATE_ENTERED)) /* the user-space code fails to */
	     /*spawn a new thread if we leave this out */) {
		proc->requested_threads++;
		binder_inner_proc_unlock(proc);
		binder_debug(BINDER_DEBUG_THREADS,
			     "%d:%d BR_SPAWN_LOOPER\n",
			     proc->pid, thread->pid);
		if (put_user(BR_SPAWN_LOOPER, (uint32_t __user *)buffer))
			return -EFAULT;
		binder_stat_br(proc, thread, BR_SPAWN_LOOPER);
	} else
		binder_inner_proc_unlock(proc);
	return 0;
}

static void binder_release_work(struct binder_proc *proc,
				struct list_head *list)
{
	struct binder_work *w;
	enum binder_work_type wtype;

	while (1) {
		binder_inner_proc_lock(proc);
		w = binder_dequeue_work_head_ilocked(list);
		wtype = w ? w->type : 0;
		binder_inner_proc_unlock(proc);
		if (!w)
			return;

		switch (wtype) {
		case BINDER_WORK_TRANSACTION: {
			struct binder_transaction *t;

			t = container_of(w, struct binder_transaction, work);

			binder_cleanup_transaction(t, "process died.",
						   BR_DEAD_REPLY);
		} break;
		case BINDER_WORK_RETURN_ERROR: {
			struct binder_error *e = container_of(
					w, struct binder_error, work);

			binder_debug(BINDER_DEBUG_DEAD_TRANSACTION,
				"undelivered TRANSACTION_ERROR: %u\n",
				e->cmd);
		} break;
		case BINDER_WORK_TRANSACTION_COMPLETE: {
			binder_debug(BINDER_DEBUG_DEAD_TRANSACTION,
				"undelivered TRANSACTION_COMPLETE\n");
			kfree(w);
			binder_stats_deleted(BINDER_STAT_TRANSACTION_COMPLETE);
		} break;
		case BINDER_WORK_DEAD_BINDER_AND_CLEAR:
		case BINDER_WORK_CLEAR_DEATH_NOTIFICATION: {
			struct binder_ref_death *death;

			death = container_of(w, struct binder_ref_death, work);
			binder_debug(BINDER_DEBUG_DEAD_TRANSACTION,
				"undelivered death notification, %016llx\n",
				(u64)death->cookie);
			kfree(death);
			binder_stats_deleted(BINDER_STAT_DEATH);
		} break;
		case BINDER_WORK_NODE:
			break;
		default:
			pr_err("unexpected work type, %d, not freed\n",
			       wtype);
			break;
		}
	}

}

static struct binder_thread *binder_get_thread_ilocked(
		struct binder_proc *proc, struct binder_thread *new_thread)
{
	struct binder_thread *thread = NULL;
	struct rb_node *parent = NULL;
	struct rb_node **p = &proc->threads.rb_node;

	while (*p) {
		parent = *p;
		thread = rb_entry(parent, struct binder_thread, rb_node);

		if (current->pid < thread->pid)
			p = &(*p)->rb_left;
		else if (current->pid > thread->pid)
			p = &(*p)->rb_right;
		else
			return thread;
	}
	if (!new_thread)
		return NULL;
	thread = new_thread;
	binder_stats_created(BINDER_STAT_THREAD);
	thread->proc = proc;
	thread->pid = current->pid;
	get_task_struct(current);
	thread->task = current;
	atomic_set(&thread->tmp_ref, 0);
	init_waitqueue_head(&thread->wait);
	INIT_LIST_HEAD(&thread->todo);
	rb_link_node(&thread->rb_node, parent, p);
	rb_insert_color(&thread->rb_node, &proc->threads);
	thread->looper_need_return = true;
	thread->return_error.work.type = BINDER_WORK_RETURN_ERROR;
	thread->return_error.cmd = BR_OK;
	thread->reply_error.work.type = BINDER_WORK_RETURN_ERROR;
	thread->reply_error.cmd = BR_OK;
	INIT_LIST_HEAD(&new_thread->waiting_thread_node);
	return thread;
}

static struct binder_thread *binder_get_thread(struct binder_proc *proc)
{
	struct binder_thread *thread;
	struct binder_thread *new_thread;

	binder_inner_proc_lock(proc);
	thread = binder_get_thread_ilocked(proc, NULL);
	binder_inner_proc_unlock(proc);
	if (!thread) {
		new_thread = kzalloc(sizeof(*thread), GFP_KERNEL);
		if (new_thread == NULL)
			return NULL;
		binder_inner_proc_lock(proc);
		thread = binder_get_thread_ilocked(proc, new_thread);
		binder_inner_proc_unlock(proc);
		if (thread != new_thread)
			kfree(new_thread);
	}
	return thread;
}

static void binder_free_proc(struct binder_proc *proc)
{
	struct binder_device *device;

	BUG_ON(!list_empty(&proc->todo));
	BUG_ON(!list_empty(&proc->delivered_death));
	device = container_of(proc->context, struct binder_device, context);
	if (refcount_dec_and_test(&device->ref)) {
		kfree(proc->context->name);
		kfree(device);
	}
	binder_alloc_deferred_release(&proc->alloc);
	put_task_struct(proc->tsk);
	put_cred(proc->cred);
	binder_stats_deleted(BINDER_STAT_PROC);
	kfree(proc);
}

static void binder_free_thread(struct binder_thread *thread)
{
	BUG_ON(!list_empty(&thread->todo));
	binder_stats_deleted(BINDER_STAT_THREAD);
	binder_proc_dec_tmpref(thread->proc);
	put_task_struct(thread->task);
	kfree(thread);
}

static int binder_thread_release(struct binder_proc *proc,
				 struct binder_thread *thread)
{
	struct binder_transaction *t;
	struct binder_transaction *send_reply = NULL;
	int active_transactions = 0;
	struct binder_transaction *last_t = NULL;

	binder_inner_proc_lock(thread->proc);
	/*
	 * take a ref on the proc so it survives
	 * after we remove this thread from proc->threads.
	 * The corresponding dec is when we actually
	 * free the thread in binder_free_thread()
	 */
	proc->tmp_ref++;
	/*
	 * take a ref on this thread to ensure it
	 * survives while we are releasing it
	 */
	atomic_inc(&thread->tmp_ref);
	rb_erase(&thread->rb_node, &proc->threads);
	t = thread->transaction_stack;
	if (t) {
		spin_lock(&t->lock);
		if (t->to_thread == thread)
			send_reply = t;
	}
	thread->is_dead = true;

	while (t) {
		last_t = t;
		active_transactions++;
		binder_debug(BINDER_DEBUG_DEAD_TRANSACTION,
			     "release %d:%d transaction %d %s, still active\n",
			      proc->pid, thread->pid,
			     t->debug_id,
			     (t->to_thread == thread) ? "in" : "out");

		if (t->to_thread == thread) {
			t->to_proc = NULL;
			t->to_thread = NULL;
			if (t->buffer) {
				t->buffer->transaction = NULL;
				t->buffer = NULL;
			}
			t = t->to_parent;
		} else if (t->from == thread) {
			t->from = NULL;
			t = t->from_parent;
		} else
			BUG();
		spin_unlock(&last_t->lock);
		if (t)
			spin_lock(&t->lock);
	}

	/*
	 * If this thread used poll, make sure we remove the waitqueue from any
	 * poll data structures holding it.
	 */
	if (thread->looper & BINDER_LOOPER_STATE_POLL)
		wake_up_pollfree(&thread->wait);

	binder_inner_proc_unlock(thread->proc);

	/*
	 * This is needed to avoid races between wake_up_pollfree() above and
	 * someone else removing the last entry from the queue for other reasons
	 * (e.g. ep_remove_wait_queue() being called due to an epoll file
	 * descriptor being closed).  Such other users hold an RCU read lock, so
	 * we can be sure they're done after we call synchronize_rcu().
	 */
	if (thread->looper & BINDER_LOOPER_STATE_POLL)
		synchronize_rcu();

	if (send_reply)
		binder_send_failed_reply(send_reply, BR_DEAD_REPLY);
	binder_release_work(proc, &thread->todo);
	binder_thread_dec_tmpref(thread);
	return active_transactions;
}

static unsigned int binder_poll(struct file *filp,
				struct poll_table_struct *wait)
{
	struct binder_proc *proc = filp->private_data;
	struct binder_thread *thread = NULL;
	bool wait_for_proc_work;

	thread = binder_get_thread(proc);
	if (!thread)
		return POLLERR;

	binder_inner_proc_lock(thread->proc);
	thread->looper |= BINDER_LOOPER_STATE_POLL;
	wait_for_proc_work = binder_available_for_proc_work_ilocked(thread);

	binder_inner_proc_unlock(thread->proc);

	poll_wait(filp, &thread->wait, wait);

	if (binder_has_work(thread, wait_for_proc_work))
		return POLLIN;

	return 0;
}

static int binder_ioctl_write_read(struct file *filp,
				unsigned int cmd, unsigned long arg,
				struct binder_thread *thread)
{
	int ret = 0;
	struct binder_proc *proc = filp->private_data;
	unsigned int size = _IOC_SIZE(cmd);
	void __user *ubuf = (void __user *)arg;
	struct binder_write_read bwr;

	if (size != sizeof(struct binder_write_read)) {
		ret = -EINVAL;
		goto out;
	}
	if (copy_from_user(&bwr, ubuf, sizeof(bwr))) {
		ret = -EFAULT;
		goto out;
	}
	binder_debug(BINDER_DEBUG_READ_WRITE,
		     "%d:%d write %lld at %016llx, read %lld at %016llx\n",
		     proc->pid, thread->pid,
		     (u64)bwr.write_size, (u64)bwr.write_buffer,
		     (u64)bwr.read_size, (u64)bwr.read_buffer);

	if (bwr.write_size > 0) {
		ret = binder_thread_write(proc, thread,
					  bwr.write_buffer,
					  bwr.write_size,
					  &bwr.write_consumed);
		trace_binder_write_done(ret);
		if (ret < 0) {
			bwr.read_consumed = 0;
			if (copy_to_user(ubuf, &bwr, sizeof(bwr)))
				ret = -EFAULT;
			goto out;
		}
	}
	if (bwr.read_size > 0) {
		ret = binder_thread_read(proc, thread, bwr.read_buffer,
					 bwr.read_size,
					 &bwr.read_consumed,
					 filp->f_flags & O_NONBLOCK);
		trace_binder_read_done(ret);
		binder_inner_proc_lock(proc);
		if (!binder_worklist_empty_ilocked(&proc->todo))
			binder_wakeup_proc_ilocked(proc);
		binder_inner_proc_unlock(proc);
		if (ret < 0) {
			if (copy_to_user(ubuf, &bwr, sizeof(bwr)))
				ret = -EFAULT;
			goto out;
		}
	}
	binder_debug(BINDER_DEBUG_READ_WRITE,
		     "%d:%d wrote %lld of %lld, read return %lld of %lld\n",
		     proc->pid, thread->pid,
		     (u64)bwr.write_consumed, (u64)bwr.write_size,
		     (u64)bwr.read_consumed, (u64)bwr.read_size);
	if (copy_to_user(ubuf, &bwr, sizeof(bwr))) {
		ret = -EFAULT;
		goto out;
	}
out:
	return ret;
}

static int binder_ioctl_set_ctx_mgr(struct file *filp,
				    struct flat_binder_object *fbo)
{
	int ret = 0;
	struct binder_proc *proc = filp->private_data;
	struct binder_context *context = proc->context;
	struct binder_node *new_node;
	kuid_t curr_euid = current_euid();

	mutex_lock(&context->context_mgr_node_lock);
	if (context->binder_context_mgr_node) {
		pr_err("BINDER_SET_CONTEXT_MGR already set\n");
		ret = -EBUSY;
		goto out;
	}
	ret = security_binder_set_context_mgr(proc->cred);
	if (ret < 0)
		goto out;
	if (uid_valid(context->binder_context_mgr_uid)) {
		if (!uid_eq(context->binder_context_mgr_uid, curr_euid)) {
			pr_err("BINDER_SET_CONTEXT_MGR bad uid %d != %d\n",
			       from_kuid(&init_user_ns, curr_euid),
			       from_kuid(&init_user_ns,
					 context->binder_context_mgr_uid));
			ret = -EPERM;
			goto out;
		}
	} else {
		context->binder_context_mgr_uid = curr_euid;
	}
	new_node = binder_new_node(proc, fbo);
	if (!new_node) {
		ret = -ENOMEM;
		goto out;
	}
	binder_node_lock(new_node);
	new_node->local_weak_refs++;
	new_node->local_strong_refs++;
	new_node->has_strong_ref = 1;
	new_node->has_weak_ref = 1;
	context->binder_context_mgr_node = new_node;
	binder_node_unlock(new_node);
	binder_put_node(new_node);
out:
	mutex_unlock(&context->context_mgr_node_lock);
	return ret;
}

static int binder_ioctl_get_node_info_for_ref(struct binder_proc *proc,
		struct binder_node_info_for_ref *info)
{
	struct binder_node *node;
	struct binder_context *context = proc->context;
	__u32 handle = info->handle;

	if (info->strong_count || info->weak_count || info->reserved1 ||
	    info->reserved2 || info->reserved3) {
		binder_user_error("%d BINDER_GET_NODE_INFO_FOR_REF: only handle may be non-zero.",
				  proc->pid);
		return -EINVAL;
	}

	/* This ioctl may only be used by the context manager */
	mutex_lock(&context->context_mgr_node_lock);
	if (!context->binder_context_mgr_node ||
		context->binder_context_mgr_node->proc != proc) {
		mutex_unlock(&context->context_mgr_node_lock);
		return -EPERM;
	}
	mutex_unlock(&context->context_mgr_node_lock);

	node = binder_get_node_from_ref(proc, handle, true, NULL);
	if (!node)
		return -EINVAL;

	info->strong_count = node->local_strong_refs +
		node->internal_strong_refs;
	info->weak_count = node->local_weak_refs;

	binder_put_node(node);

	return 0;
}

static int binder_ioctl_get_node_debug_info(struct binder_proc *proc,
				struct binder_node_debug_info *info)
{
	struct rb_node *n;
	binder_uintptr_t ptr = info->ptr;

	memset(info, 0, sizeof(*info));

	binder_inner_proc_lock(proc);
	for (n = rb_first(&proc->nodes); n != NULL; n = rb_next(n)) {
		struct binder_node *node = rb_entry(n, struct binder_node,
						    rb_node);
		if (node->ptr > ptr) {
			info->ptr = node->ptr;
			info->cookie = node->cookie;
			info->has_strong_ref = node->has_strong_ref;
			info->has_weak_ref = node->has_weak_ref;
			break;
		}
	}
	binder_inner_proc_unlock(proc);

	return 0;
}

static long binder_ioctl(struct file *filp, unsigned int cmd, unsigned long arg)
{
	int ret;
	struct binder_proc *proc = filp->private_data;
	struct binder_thread *thread;
	unsigned int size = _IOC_SIZE(cmd);
	void __user *ubuf = (void __user *)arg;

	/*pr_info("binder_ioctl: %d:%d %x %lx\n",
			proc->pid, current->pid, cmd, arg);*/

	binder_selftest_alloc(&proc->alloc);

	trace_binder_ioctl(cmd, arg);

	ret = wait_event_interruptible(binder_user_error_wait, binder_stop_on_user_error < 2);
	if (ret)
		goto err_unlocked;

	thread = binder_get_thread(proc);
	if (thread == NULL) {
		ret = -ENOMEM;
		goto err;
	}

	switch (cmd) {
	case BINDER_WRITE_READ:
		ret = binder_ioctl_write_read(filp, cmd, arg, thread);
		if (ret)
			goto err;
		break;
	case BINDER_SET_MAX_THREADS: {
		int max_threads;

		if (copy_from_user(&max_threads, ubuf,
				   sizeof(max_threads))) {
			ret = -EINVAL;
			goto err;
		}
		binder_inner_proc_lock(proc);
		proc->max_threads = max_threads;
		binder_inner_proc_unlock(proc);
		break;
	}
	case BINDER_SET_CONTEXT_MGR_EXT: {
		struct flat_binder_object fbo;

		if (copy_from_user(&fbo, ubuf, sizeof(fbo))) {
			ret = -EINVAL;
			goto err;
		}
		ret = binder_ioctl_set_ctx_mgr(filp, &fbo);
		if (ret)
			goto err;
		break;
	}
	case BINDER_SET_CONTEXT_MGR:
		ret = binder_ioctl_set_ctx_mgr(filp, NULL);
		if (ret)
			goto err;
		break;
	case BINDER_THREAD_EXIT:
		binder_debug(BINDER_DEBUG_THREADS, "%d:%d exit\n",
			     proc->pid, thread->pid);
		binder_thread_release(proc, thread);
		thread = NULL;
		break;
	case BINDER_VERSION: {
		struct binder_version __user *ver = ubuf;

		if (size != sizeof(struct binder_version)) {
			ret = -EINVAL;
			goto err;
		}
		if (put_user(BINDER_CURRENT_PROTOCOL_VERSION,
			     &ver->protocol_version)) {
			ret = -EINVAL;
			goto err;
		}
		break;
	}
	case BINDER_GET_NODE_INFO_FOR_REF: {
		struct binder_node_info_for_ref info;

		if (copy_from_user(&info, ubuf, sizeof(info))) {
			ret = -EFAULT;
			goto err;
		}

		ret = binder_ioctl_get_node_info_for_ref(proc, &info);
		if (ret < 0)
			goto err;

		if (copy_to_user(ubuf, &info, sizeof(info))) {
			ret = -EFAULT;
			goto err;
		}

		break;
	}
	case BINDER_GET_NODE_DEBUG_INFO: {
		struct binder_node_debug_info info;

		if (copy_from_user(&info, ubuf, sizeof(info))) {
			ret = -EFAULT;
			goto err;
		}

		ret = binder_ioctl_get_node_debug_info(proc, &info);
		if (ret < 0)
			goto err;

		if (copy_to_user(ubuf, &info, sizeof(info))) {
			ret = -EFAULT;
			goto err;
		}
		break;
	}
	default:
		ret = -EINVAL;
		goto err;
	}
	ret = 0;
err:
	if (thread)
		thread->looper_need_return = false;
	wait_event_interruptible(binder_user_error_wait, binder_stop_on_user_error < 2);
	if (ret && ret != -ERESTARTSYS)
		pr_info("%d:%d ioctl %x %lx returned %d\n", proc->pid, current->pid, cmd, arg, ret);
err_unlocked:
	trace_binder_ioctl_done(ret);
	return ret;
}

static void binder_vma_open(struct vm_area_struct *vma)
{
	struct binder_proc *proc = vma->vm_private_data;

	binder_debug(BINDER_DEBUG_OPEN_CLOSE,
		     "%d open vm area %lx-%lx (%ld K) vma %lx pagep %lx\n",
		     proc->pid, vma->vm_start, vma->vm_end,
		     (vma->vm_end - vma->vm_start) / SZ_1K, vma->vm_flags,
		     (unsigned long)pgprot_val(vma->vm_page_prot));
}

static void binder_vma_close(struct vm_area_struct *vma)
{
	struct binder_proc *proc = vma->vm_private_data;

	binder_debug(BINDER_DEBUG_OPEN_CLOSE,
		     "%d close vm area %lx-%lx (%ld K) vma %lx pagep %lx\n",
		     proc->pid, vma->vm_start, vma->vm_end,
		     (vma->vm_end - vma->vm_start) / SZ_1K, vma->vm_flags,
		     (unsigned long)pgprot_val(vma->vm_page_prot));
	binder_alloc_vma_close(&proc->alloc);
	binder_defer_work(proc, BINDER_DEFERRED_PUT_FILES);
}

static int binder_vm_fault(struct vm_fault *vmf)
{
	return VM_FAULT_SIGBUS;
}

static const struct vm_operations_struct binder_vm_ops = {
	.open = binder_vma_open,
	.close = binder_vma_close,
	.fault = binder_vm_fault,
};

static int binder_mmap(struct file *filp, struct vm_area_struct *vma)
{
	int ret;
	struct binder_proc *proc = filp->private_data;
	const char *failure_string;

	if (proc->tsk != current->group_leader)
		return -EINVAL;

	if ((vma->vm_end - vma->vm_start) > SZ_4M)
		vma->vm_end = vma->vm_start + SZ_4M;

	binder_debug(BINDER_DEBUG_OPEN_CLOSE,
		     "%s: %d %lx-%lx (%ld K) vma %lx pagep %lx\n",
		     __func__, proc->pid, vma->vm_start, vma->vm_end,
		     (vma->vm_end - vma->vm_start) / SZ_1K, vma->vm_flags,
		     (unsigned long)pgprot_val(vma->vm_page_prot));

	if (vma->vm_flags & FORBIDDEN_MMAP_FLAGS) {
		ret = -EPERM;
		failure_string = "bad vm_flags";
		goto err_bad_arg;
	}
	vma->vm_flags |= VM_DONTCOPY | VM_MIXEDMAP;
	vma->vm_flags &= ~VM_MAYWRITE;

	vma->vm_ops = &binder_vm_ops;
	vma->vm_private_data = proc;

	ret = binder_alloc_mmap_handler(&proc->alloc, vma);
	if (ret)
		return ret;
	mutex_lock(&proc->files_lock);
	proc->files = get_files_struct(current);
	mutex_unlock(&proc->files_lock);
	return 0;

err_bad_arg:
	pr_err("%s: %d %lx-%lx %s failed %d\n", __func__,
	       proc->pid, vma->vm_start, vma->vm_end, failure_string, ret);
	return ret;
}

static int binder_open(struct inode *nodp, struct file *filp)
{
	struct binder_proc *proc;
	struct binder_device *binder_dev;
	struct binderfs_info *info;
	struct dentry *binder_binderfs_dir_entry_proc = NULL;

	binder_debug(BINDER_DEBUG_OPEN_CLOSE, "%s: %d:%d\n", __func__,
		     current->group_leader->pid, current->pid);

	proc = kzalloc(sizeof(*proc), GFP_KERNEL);
	if (proc == NULL)
		return -ENOMEM;
	spin_lock_init(&proc->inner_lock);
	spin_lock_init(&proc->outer_lock);
	get_task_struct(current->group_leader);
	proc->tsk = current->group_leader;
#ifdef OPLUS_FEATURE_UIFIRST
// XieLiujie@BSP.KERNEL.PERFORMANCE, 2020/06/15, Add for UIFirst
	proc->proc_type = is_binder_proc_sf(proc) ? 1 : 0;
#endif /* OPLUS_FEATURE_UIFIRST */
	mutex_init(&proc->files_lock);
	proc->cred = get_cred(filp->f_cred);
	INIT_LIST_HEAD(&proc->todo);
	if (binder_supported_policy(current->policy)) {
		proc->default_priority.sched_policy = current->policy;
		proc->default_priority.prio = current->normal_prio;
	} else {
		proc->default_priority.sched_policy = SCHED_NORMAL;
		proc->default_priority.prio = NICE_TO_PRIO(0);
	}

	/* binderfs stashes devices in i_private */
	if (is_binderfs_device(nodp)) {
		binder_dev = nodp->i_private;
		info = nodp->i_sb->s_fs_info;
		binder_binderfs_dir_entry_proc = info->proc_log_dir;
	} else {
		binder_dev = container_of(filp->private_data,
					  struct binder_device, miscdev);
	}
	refcount_inc(&binder_dev->ref);
	proc->context = &binder_dev->context;
	binder_alloc_init(&proc->alloc);

	binder_stats_created(BINDER_STAT_PROC);
	proc->pid = current->group_leader->pid;
	INIT_LIST_HEAD(&proc->delivered_death);
	INIT_LIST_HEAD(&proc->waiting_threads);
	filp->private_data = proc;

	mutex_lock(&binder_procs_lock);
	hlist_add_head(&proc->proc_node, &binder_procs);
	mutex_unlock(&binder_procs_lock);

	if (binder_debugfs_dir_entry_proc) {
		char strbuf[11];

		snprintf(strbuf, sizeof(strbuf), "%u", proc->pid);
		/*
		 * proc debug entries are shared between contexts, so
		 * this will fail if the process tries to open the driver
		 * again with a different context. The priting code will
		 * anyway print all contexts that a given PID has, so this
		 * is not a problem.
		 */
		proc->debugfs_entry = debugfs_create_file(strbuf, 0444,
			binder_debugfs_dir_entry_proc,
			(void *)(unsigned long)proc->pid,
			&proc_fops);
	}

	if (binder_binderfs_dir_entry_proc) {
		char strbuf[11];
		struct dentry *binderfs_entry;

		snprintf(strbuf, sizeof(strbuf), "%u", proc->pid);
		/*
		 * Similar to debugfs, the process specific log file is shared
		 * between contexts. If the file has already been created for a
		 * process, the following binderfs_create_file() call will
		 * fail with error code EEXIST if another context of the same
		 * process invoked binder_open(). This is ok since same as
		 * debugfs, the log file will contain information on all
		 * contexts of a given PID.
		 */
		binderfs_entry = binderfs_create_file(binder_binderfs_dir_entry_proc,
			strbuf, &proc_fops, (void *)(unsigned long)proc->pid);
		if (!IS_ERR(binderfs_entry)) {
			proc->binderfs_entry = binderfs_entry;
		} else {
			int error;

			error = PTR_ERR(binderfs_entry);
			if (error != -EEXIST) {
				pr_warn("Unable to create file %s in binderfs (error %d)\n",
					strbuf, error);
			}
		}
	}

	return 0;
}

static int binder_flush(struct file *filp, fl_owner_t id)
{
	struct binder_proc *proc = filp->private_data;

	binder_defer_work(proc, BINDER_DEFERRED_FLUSH);

	return 0;
}

static void binder_deferred_flush(struct binder_proc *proc)
{
	struct rb_node *n;
	int wake_count = 0;

	binder_inner_proc_lock(proc);
	for (n = rb_first(&proc->threads); n != NULL; n = rb_next(n)) {
		struct binder_thread *thread = rb_entry(n, struct binder_thread, rb_node);

		thread->looper_need_return = true;
		if (thread->looper & BINDER_LOOPER_STATE_WAITING) {
			wake_up_interruptible(&thread->wait);
			wake_count++;
		}
	}
	binder_inner_proc_unlock(proc);

	binder_debug(BINDER_DEBUG_OPEN_CLOSE,
		     "binder_flush: %d woke %d threads\n", proc->pid,
		     wake_count);
}

static int binder_release(struct inode *nodp, struct file *filp)
{
	struct binder_proc *proc = filp->private_data;

	debugfs_remove(proc->debugfs_entry);

	if (proc->binderfs_entry) {
		binderfs_remove_file(proc->binderfs_entry);
		proc->binderfs_entry = NULL;
	}

	binder_defer_work(proc, BINDER_DEFERRED_RELEASE);

	return 0;
}

static int binder_node_release(struct binder_node *node, int refs)
{
	struct binder_ref *ref;
	int death = 0;
	struct binder_proc *proc = node->proc;

	binder_release_work(proc, &node->async_todo);

	binder_node_lock(node);
	binder_inner_proc_lock(proc);
	binder_dequeue_work_ilocked(&node->work);
	/*
	 * The caller must have taken a temporary ref on the node,
	 */
	BUG_ON(!node->tmp_refs);
	if (hlist_empty(&node->refs) && node->tmp_refs == 1) {
		binder_inner_proc_unlock(proc);
		binder_node_unlock(node);
		binder_free_node(node);

		return refs;
	}

	node->proc = NULL;
	node->local_strong_refs = 0;
	node->local_weak_refs = 0;
	binder_inner_proc_unlock(proc);

	spin_lock(&binder_dead_nodes_lock);
	hlist_add_head(&node->dead_node, &binder_dead_nodes);
	spin_unlock(&binder_dead_nodes_lock);

	hlist_for_each_entry(ref, &node->refs, node_entry) {
		refs++;
		/*
		 * Need the node lock to synchronize
		 * with new notification requests and the
		 * inner lock to synchronize with queued
		 * death notifications.
		 */
		binder_inner_proc_lock(ref->proc);
		if (!ref->death) {
			binder_inner_proc_unlock(ref->proc);
			continue;
		}

		death++;

		BUG_ON(!list_empty(&ref->death->work.entry));
		ref->death->work.type = BINDER_WORK_DEAD_BINDER;
		binder_enqueue_work_ilocked(&ref->death->work,
					    &ref->proc->todo);
		binder_wakeup_proc_ilocked(ref->proc);
		binder_inner_proc_unlock(ref->proc);
	}

	binder_debug(BINDER_DEBUG_DEAD_BINDER,
		     "node %d now dead, refs %d, death %d\n",
		     node->debug_id, refs, death);
	binder_node_unlock(node);
	binder_put_node(node);

	return refs;
}

static void binder_deferred_release(struct binder_proc *proc)
{
	struct binder_context *context = proc->context;
	struct rb_node *n;
	int threads, nodes, incoming_refs, outgoing_refs, active_transactions;

	BUG_ON(proc->files);

	mutex_lock(&binder_procs_lock);
	hlist_del(&proc->proc_node);
	mutex_unlock(&binder_procs_lock);

	mutex_lock(&context->context_mgr_node_lock);
	if (context->binder_context_mgr_node &&
	    context->binder_context_mgr_node->proc == proc) {
		binder_debug(BINDER_DEBUG_DEAD_BINDER,
			     "%s: %d context_mgr_node gone\n",
			     __func__, proc->pid);
		context->binder_context_mgr_node = NULL;
	}
	mutex_unlock(&context->context_mgr_node_lock);
	binder_inner_proc_lock(proc);
	/*
	 * Make sure proc stays alive after we
	 * remove all the threads
	 */
	proc->tmp_ref++;

	proc->is_dead = true;
	threads = 0;
	active_transactions = 0;
	while ((n = rb_first(&proc->threads))) {
		struct binder_thread *thread;

		thread = rb_entry(n, struct binder_thread, rb_node);
		binder_inner_proc_unlock(proc);
		threads++;
		active_transactions += binder_thread_release(proc, thread);
		binder_inner_proc_lock(proc);
	}

	nodes = 0;
	incoming_refs = 0;
	while ((n = rb_first(&proc->nodes))) {
		struct binder_node *node;

		node = rb_entry(n, struct binder_node, rb_node);
		nodes++;
		/*
		 * take a temporary ref on the node before
		 * calling binder_node_release() which will either
		 * kfree() the node or call binder_put_node()
		 */
		binder_inc_node_tmpref_ilocked(node);
		rb_erase(&node->rb_node, &proc->nodes);
		binder_inner_proc_unlock(proc);
		incoming_refs = binder_node_release(node, incoming_refs);
		binder_inner_proc_lock(proc);
	}
	binder_inner_proc_unlock(proc);

	outgoing_refs = 0;
	binder_proc_lock(proc);
	while ((n = rb_first(&proc->refs_by_desc))) {
		struct binder_ref *ref;

		ref = rb_entry(n, struct binder_ref, rb_node_desc);
		outgoing_refs++;
		binder_cleanup_ref_olocked(ref);
		binder_proc_unlock(proc);
		binder_free_ref(ref);
		binder_proc_lock(proc);
	}
	binder_proc_unlock(proc);

	binder_release_work(proc, &proc->todo);
	binder_release_work(proc, &proc->delivered_death);

	binder_debug(BINDER_DEBUG_OPEN_CLOSE,
		     "%s: %d threads %d, nodes %d (ref %d), refs %d, active transactions %d\n",
		     __func__, proc->pid, threads, nodes, incoming_refs,
		     outgoing_refs, active_transactions);

	binder_proc_dec_tmpref(proc);
}

static void binder_deferred_func(struct work_struct *work)
{
	struct binder_proc *proc;
	struct files_struct *files;

	int defer;

	do {
		mutex_lock(&binder_deferred_lock);
		if (!hlist_empty(&binder_deferred_list)) {
			proc = hlist_entry(binder_deferred_list.first,
					struct binder_proc, deferred_work_node);
			hlist_del_init(&proc->deferred_work_node);
			defer = proc->deferred_work;
			proc->deferred_work = 0;
		} else {
			proc = NULL;
			defer = 0;
		}
		mutex_unlock(&binder_deferred_lock);

		files = NULL;
		if (defer & BINDER_DEFERRED_PUT_FILES) {
			mutex_lock(&proc->files_lock);
			files = proc->files;
			if (files)
				proc->files = NULL;
			mutex_unlock(&proc->files_lock);
		}

		if (defer & BINDER_DEFERRED_FLUSH)
			binder_deferred_flush(proc);

		if (defer & BINDER_DEFERRED_RELEASE)
			binder_deferred_release(proc); /* frees proc */

		if (files)
			put_files_struct(files);
	} while (proc);
}
static DECLARE_WORK(binder_deferred_work, binder_deferred_func);

static void
binder_defer_work(struct binder_proc *proc, enum binder_deferred_state defer)
{
	mutex_lock(&binder_deferred_lock);
	proc->deferred_work |= defer;
	if (hlist_unhashed(&proc->deferred_work_node)) {
		hlist_add_head(&proc->deferred_work_node,
				&binder_deferred_list);
		schedule_work(&binder_deferred_work);
	}
	mutex_unlock(&binder_deferred_lock);
}

static void print_binder_transaction_ilocked(struct seq_file *m,
					     struct binder_proc *proc,
					     const char *prefix,
					     struct binder_transaction *t)
{
	struct binder_proc *to_proc;
	struct binder_buffer *buffer = t->buffer;
#ifdef BINDER_USER_TRACKING
	struct rtc_time tm;

	rtc_time_to_tm(t->tv.tv_sec, &tm);
#endif

	spin_lock(&t->lock);
	to_proc = t->to_proc;
	seq_printf(m,
		   "%s %d: %pK from %d:%d to %d:%d code %x flags %x pri %d:%d r%d",
		   prefix, t->debug_id, t,
		   t->from ? t->from->proc->pid : 0,
		   t->from ? t->from->pid : 0,
		   to_proc ? to_proc->pid : 0,
		   t->to_thread ? t->to_thread->pid : 0,
		   t->code, t->flags, t->priority.sched_policy,
		   t->priority.prio, t->need_reply);
	spin_unlock(&t->lock);
#ifdef BINDER_USER_TRACKING
	seq_printf(m,
		   " start %lu.%06lu android %d-%02d-%02d %02d:%02d:%02d.%03lu",
		   (unsigned long)t->timestamp.tv_sec,
		   (t->timestamp.tv_nsec / NSEC_PER_USEC),
		   (tm.tm_year + 1900), (tm.tm_mon + 1), tm.tm_mday,
		   tm.tm_hour, tm.tm_min, tm.tm_sec,
		   (unsigned long)(t->tv.tv_usec / USEC_PER_MSEC));
#endif

	if (proc != to_proc) {
		/*
		 * Can only safely deref buffer if we are holding the
		 * correct proc inner lock for this node
		 */
		seq_puts(m, "\n");
		return;
	}

	if (buffer == NULL) {
		seq_puts(m, " buffer free\n");
		return;
	}
	if (buffer->target_node)
		seq_printf(m, " node %d", buffer->target_node->debug_id);
	seq_printf(m, " size %zd:%zd data %pK\n",
		   buffer->data_size, buffer->offsets_size,
		   buffer->user_data);
}

static void print_binder_work_ilocked(struct seq_file *m,
				     struct binder_proc *proc,
				     const char *prefix,
				     const char *transaction_prefix,
				     struct binder_work *w)
{
	struct binder_node *node;
	struct binder_transaction *t;

	switch (w->type) {
	case BINDER_WORK_TRANSACTION:
		t = container_of(w, struct binder_transaction, work);
		print_binder_transaction_ilocked(
				m, proc, transaction_prefix, t);
		break;
	case BINDER_WORK_RETURN_ERROR: {
		struct binder_error *e = container_of(
				w, struct binder_error, work);

		seq_printf(m, "%stransaction error: %u\n",
			   prefix, e->cmd);
	} break;
	case BINDER_WORK_TRANSACTION_COMPLETE:
		seq_printf(m, "%stransaction complete\n", prefix);
		break;
	case BINDER_WORK_NODE:
		node = container_of(w, struct binder_node, work);
		seq_printf(m, "%snode work %d: u%016llx c%016llx\n",
			   prefix, node->debug_id,
			   (u64)node->ptr, (u64)node->cookie);
		break;
	case BINDER_WORK_DEAD_BINDER:
		seq_printf(m, "%shas dead binder\n", prefix);
		break;
	case BINDER_WORK_DEAD_BINDER_AND_CLEAR:
		seq_printf(m, "%shas cleared dead binder\n", prefix);
		break;
	case BINDER_WORK_CLEAR_DEATH_NOTIFICATION:
		seq_printf(m, "%shas cleared death notification\n", prefix);
		break;
	default:
		seq_printf(m, "%sunknown work: type %d\n", prefix, w->type);
		break;
	}
}

static void print_binder_thread_ilocked(struct seq_file *m,
					struct binder_thread *thread,
					int print_always)
{
	struct binder_transaction *t;
	struct binder_work *w;
	size_t start_pos = m->count;
	size_t header_pos;

	seq_printf(m, "  thread %d: l %02x need_return %d tr %d\n",
			thread->pid, thread->looper,
			thread->looper_need_return,
			atomic_read(&thread->tmp_ref));
	header_pos = m->count;
	t = thread->transaction_stack;
	while (t) {
		if (t->from == thread) {
			print_binder_transaction_ilocked(m, thread->proc,
					"    outgoing transaction", t);
			t = t->from_parent;
		} else if (t->to_thread == thread) {
			print_binder_transaction_ilocked(m, thread->proc,
						 "    incoming transaction", t);
			t = t->to_parent;
		} else {
			print_binder_transaction_ilocked(m, thread->proc,
					"    bad transaction", t);
			t = NULL;
		}
	}
	list_for_each_entry(w, &thread->todo, entry) {
		print_binder_work_ilocked(m, thread->proc, "    ",
					  "    pending transaction", w);
	}
	if (!print_always && m->count == header_pos)
		m->count = start_pos;
}

static void print_binder_node_nilocked(struct seq_file *m,
				       struct binder_node *node)
{
	struct binder_ref *ref;
	struct binder_work *w;
	int count;

	count = 0;
	hlist_for_each_entry(ref, &node->refs, node_entry)
		count++;

	seq_printf(m, "  node %d: u%016llx c%016llx pri %d:%d hs %d hw %d ls %d lw %d is %d iw %d tr %d",
		   node->debug_id, (u64)node->ptr, (u64)node->cookie,
		   node->sched_policy, node->min_priority,
		   node->has_strong_ref, node->has_weak_ref,
		   node->local_strong_refs, node->local_weak_refs,
		   node->internal_strong_refs, count, node->tmp_refs);
	if (count) {
		seq_puts(m, " proc");
		hlist_for_each_entry(ref, &node->refs, node_entry)
			seq_printf(m, " %d", ref->proc->pid);
	}
	seq_puts(m, "\n");
	if (node->proc) {
		list_for_each_entry(w, &node->async_todo, entry)
			print_binder_work_ilocked(m, node->proc, "    ",
					  "    pending async transaction", w);
	}
}

static void print_binder_ref_olocked(struct seq_file *m,
				     struct binder_ref *ref)
{
	binder_node_lock(ref->node);
	seq_printf(m, "  ref %d: desc %d %snode %d s %d w %d d %pK\n",
		   ref->data.debug_id, ref->data.desc,
		   ref->node->proc ? "" : "dead ",
		   ref->node->debug_id, ref->data.strong,
		   ref->data.weak, ref->death);
	binder_node_unlock(ref->node);
}

static void print_binder_proc(struct seq_file *m,
			      struct binder_proc *proc, int print_all)
{
	struct binder_work *w;
	struct rb_node *n;
	size_t start_pos = m->count;
	size_t header_pos;
	struct binder_node *last_node = NULL;

	seq_printf(m, "proc %d\n", proc->pid);
	seq_printf(m, "context %s\n", proc->context->name);
	header_pos = m->count;

	binder_inner_proc_lock(proc);
	for (n = rb_first(&proc->threads); n != NULL; n = rb_next(n))
		print_binder_thread_ilocked(m, rb_entry(n, struct binder_thread,
						rb_node), print_all);

	for (n = rb_first(&proc->nodes); n != NULL; n = rb_next(n)) {
		struct binder_node *node = rb_entry(n, struct binder_node,
						    rb_node);
		if (!print_all && !node->has_async_transaction)
			continue;

		/*
		 * take a temporary reference on the node so it
		 * survives and isn't removed from the tree
		 * while we print it.
		 */
		binder_inc_node_tmpref_ilocked(node);
		/* Need to drop inner lock to take node lock */
		binder_inner_proc_unlock(proc);
		if (last_node)
			binder_put_node(last_node);
		binder_node_inner_lock(node);
		print_binder_node_nilocked(m, node);
		binder_node_inner_unlock(node);
		last_node = node;
		binder_inner_proc_lock(proc);
	}
	binder_inner_proc_unlock(proc);
	if (last_node)
		binder_put_node(last_node);

	if (print_all) {
		binder_proc_lock(proc);
		for (n = rb_first(&proc->refs_by_desc);
		     n != NULL;
		     n = rb_next(n))
			print_binder_ref_olocked(m, rb_entry(n,
							    struct binder_ref,
							    rb_node_desc));
		binder_proc_unlock(proc);
	}
	binder_alloc_print_allocated(m, &proc->alloc);
	binder_inner_proc_lock(proc);
	list_for_each_entry(w, &proc->todo, entry)
		print_binder_work_ilocked(m, proc, "  ",
					  "  pending transaction", w);
	list_for_each_entry(w, &proc->delivered_death, entry) {
		seq_puts(m, "  has delivered dead binder\n");
		break;
	}
	binder_inner_proc_unlock(proc);
	if (!print_all && m->count == header_pos)
		m->count = start_pos;
}

static const char * const binder_return_strings[] = {
	"BR_ERROR",
	"BR_OK",
	"BR_TRANSACTION",
	"BR_REPLY",
	"BR_ACQUIRE_RESULT",
	"BR_DEAD_REPLY",
	"BR_TRANSACTION_COMPLETE",
	"BR_INCREFS",
	"BR_ACQUIRE",
	"BR_RELEASE",
	"BR_DECREFS",
	"BR_ATTEMPT_ACQUIRE",
	"BR_NOOP",
	"BR_SPAWN_LOOPER",
	"BR_FINISHED",
	"BR_DEAD_BINDER",
	"BR_CLEAR_DEATH_NOTIFICATION_DONE",
	"BR_FAILED_REPLY"
};

static const char * const binder_command_strings[] = {
	"BC_TRANSACTION",
	"BC_REPLY",
	"BC_ACQUIRE_RESULT",
	"BC_FREE_BUFFER",
	"BC_INCREFS",
	"BC_ACQUIRE",
	"BC_RELEASE",
	"BC_DECREFS",
	"BC_INCREFS_DONE",
	"BC_ACQUIRE_DONE",
	"BC_ATTEMPT_ACQUIRE",
	"BC_REGISTER_LOOPER",
	"BC_ENTER_LOOPER",
	"BC_EXIT_LOOPER",
	"BC_REQUEST_DEATH_NOTIFICATION",
	"BC_CLEAR_DEATH_NOTIFICATION",
	"BC_DEAD_BINDER_DONE",
	"BC_TRANSACTION_SG",
	"BC_REPLY_SG",
};

static const char * const binder_objstat_strings[] = {
	"proc",
	"thread",
	"node",
	"ref",
	"death",
	"transaction",
	"transaction_complete"
};

static void print_binder_stats(struct seq_file *m, const char *prefix,
			       struct binder_stats *stats)
{
	int i;

	BUILD_BUG_ON(ARRAY_SIZE(stats->bc) !=
		     ARRAY_SIZE(binder_command_strings));
	for (i = 0; i < ARRAY_SIZE(stats->bc); i++) {
		int temp = atomic_read(&stats->bc[i]);

		if (temp)
			seq_printf(m, "%s%s: %d\n", prefix,
				   binder_command_strings[i], temp);
	}

	BUILD_BUG_ON(ARRAY_SIZE(stats->br) !=
		     ARRAY_SIZE(binder_return_strings));
	for (i = 0; i < ARRAY_SIZE(stats->br); i++) {
		int temp = atomic_read(&stats->br[i]);

		if (temp)
			seq_printf(m, "%s%s: %d\n", prefix,
				   binder_return_strings[i], temp);
	}

	BUILD_BUG_ON(ARRAY_SIZE(stats->obj_created) !=
		     ARRAY_SIZE(binder_objstat_strings));
	BUILD_BUG_ON(ARRAY_SIZE(stats->obj_created) !=
		     ARRAY_SIZE(stats->obj_deleted));
	for (i = 0; i < ARRAY_SIZE(stats->obj_created); i++) {
		int created = atomic_read(&stats->obj_created[i]);
		int deleted = atomic_read(&stats->obj_deleted[i]);

		if (created || deleted)
			seq_printf(m, "%s%s: active %d total %d\n",
				prefix,
				binder_objstat_strings[i],
				created - deleted,
				created);
	}
}

static void print_binder_proc_stats(struct seq_file *m,
				    struct binder_proc *proc)
{
	struct binder_work *w;
	struct binder_thread *thread;
	struct rb_node *n;
	int count, strong, weak, ready_threads;
	size_t free_async_space =
		binder_alloc_get_free_async_space(&proc->alloc);

	seq_printf(m, "proc %d\n", proc->pid);
	seq_printf(m, "context %s\n", proc->context->name);
	count = 0;
	ready_threads = 0;
	binder_inner_proc_lock(proc);
	for (n = rb_first(&proc->threads); n != NULL; n = rb_next(n))
		count++;

	list_for_each_entry(thread, &proc->waiting_threads, waiting_thread_node)
		ready_threads++;

	seq_printf(m, "  threads: %d\n", count);
	seq_printf(m, "  requested threads: %d+%d/%d\n"
			"  ready threads %d\n"
			"  free async space %zd\n", proc->requested_threads,
			proc->requested_threads_started, proc->max_threads,
			ready_threads,
			free_async_space);
	count = 0;
	for (n = rb_first(&proc->nodes); n != NULL; n = rb_next(n))
		count++;
	binder_inner_proc_unlock(proc);
	seq_printf(m, "  nodes: %d\n", count);
	count = 0;
	strong = 0;
	weak = 0;
	binder_proc_lock(proc);
	for (n = rb_first(&proc->refs_by_desc); n != NULL; n = rb_next(n)) {
		struct binder_ref *ref = rb_entry(n, struct binder_ref,
						  rb_node_desc);
		count++;
		strong += ref->data.strong;
		weak += ref->data.weak;
	}
	binder_proc_unlock(proc);
	seq_printf(m, "  refs: %d s %d w %d\n", count, strong, weak);

	count = binder_alloc_get_allocated_count(&proc->alloc);
	seq_printf(m, "  buffers: %d\n", count);

	binder_alloc_print_pages(m, &proc->alloc);

	count = 0;
	binder_inner_proc_lock(proc);
	list_for_each_entry(w, &proc->todo, entry) {
		if (w->type == BINDER_WORK_TRANSACTION)
			count++;
	}
	binder_inner_proc_unlock(proc);
	seq_printf(m, "  pending transactions: %d\n", count);

	print_binder_stats(m, "  ", &proc->stats);
}


int binder_state_show(struct seq_file *m, void *unused)
{
	struct binder_proc *proc;
	struct binder_node *node;
	struct binder_node *last_node = NULL;

	seq_puts(m, "binder state:\n");

	spin_lock(&binder_dead_nodes_lock);
	if (!hlist_empty(&binder_dead_nodes))
		seq_puts(m, "dead nodes:\n");
	hlist_for_each_entry(node, &binder_dead_nodes, dead_node) {
		/*
		 * take a temporary reference on the node so it
		 * survives and isn't removed from the list
		 * while we print it.
		 */
		node->tmp_refs++;
		spin_unlock(&binder_dead_nodes_lock);
		if (last_node)
			binder_put_node(last_node);
		binder_node_lock(node);
		print_binder_node_nilocked(m, node);
		binder_node_unlock(node);
		last_node = node;
		spin_lock(&binder_dead_nodes_lock);
	}
	spin_unlock(&binder_dead_nodes_lock);
	if (last_node)
		binder_put_node(last_node);

	mutex_lock(&binder_procs_lock);
	hlist_for_each_entry(proc, &binder_procs, proc_node)
		print_binder_proc(m, proc, 1);
	mutex_unlock(&binder_procs_lock);

	return 0;
}

#ifdef OPLUS_FEATURE_HANS_FREEZE
//#Kun.Zhou@ANDROID.RESCONTROL, 2019/09/23, add for hans freeze manager
static void hans_check_uid_proc_status(struct binder_proc *proc, enum message_type type)
{
	struct rb_node *n = NULL;
	struct binder_thread *thread = NULL;
	int uid = -1;
	struct binder_transaction *btrans = NULL;
	bool empty = true;

	/* check binder_thread/transaction_stack/binder_proc ongoing transaction */
	binder_inner_proc_lock(proc);
	for (n = rb_first(&proc->threads); n != NULL; n = rb_next(n)) {
		thread = rb_entry(n, struct binder_thread, rb_node);
		empty = binder_worklist_empty_ilocked(&thread->todo);

		if (thread->task != NULL) {
			/* has "todo" binder thread in worklist? */
			uid = task_uid(thread->task).val;
			if (!empty) {
				binder_inner_proc_unlock(proc);
				hans_report(type, -1, -1, -1, uid, "FROZEN_TRANS_THREAD", 1);
				return;
			}

			/* has transcation in transaction_stack? */
			btrans = thread->transaction_stack;
			if (btrans) {
				spin_lock(&btrans->lock);
				if (btrans->to_thread == thread) {
					/* only report incoming binder call */
					spin_unlock(&btrans->lock);
					binder_inner_proc_unlock(proc);
					hans_report(type, -1, -1, -1, uid, "FROZEN_TRANS_STACK", 1);
					return;
				}
				spin_unlock(&btrans->lock);
			}
		}
	}

	/* has "todo" binder proc in worklist */
	empty = binder_worklist_empty_ilocked(&proc->todo);
	if (proc->tsk != NULL && !empty) {
		uid = task_uid(proc->tsk).val;
		binder_inner_proc_unlock(proc);
		hans_report(type, -1, -1, -1, uid, "FROZEN_TRANS_PROC", 1);
		return;
	}
	binder_inner_proc_unlock(proc);
}

void hans_check_frozen_transcation(uid_t uid, enum message_type type)
{
	struct binder_proc *proc;

	mutex_lock(&binder_procs_lock);
	hlist_for_each_entry(proc, &binder_procs, proc_node) {
		if (proc != NULL && (task_uid(proc->tsk).val == uid)) {
			hans_check_uid_proc_status(proc, type);
		}
	}
	mutex_unlock(&binder_procs_lock);
}
#endif /*OPLUS_FEATURE_HANS_FREEZE*/

int binder_stats_show(struct seq_file *m, void *unused)
{
	struct binder_proc *proc;

	seq_puts(m, "binder stats:\n");

	print_binder_stats(m, "", &binder_stats);

	mutex_lock(&binder_procs_lock);
	hlist_for_each_entry(proc, &binder_procs, proc_node)
		print_binder_proc_stats(m, proc);
	mutex_unlock(&binder_procs_lock);

	return 0;
}

int binder_transactions_show(struct seq_file *m, void *unused)
{
	struct binder_proc *proc;

	seq_puts(m, "binder transactions:\n");
	mutex_lock(&binder_procs_lock);
	hlist_for_each_entry(proc, &binder_procs, proc_node)
		print_binder_proc(m, proc, 0);
	mutex_unlock(&binder_procs_lock);

	return 0;
}

static int proc_show(struct seq_file *m, void *unused)
{
	struct binder_proc *itr;
	int pid = (unsigned long)m->private;

	mutex_lock(&binder_procs_lock);
	hlist_for_each_entry(itr, &binder_procs, proc_node) {
		if (itr->pid == pid) {
			seq_puts(m, "binder proc state:\n");
			print_binder_proc(m, itr, 1);
		}
	}
	mutex_unlock(&binder_procs_lock);

	return 0;
}

static void print_binder_transaction_log_entry(struct seq_file *m,
					struct binder_transaction_log_entry *e)
{
	int debug_id = READ_ONCE(e->debug_id_done);
#ifdef BINDER_WATCHDOG
	char tmp[30];
	struct rtc_time tm;
	struct timespec sub_read_t, sub_total_t;
	unsigned long read_ms = 0;
	unsigned long total_ms = 0;
#endif
	/*
	 * read barrier to guarantee debug_id_done read before
	 * we print the log values
	 */
	smp_rmb();
#ifdef BINDER_WATCHDOG
	memset(&sub_read_t, 0, sizeof(sub_read_t));
	memset(&sub_total_t, 0, sizeof(sub_total_t));

	if (e->fd != -1)
		sprintf(tmp, " (fd %d)", e->fd);
	else
		tmp[0] = '\0';

	if ((e->call_type == 0) && timespec_valid_strict(&e->endstamp) &&
			(timespec_compare(&e->endstamp, &e->timestamp) > 0)) {
		sub_total_t = timespec_sub(e->endstamp, e->timestamp);
		total_ms = ((unsigned long)sub_total_t.tv_sec) * MSEC_PER_SEC +
			sub_total_t.tv_nsec / NSEC_PER_MSEC;
	}
	if ((e->call_type == 1) && timespec_valid_strict(&e->readstamp) &&
			(timespec_compare(&e->readstamp, &e->timestamp) > 0)) {
		sub_read_t = timespec_sub(e->readstamp, e->timestamp);
		read_ms = ((unsigned long)sub_read_t.tv_sec) * MSEC_PER_SEC +
			sub_read_t.tv_nsec / NSEC_PER_MSEC;
	}

	rtc_time_to_tm(e->tv.tv_sec, &tm);
	seq_printf(m,
			"%d: %s from %d:%d to %d:%d context %s node %d handle %d (%s) size %d:%d%s dex %u",
			e->debug_id, (e->call_type == 2) ? "reply" :
			((e->call_type == 1) ? "async" : "call "),
			e->from_proc, e->from_thread, e->to_proc, e->to_thread,
			e->context_name, e->to_node, e->target_handle,
			e->service, e->data_size, e->offsets_size, tmp,
			e->code);
	seq_printf(m,
			" start %lu.%06lu android %d-%02d-%02d %02d:%02d:%02d.%03lu read %lu.%06lu %s %lu.%06lu total %lu.%06lums",
			(unsigned long)e->timestamp.tv_sec,
			(e->timestamp.tv_nsec / NSEC_PER_USEC),
			(tm.tm_year + 1900), (tm.tm_mon + 1), tm.tm_mday,
			tm.tm_hour, tm.tm_min, tm.tm_sec,
			(unsigned long)(e->tv.tv_usec / USEC_PER_MSEC),
			(unsigned long)e->readstamp.tv_sec,
			(e->readstamp.tv_nsec / NSEC_PER_USEC),
			(e->call_type == 0) ? "end" : "",
			(e->call_type ==
			 0) ? ((unsigned long)e->endstamp.tv_sec) : 0,
			(e->call_type ==
			 0) ? (e->endstamp.tv_nsec / NSEC_PER_USEC) : 0,
			(e->call_type == 0) ? total_ms : read_ms,
			(e->call_type ==
			 0) ? (sub_total_t.tv_nsec % NSEC_PER_MSEC) :
			(sub_read_t.tv_nsec % NSEC_PER_MSEC));
#else
	seq_printf(m,
		   "%d: %s from %d:%d to %d:%d context %s node %d handle %d size %d:%d ret %d/%d l=%d",
		   e->debug_id, (e->call_type == 2) ? "reply" :
		   ((e->call_type == 1) ? "async" : "call "), e->from_proc,
		   e->from_thread, e->to_proc, e->to_thread, e->context_name,
		   e->to_node, e->target_handle, e->data_size, e->offsets_size,
		   e->return_error, e->return_error_param,
		   e->return_error_line);
#endif
	/*
	 * read-barrier to guarantee read of debug_id_done after
	 * done printing the fields of the entry
	 */
	smp_rmb();
	seq_printf(m, debug_id && debug_id == READ_ONCE(e->debug_id_done) ?
			"\n" : " (incomplete)\n");
}

int binder_transaction_log_show(struct seq_file *m, void *unused)
{
	struct binder_transaction_log *log = m->private;
	unsigned int log_cur = atomic_read(&log->cur);
	unsigned int count;
	unsigned int cur;
	int i;

	count = log_cur + 1;
#ifdef BINDER_WATCHDOG
	cur = count < log->size && !log->full ?
		0 : count % log->size;
	if (count > log->size || log->full)
		count = log->size;
	for (i = 0; i < count; i++) {
		unsigned int index = cur++ % log->size;

		print_binder_transaction_log_entry(m, &log->entry[index]);
	}
#else
	cur = count < ARRAY_SIZE(log->entry) && !log->full ?
		0 : count % ARRAY_SIZE(log->entry);
	if (count > ARRAY_SIZE(log->entry) || log->full)
		count = ARRAY_SIZE(log->entry);
	for (i = 0; i < count; i++) {
		unsigned int index = cur++ % ARRAY_SIZE(log->entry);

		print_binder_transaction_log_entry(m, &log->entry[index]);
	}
#endif
	return 0;
}
#ifdef BINDER_WATCHDOG
int binder_timeout_log_show(struct seq_file *m, void *unused);
DEFINE_SHOW_ATTRIBUTE(binder_timeout_log);
#endif

const struct file_operations binder_fops = {
	.owner = THIS_MODULE,
	.poll = binder_poll,
	.unlocked_ioctl = binder_ioctl,
	.compat_ioctl = binder_ioctl,
	.mmap = binder_mmap,
	.open = binder_open,
	.flush = binder_flush,
	.release = binder_release,
};

static int __init init_binder_device(const char *name)
{
	int ret;
	struct binder_device *binder_device;

	binder_device = kzalloc(sizeof(*binder_device), GFP_KERNEL);
	if (!binder_device)
		return -ENOMEM;

	binder_device->miscdev.fops = &binder_fops;
	binder_device->miscdev.minor = MISC_DYNAMIC_MINOR;
	binder_device->miscdev.name = name;

	refcount_set(&binder_device->ref, 1);
	binder_device->context.binder_context_mgr_uid = INVALID_UID;
	binder_device->context.name = name;
	mutex_init(&binder_device->context.context_mgr_node_lock);

	ret = misc_register(&binder_device->miscdev);
	if (ret < 0) {
		kfree(binder_device);
		return ret;
	}

	hlist_add_head(&binder_device->hlist, &binder_devices);

	return ret;
}

static int __init binder_init(void)
{
	int ret;
	char *device_name, *device_tmp;
	struct binder_device *device;
	struct hlist_node *tmp;
	char *device_names = NULL;

	ret = binder_alloc_shrinker_init();
	if (ret)
		return ret;

	atomic_set(&binder_transaction_log.cur, ~0U);
	atomic_set(&binder_transaction_log_failed.cur, ~0U);
#ifdef BINDER_WATCHDOG
	atomic_set(&binder_timeout_log_t.cur, ~0U);
#endif

	binder_debugfs_dir_entry_root = debugfs_create_dir("binder", NULL);
	if (binder_debugfs_dir_entry_root)
		binder_debugfs_dir_entry_proc = debugfs_create_dir("proc",
						 binder_debugfs_dir_entry_root);

	if (binder_debugfs_dir_entry_root) {
		debugfs_create_file("state",
				    0444,
				    binder_debugfs_dir_entry_root,
				    NULL,
				    &binder_state_fops);
		debugfs_create_file("stats",
				    0444,
				    binder_debugfs_dir_entry_root,
				    NULL,
				    &binder_stats_fops);
		debugfs_create_file("transactions",
				    0444,
				    binder_debugfs_dir_entry_root,
				    NULL,
				    &binder_transactions_fops);
		debugfs_create_file("transaction_log",
				    0444,
				    binder_debugfs_dir_entry_root,
				    &binder_transaction_log,
				    &binder_transaction_log_fops);
		debugfs_create_file("failed_transaction_log",
				    0444,
				    binder_debugfs_dir_entry_root,
				    &binder_transaction_log_failed,
				    &binder_transaction_log_fops);
#ifdef BINDER_WATCHDOG
		debugfs_create_file("timeout_log",
				    0444,
				    binder_debugfs_dir_entry_root,
				    NULL,
				    &binder_timeout_log_fops);
#endif
	}

	if (!IS_ENABLED(CONFIG_ANDROID_BINDERFS) &&
	    strcmp(binder_devices_param, "") != 0) {
		/*
		* Copy the module_parameter string, because we don't want to
		* tokenize it in-place.
		 */
		device_names = kstrdup(binder_devices_param, GFP_KERNEL);
		if (!device_names) {
			ret = -ENOMEM;
			goto err_alloc_device_names_failed;
		}

		device_tmp = device_names;
		while ((device_name = strsep(&device_tmp, ","))) {
			ret = init_binder_device(device_name);
			if (ret)
				goto err_init_binder_device_failed;
		}
	}

	ret = init_binderfs();
	if (ret)
		goto err_init_binder_device_failed;

#ifdef BINDER_WATCHDOG
	init_binder_wtdog();
	init_binder_transaction_log(
		&binder_transaction_log, &binder_transaction_log_failed);
#endif

	return ret;

err_init_binder_device_failed:
	hlist_for_each_entry_safe(device, tmp, &binder_devices, hlist) {
		misc_deregister(&device->miscdev);
		hlist_del(&device->hlist);
		kfree(device);
	}

	kfree(device_names);

err_alloc_device_names_failed:
	debugfs_remove_recursive(binder_debugfs_dir_entry_root);

	return ret;
}

device_initcall(binder_init);

#define CREATE_TRACE_POINTS
#include "binder_trace.h"

MODULE_LICENSE("GPL v2");<|MERGE_RESOLUTION|>--- conflicted
+++ resolved
@@ -155,8 +155,7 @@
 	BINDER_DEBUG_PRIORITY_CAP           = 1U << 13,
 	BINDER_DEBUG_SPINLOCKS              = 1U << 14,
 };
-static uint32_t binder_debug_mask = BINDER_DEBUG_USER_ERROR |
-	BINDER_DEBUG_FAILED_TRANSACTION | BINDER_DEBUG_DEAD_TRANSACTION;
+static uint32_t binder_debug_mask = 0;
 module_param_named(debug_mask, binder_debug_mask, uint, 0644);
 
 char *binder_devices_param = CONFIG_ANDROID_BINDER_DEVICES;
@@ -178,6 +177,7 @@
 module_param_call(stop_on_user_error, binder_set_stop_on_user_error,
 	param_get_int, &binder_stop_on_user_error, 0644);
 
+#ifdef DEBUG
 #define binder_debug(mask, x...) \
 	do { \
 		if (binder_debug_mask & mask) \
@@ -191,6 +191,16 @@
 		if (binder_stop_on_user_error) \
 			binder_stop_on_user_error = 2; \
 	} while (0)
+#else
+static inline void binder_debug(uint32_t mask, const char *fmt, ...)
+{
+}
+static inline void binder_user_error(const char *fmt, ...)
+{
+	if (binder_stop_on_user_error)
+		binder_stop_on_user_error = 2;
+}
+#endif
 
 #define to_flat_binder_object(hdr) \
 	container_of(hdr, struct flat_binder_object, hdr)
@@ -3824,16 +3834,11 @@
 #endif
 
 		e->to_node = target_node->debug_id;
-<<<<<<< HEAD
 #ifdef BINDER_WATCHDOG
 		strncpy(e->service, target_node->name, MAX_SERVICE_NAME_LEN);
 #endif
-		if (security_binder_transaction(proc->tsk,
-						target_proc->tsk) < 0) {
-=======
 		if (security_binder_transaction(proc->cred,
 						target_proc->cred) < 0) {
->>>>>>> 58c25d1b
 			return_error = BR_FAILED_REPLY;
 			return_error_param = -EPERM;
 			return_error_line = __LINE__;
