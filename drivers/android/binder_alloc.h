--- conflicted
+++ resolved
@@ -129,10 +129,7 @@
 						  int is_async);
 extern void binder_alloc_init(struct binder_alloc *alloc);
 extern int binder_alloc_shrinker_init(void);
-<<<<<<< HEAD
-=======
 extern void binder_alloc_shrinker_exit(void);
->>>>>>> 274c7d23
 extern void binder_alloc_vma_close(struct binder_alloc *alloc);
 extern struct binder_buffer *
 binder_alloc_prepare_to_free(struct binder_alloc *alloc,
