/*
 * Copyright (C) 2001 Sistina Software (UK) Limited.
 * Copyright (C) 2004-2008 Red Hat, Inc. All rights reserved.
 *
 * This file is released under the GPL.
 */

#include "dm-core.h"

#include <linux/module.h>
#include <linux/vmalloc.h>
#include <linux/blkdev.h>
#include <linux/namei.h>
#include <linux/ctype.h>
#include <linux/string.h>
#include <linux/slab.h>
#include <linux/interrupt.h>
#include <linux/mutex.h>
#include <linux/delay.h>
#include <linux/atomic.h>
#include <linux/blk-mq.h>
#include <linux/mount.h>
#include <linux/dax.h>
#include <linux/bio.h>
#include <linux/keyslot-manager.h>

#define DM_MSG_PREFIX "table"

#define MAX_DEPTH 16
#define NODE_SIZE L1_CACHE_BYTES
#define KEYS_PER_NODE (NODE_SIZE / sizeof(sector_t))
#define CHILDREN_PER_NODE (KEYS_PER_NODE + 1)

struct dm_table {
	struct mapped_device *md;
	enum dm_queue_mode type;

	/* btree table */
	unsigned int depth;
	unsigned int counts[MAX_DEPTH];	/* in nodes */
	sector_t *index[MAX_DEPTH];

	unsigned int num_targets;
	unsigned int num_allocated;
	sector_t *highs;
	struct dm_target *targets;

	struct target_type *immutable_target_type;

	bool integrity_supported:1;
	bool singleton:1;
	bool all_blk_mq:1;
	unsigned integrity_added:1;

	/*
	 * Indicates the rw permissions for the new logical
	 * device.  This should be a combination of FMODE_READ
	 * and FMODE_WRITE.
	 */
	fmode_t mode;

	/* a list of devices used by this table */
	struct list_head devices;

	/* events get handed up using this callback */
	void (*event_fn)(void *);
	void *event_context;

	struct dm_md_mempools *mempools;

	struct list_head target_callbacks;
};

/*
 * Similar to ceiling(log_size(n))
 */
static unsigned int int_log(unsigned int n, unsigned int base)
{
	int result = 0;

	while (n > 1) {
		n = dm_div_up(n, base);
		result++;
	}

	return result;
}

/*
 * Calculate the index of the child node of the n'th node k'th key.
 */
static inline unsigned int get_child(unsigned int n, unsigned int k)
{
	return (n * CHILDREN_PER_NODE) + k;
}

/*
 * Return the n'th node of level l from table t.
 */
static inline sector_t *get_node(struct dm_table *t,
				 unsigned int l, unsigned int n)
{
	return t->index[l] + (n * KEYS_PER_NODE);
}

/*
 * Return the highest key that you could lookup from the n'th
 * node on level l of the btree.
 */
static sector_t high(struct dm_table *t, unsigned int l, unsigned int n)
{
	for (; l < t->depth - 1; l++)
		n = get_child(n, CHILDREN_PER_NODE - 1);

	if (n >= t->counts[l])
		return (sector_t) - 1;

	return get_node(t, l, n)[KEYS_PER_NODE - 1];
}

/*
 * Fills in a level of the btree based on the highs of the level
 * below it.
 */
static int setup_btree_index(unsigned int l, struct dm_table *t)
{
	unsigned int n, k;
	sector_t *node;

	for (n = 0U; n < t->counts[l]; n++) {
		node = get_node(t, l, n);

		for (k = 0U; k < KEYS_PER_NODE; k++)
			node[k] = high(t, l + 1, get_child(n, k));
	}

	return 0;
}

void *dm_vcalloc(unsigned long nmemb, unsigned long elem_size)
{
	unsigned long size;
	void *addr;

	/*
	 * Check that we're not going to overflow.
	 */
	if (nmemb > (ULONG_MAX / elem_size))
		return NULL;

	size = nmemb * elem_size;
	addr = vzalloc(size);

	return addr;
}
EXPORT_SYMBOL(dm_vcalloc);

/*
 * highs, and targets are managed as dynamic arrays during a
 * table load.
 */
static int alloc_targets(struct dm_table *t, unsigned int num)
{
	sector_t *n_highs;
	struct dm_target *n_targets;

	/*
	 * Allocate both the target array and offset array at once.
	 * Append an empty entry to catch sectors beyond the end of
	 * the device.
	 */
	n_highs = (sector_t *) dm_vcalloc(num + 1, sizeof(struct dm_target) +
					  sizeof(sector_t));
	if (!n_highs)
		return -ENOMEM;

	n_targets = (struct dm_target *) (n_highs + num);

	memset(n_highs, -1, sizeof(*n_highs) * num);
	vfree(t->highs);

	t->num_allocated = num;
	t->highs = n_highs;
	t->targets = n_targets;

	return 0;
}

int dm_table_create(struct dm_table **result, fmode_t mode,
		    unsigned num_targets, struct mapped_device *md)
{
	struct dm_table *t = kzalloc(sizeof(*t), GFP_KERNEL);

	if (!t)
		return -ENOMEM;

	INIT_LIST_HEAD(&t->devices);
	INIT_LIST_HEAD(&t->target_callbacks);

	if (!num_targets)
		num_targets = KEYS_PER_NODE;

	num_targets = dm_round_up(num_targets, KEYS_PER_NODE);

	if (!num_targets) {
		kfree(t);
		return -ENOMEM;
	}

	if (alloc_targets(t, num_targets)) {
		kfree(t);
		return -ENOMEM;
	}

	t->type = DM_TYPE_NONE;
	t->mode = mode;
	t->md = md;
	*result = t;
	return 0;
}

static void free_devices(struct list_head *devices, struct mapped_device *md)
{
	struct list_head *tmp, *next;

	list_for_each_safe(tmp, next, devices) {
		struct dm_dev_internal *dd =
		    list_entry(tmp, struct dm_dev_internal, list);
		DMWARN("%s: dm_table_destroy: dm_put_device call missing for %s",
		       dm_device_name(md), dd->dm_dev->name);
		dm_put_table_device(md, dd->dm_dev);
		kfree(dd);
	}
}

void dm_table_destroy(struct dm_table *t)
{
	unsigned int i;

	if (!t)
		return;

	/* free the indexes */
	if (t->depth >= 2)
		vfree(t->index[t->depth - 2]);

	/* free the targets */
	for (i = 0; i < t->num_targets; i++) {
		struct dm_target *tgt = t->targets + i;

		if (tgt->type->dtr)
			tgt->type->dtr(tgt);

		dm_put_target_type(tgt->type);
	}

	vfree(t->highs);

	/* free the device list */
	free_devices(&t->devices, t->md);

	dm_free_md_mempools(t->mempools);

	kfree(t);
}

/*
 * See if we've already got a device in the list.
 */
static struct dm_dev_internal *find_device(struct list_head *l, dev_t dev)
{
	struct dm_dev_internal *dd;

	list_for_each_entry (dd, l, list)
		if (dd->dm_dev->bdev->bd_dev == dev)
			return dd;

	return NULL;
}

/*
 * If possible, this checks an area of a destination device is invalid.
 */
static int device_area_is_invalid(struct dm_target *ti, struct dm_dev *dev,
				  sector_t start, sector_t len, void *data)
{
	struct request_queue *q;
	struct queue_limits *limits = data;
	struct block_device *bdev = dev->bdev;
	sector_t dev_size =
		i_size_read(bdev->bd_inode) >> SECTOR_SHIFT;
	unsigned short logical_block_size_sectors =
		limits->logical_block_size >> SECTOR_SHIFT;
	char b[BDEVNAME_SIZE];

	/*
	 * Some devices exist without request functions,
	 * such as loop devices not yet bound to backing files.
	 * Forbid the use of such devices.
	 */
	q = bdev_get_queue(bdev);
	if (!q || !q->make_request_fn) {
		DMWARN("%s: %s is not yet initialised: "
		       "start=%llu, len=%llu, dev_size=%llu",
		       dm_device_name(ti->table->md), bdevname(bdev, b),
		       (unsigned long long)start,
		       (unsigned long long)len,
		       (unsigned long long)dev_size);
		return 1;
	}

	if (!dev_size)
		return 0;

	if ((start >= dev_size) || (start + len > dev_size)) {
		DMWARN("%s: %s too small for target: "
		       "start=%llu, len=%llu, dev_size=%llu",
		       dm_device_name(ti->table->md), bdevname(bdev, b),
		       (unsigned long long)start,
		       (unsigned long long)len,
		       (unsigned long long)dev_size);
		return 1;
	}

	/*
	 * If the target is mapped to zoned block device(s), check
	 * that the zones are not partially mapped.
	 */
	if (bdev_zoned_model(bdev) != BLK_ZONED_NONE) {
		unsigned int zone_sectors = bdev_zone_sectors(bdev);

		if (start & (zone_sectors - 1)) {
			DMWARN("%s: start=%llu not aligned to h/w zone size %u of %s",
			       dm_device_name(ti->table->md),
			       (unsigned long long)start,
			       zone_sectors, bdevname(bdev, b));
			return 1;
		}

		/*
		 * Note: The last zone of a zoned block device may be smaller
		 * than other zones. So for a target mapping the end of a
		 * zoned block device with such a zone, len would not be zone
		 * aligned. We do not allow such last smaller zone to be part
		 * of the mapping here to ensure that mappings with multiple
		 * devices do not end up with a smaller zone in the middle of
		 * the sector range.
		 */
		if (len & (zone_sectors - 1)) {
			DMWARN("%s: len=%llu not aligned to h/w zone size %u of %s",
			       dm_device_name(ti->table->md),
			       (unsigned long long)len,
			       zone_sectors, bdevname(bdev, b));
			return 1;
		}
	}

	if (logical_block_size_sectors <= 1)
		return 0;

	if (start & (logical_block_size_sectors - 1)) {
		DMWARN("%s: start=%llu not aligned to h/w "
		       "logical block size %u of %s",
		       dm_device_name(ti->table->md),
		       (unsigned long long)start,
		       limits->logical_block_size, bdevname(bdev, b));
		return 1;
	}

	if (len & (logical_block_size_sectors - 1)) {
		DMWARN("%s: len=%llu not aligned to h/w "
		       "logical block size %u of %s",
		       dm_device_name(ti->table->md),
		       (unsigned long long)len,
		       limits->logical_block_size, bdevname(bdev, b));
		return 1;
	}

	return 0;
}

/*
 * This upgrades the mode on an already open dm_dev, being
 * careful to leave things as they were if we fail to reopen the
 * device and not to touch the existing bdev field in case
 * it is accessed concurrently inside dm_table_any_congested().
 */
static int upgrade_mode(struct dm_dev_internal *dd, fmode_t new_mode,
			struct mapped_device *md)
{
	int r;
	struct dm_dev *old_dev, *new_dev;

	old_dev = dd->dm_dev;

	r = dm_get_table_device(md, dd->dm_dev->bdev->bd_dev,
				dd->dm_dev->mode | new_mode, &new_dev);
	if (r)
		return r;

	dd->dm_dev = new_dev;
	dm_put_table_device(md, old_dev);

	return 0;
}

/*
 * Convert the path to a device
 */
dev_t dm_get_dev_t(const char *path)
{
	dev_t dev;
	struct block_device *bdev;

	bdev = lookup_bdev(path);
	if (IS_ERR(bdev))
		dev = name_to_dev_t(path);
	else {
		dev = bdev->bd_dev;
		bdput(bdev);
	}

	if (!dev) {
		unsigned int wait_time_ms = 0;

		DMERR("%s: retry %s\n", __func__, path);
		while (driver_probe_done() != 0 || dev == 0) {
			msleep(100);
			wait_time_ms += 100;
			if (wait_time_ms > DM_WAIT_DEV_MAX_TIME) {
				DMERR("%s: retry timeout(%dms)\n", __func__,
					DM_WAIT_DEV_MAX_TIME);
				DMERR("no dev found for %s", path);
				return 0;
			}
			bdev = lookup_bdev(path);
			if (IS_ERR(bdev))
				dev = name_to_dev_t(path);
			else {
				dev = bdev->bd_dev;
				bdput(bdev);
			}
		}
	}

	return dev;
}
EXPORT_SYMBOL_GPL(dm_get_dev_t);

/*
 * Add a device to the list, or just increment the usage count if
 * it's already present.
 */
int dm_get_device(struct dm_target *ti, const char *path, fmode_t mode,
		  struct dm_dev **result)
{
	int r;
	dev_t dev;
	unsigned int major, minor;
	char dummy;
	struct dm_dev_internal *dd;
	struct dm_table *t = ti->table;

	BUG_ON(!t);

	if (sscanf(path, "%u:%u%c", &major, &minor, &dummy) == 2) {
		/* Extract the major/minor numbers */
		dev = MKDEV(major, minor);
		if (MAJOR(dev) != major || MINOR(dev) != minor)
			return -EOVERFLOW;
	} else {
		dev = dm_get_dev_t(path);
		if (!dev)
			return -ENODEV;
	}

	dd = find_device(&t->devices, dev);
	if (!dd) {
		dd = kmalloc(sizeof(*dd), GFP_KERNEL);
		if (!dd)
			return -ENOMEM;

		if ((r = dm_get_table_device(t->md, dev, mode, &dd->dm_dev))) {
			kfree(dd);
			return r;
		}

		atomic_set(&dd->count, 0);
		list_add(&dd->list, &t->devices);

	} else if (dd->dm_dev->mode != (mode | dd->dm_dev->mode)) {
		r = upgrade_mode(dd, mode, t->md);
		if (r)
			return r;
	}
	atomic_inc(&dd->count);

	*result = dd->dm_dev;
	return 0;
}
EXPORT_SYMBOL(dm_get_device);

static int dm_set_device_limits(struct dm_target *ti, struct dm_dev *dev,
				sector_t start, sector_t len, void *data)
{
	struct queue_limits *limits = data;
	struct block_device *bdev = dev->bdev;
	struct request_queue *q = bdev_get_queue(bdev);
	char b[BDEVNAME_SIZE];

	if (unlikely(!q)) {
		DMWARN("%s: Cannot set limits for nonexistent device %s",
		       dm_device_name(ti->table->md), bdevname(bdev, b));
		return 0;
	}

	if (bdev_stack_limits(limits, bdev, start) < 0)
		DMWARN("%s: adding target device %s caused an alignment inconsistency: "
		       "physical_block_size=%u, logical_block_size=%u, "
		       "alignment_offset=%u, start=%llu",
		       dm_device_name(ti->table->md), bdevname(bdev, b),
		       q->limits.physical_block_size,
		       q->limits.logical_block_size,
		       q->limits.alignment_offset,
		       (unsigned long long) start << SECTOR_SHIFT);

	limits->zoned = blk_queue_zoned_model(q);

	return 0;
}

/*
 * Decrement a device's use count and remove it if necessary.
 */
void dm_put_device(struct dm_target *ti, struct dm_dev *d)
{
	int found = 0;
	struct list_head *devices = &ti->table->devices;
	struct dm_dev_internal *dd;

	list_for_each_entry(dd, devices, list) {
		if (dd->dm_dev == d) {
			found = 1;
			break;
		}
	}
	if (!found) {
		DMWARN("%s: device %s not in table devices list",
		       dm_device_name(ti->table->md), d->name);
		return;
	}
	if (atomic_dec_and_test(&dd->count)) {
		dm_put_table_device(ti->table->md, d);
		list_del(&dd->list);
		kfree(dd);
	}
}
EXPORT_SYMBOL(dm_put_device);

/*
 * Checks to see if the target joins onto the end of the table.
 */
static int adjoin(struct dm_table *table, struct dm_target *ti)
{
	struct dm_target *prev;

	if (!table->num_targets)
		return !ti->begin;

	prev = &table->targets[table->num_targets - 1];
	return (ti->begin == (prev->begin + prev->len));
}

/*
 * Used to dynamically allocate the arg array.
 *
 * We do first allocation with GFP_NOIO because dm-mpath and dm-thin must
 * process messages even if some device is suspended. These messages have a
 * small fixed number of arguments.
 *
 * On the other hand, dm-switch needs to process bulk data using messages and
 * excessive use of GFP_NOIO could cause trouble.
 */
static char **realloc_argv(unsigned *size, char **old_argv)
{
	char **argv;
	unsigned new_size;
	gfp_t gfp;

	if (*size) {
		new_size = *size * 2;
		gfp = GFP_KERNEL;
	} else {
		new_size = 8;
		gfp = GFP_NOIO;
	}
	argv = kmalloc(new_size * sizeof(*argv), gfp);
	if (argv) {
		memcpy(argv, old_argv, *size * sizeof(*argv));
		*size = new_size;
	}

	kfree(old_argv);
	return argv;
}

/*
 * Destructively splits up the argument list to pass to ctr.
 */
int dm_split_args(int *argc, char ***argvp, char *input)
{
	char *start, *end = input, *out, **argv = NULL;
	unsigned array_size = 0;

	*argc = 0;

	if (!input) {
		*argvp = NULL;
		return 0;
	}

	argv = realloc_argv(&array_size, argv);
	if (!argv)
		return -ENOMEM;

	while (1) {
		/* Skip whitespace */
		start = skip_spaces(end);

		if (!*start)
			break;	/* success, we hit the end */

		/* 'out' is used to remove any back-quotes */
		end = out = start;
		while (*end) {
			/* Everything apart from '\0' can be quoted */
			if (*end == '\\' && *(end + 1)) {
				*out++ = *(end + 1);
				end += 2;
				continue;
			}

			if (isspace(*end))
				break;	/* end of token */

			*out++ = *end++;
		}

		/* have we already filled the array ? */
		if ((*argc + 1) > array_size) {
			argv = realloc_argv(&array_size, argv);
			if (!argv)
				return -ENOMEM;
		}

		/* we know this is whitespace */
		if (*end)
			end++;

		/* terminate the string and put it in the array */
		*out = '\0';
		argv[*argc] = start;
		(*argc)++;
	}

	*argvp = argv;
	return 0;
}

/*
 * Impose necessary and sufficient conditions on a devices's table such
 * that any incoming bio which respects its logical_block_size can be
 * processed successfully.  If it falls across the boundary between
 * two or more targets, the size of each piece it gets split into must
 * be compatible with the logical_block_size of the target processing it.
 */
static int validate_hardware_logical_block_alignment(struct dm_table *table,
						 struct queue_limits *limits)
{
	/*
	 * This function uses arithmetic modulo the logical_block_size
	 * (in units of 512-byte sectors).
	 */
	unsigned short device_logical_block_size_sects =
		limits->logical_block_size >> SECTOR_SHIFT;

	/*
	 * Offset of the start of the next table entry, mod logical_block_size.
	 */
	unsigned short next_target_start = 0;

	/*
	 * Given an aligned bio that extends beyond the end of a
	 * target, how many sectors must the next target handle?
	 */
	unsigned short remaining = 0;

	struct dm_target *uninitialized_var(ti);
	struct queue_limits ti_limits;
	unsigned i;

	/*
	 * Check each entry in the table in turn.
	 */
	for (i = 0; i < dm_table_get_num_targets(table); i++) {
		ti = dm_table_get_target(table, i);

		blk_set_stacking_limits(&ti_limits);

		/* combine all target devices' limits */
		if (ti->type->iterate_devices)
			ti->type->iterate_devices(ti, dm_set_device_limits,
						  &ti_limits);

		/*
		 * If the remaining sectors fall entirely within this
		 * table entry are they compatible with its logical_block_size?
		 */
		if (remaining < ti->len &&
		    remaining & ((ti_limits.logical_block_size >>
				  SECTOR_SHIFT) - 1))
			break;	/* Error */

		next_target_start =
		    (unsigned short) ((next_target_start + ti->len) &
				      (device_logical_block_size_sects - 1));
		remaining = next_target_start ?
		    device_logical_block_size_sects - next_target_start : 0;
	}

	if (remaining) {
		DMWARN("%s: table line %u (start sect %llu len %llu) "
		       "not aligned to h/w logical block size %u",
		       dm_device_name(table->md), i,
		       (unsigned long long) ti->begin,
		       (unsigned long long) ti->len,
		       limits->logical_block_size);
		return -EINVAL;
	}

	return 0;
}

int dm_table_add_target(struct dm_table *t, const char *type,
			sector_t start, sector_t len, char *params)
{
	int r = -EINVAL, argc;
	char **argv;
	struct dm_target *tgt;

	if (t->singleton) {
		DMERR("%s: target type %s must appear alone in table",
		      dm_device_name(t->md), t->targets->type->name);
		return -EINVAL;
	}

	BUG_ON(t->num_targets >= t->num_allocated);

	tgt = t->targets + t->num_targets;
	memset(tgt, 0, sizeof(*tgt));

	if (!len) {
		DMERR("%s: zero-length target", dm_device_name(t->md));
		return -EINVAL;
	}

	tgt->type = dm_get_target_type(type);
	if (!tgt->type) {
		DMERR("%s: %s: unknown target type", dm_device_name(t->md), type);
		return -EINVAL;
	}

	if (dm_target_needs_singleton(tgt->type)) {
		if (t->num_targets) {
			tgt->error = "singleton target type must appear alone in table";
			goto bad;
		}
		t->singleton = true;
	}

	if (dm_target_always_writeable(tgt->type) && !(t->mode & FMODE_WRITE)) {
		tgt->error = "target type may not be included in a read-only table";
		goto bad;
	}

	if (t->immutable_target_type) {
		if (t->immutable_target_type != tgt->type) {
			tgt->error = "immutable target type cannot be mixed with other target types";
			goto bad;
		}
	} else if (dm_target_is_immutable(tgt->type)) {
		if (t->num_targets) {
			tgt->error = "immutable target type cannot be mixed with other target types";
			goto bad;
		}
		t->immutable_target_type = tgt->type;
	}

	if (dm_target_has_integrity(tgt->type))
		t->integrity_added = 1;

	tgt->table = t;
	tgt->begin = start;
	tgt->len = len;
	tgt->error = "Unknown error";

	/*
	 * Does this target adjoin the previous one ?
	 */
	if (!adjoin(t, tgt)) {
		tgt->error = "Gap in table";
		goto bad;
	}

	r = dm_split_args(&argc, &argv, params);
	if (r) {
		tgt->error = "couldn't split parameters (insufficient memory)";
		goto bad;
	}

	r = tgt->type->ctr(tgt, argc, argv);
	kfree(argv);
	if (r)
		goto bad;

	t->highs[t->num_targets++] = tgt->begin + tgt->len - 1;

	if (!tgt->num_discard_bios && tgt->discards_supported)
		DMWARN("%s: %s: ignoring discards_supported because num_discard_bios is zero.",
		       dm_device_name(t->md), type);

	return 0;

 bad:
	DMERR("%s: %s: %s", dm_device_name(t->md), type, tgt->error);
	dm_put_target_type(tgt->type);
	return r;
}

/*
 * Target argument parsing helpers.
 */
static int validate_next_arg(const struct dm_arg *arg,
			     struct dm_arg_set *arg_set,
			     unsigned *value, char **error, unsigned grouped)
{
	const char *arg_str = dm_shift_arg(arg_set);
	char dummy;

	if (!arg_str ||
	    (sscanf(arg_str, "%u%c", value, &dummy) != 1) ||
	    (*value < arg->min) ||
	    (*value > arg->max) ||
	    (grouped && arg_set->argc < *value)) {
		*error = arg->error;
		return -EINVAL;
	}

	return 0;
}

int dm_read_arg(const struct dm_arg *arg, struct dm_arg_set *arg_set,
		unsigned *value, char **error)
{
	return validate_next_arg(arg, arg_set, value, error, 0);
}
EXPORT_SYMBOL(dm_read_arg);

int dm_read_arg_group(const struct dm_arg *arg, struct dm_arg_set *arg_set,
		      unsigned *value, char **error)
{
	return validate_next_arg(arg, arg_set, value, error, 1);
}
EXPORT_SYMBOL(dm_read_arg_group);

const char *dm_shift_arg(struct dm_arg_set *as)
{
	char *r;

	if (as->argc) {
		as->argc--;
		r = *as->argv;
		as->argv++;
		return r;
	}

	return NULL;
}
EXPORT_SYMBOL(dm_shift_arg);

void dm_consume_args(struct dm_arg_set *as, unsigned num_args)
{
	BUG_ON(as->argc < num_args);
	as->argc -= num_args;
	as->argv += num_args;
}
EXPORT_SYMBOL(dm_consume_args);

static bool __table_type_bio_based(enum dm_queue_mode table_type)
{
	return (table_type == DM_TYPE_BIO_BASED ||
		table_type == DM_TYPE_DAX_BIO_BASED);
}

static bool __table_type_request_based(enum dm_queue_mode table_type)
{
	return (table_type == DM_TYPE_REQUEST_BASED ||
		table_type == DM_TYPE_MQ_REQUEST_BASED);
}

void dm_table_set_type(struct dm_table *t, enum dm_queue_mode type)
{
	t->type = type;
}
EXPORT_SYMBOL_GPL(dm_table_set_type);

static int device_not_dax_capable(struct dm_target *ti, struct dm_dev *dev,
			       sector_t start, sector_t len, void *data)
{
	return !bdev_dax_supported(dev->bdev, PAGE_SIZE);
}

static bool dm_table_supports_dax(struct dm_table *t)
{
	struct dm_target *ti;
	unsigned i;

	/* Ensure that all targets support DAX. */
	for (i = 0; i < dm_table_get_num_targets(t); i++) {
		ti = dm_table_get_target(t, i);

		if (!ti->type->direct_access)
			return false;

		if (!ti->type->iterate_devices ||
		    ti->type->iterate_devices(ti, device_not_dax_capable, NULL))
			return false;
	}

	return true;
}

static int dm_table_determine_type(struct dm_table *t)
{
	unsigned i;
	unsigned bio_based = 0, request_based = 0, hybrid = 0;
	unsigned sq_count = 0, mq_count = 0;
	struct dm_target *tgt;
	struct dm_dev_internal *dd;
	struct list_head *devices = dm_table_get_devices(t);
	enum dm_queue_mode live_md_type = dm_get_md_type(t->md);

	if (t->type != DM_TYPE_NONE) {
		/* target already set the table's type */
		if (t->type == DM_TYPE_BIO_BASED)
			return 0;
		BUG_ON(t->type == DM_TYPE_DAX_BIO_BASED);
		goto verify_rq_based;
	}

	for (i = 0; i < t->num_targets; i++) {
		tgt = t->targets + i;
		if (dm_target_hybrid(tgt))
			hybrid = 1;
		else if (dm_target_request_based(tgt))
			request_based = 1;
		else
			bio_based = 1;

		if (bio_based && request_based) {
			DMWARN("Inconsistent table: different target types"
			       " can't be mixed up");
			return -EINVAL;
		}
	}

	if (hybrid && !bio_based && !request_based) {
		/*
		 * The targets can work either way.
		 * Determine the type from the live device.
		 * Default to bio-based if device is new.
		 */
		if (__table_type_request_based(live_md_type))
			request_based = 1;
		else
			bio_based = 1;
	}

	if (bio_based) {
		/* We must use this table as bio-based */
		t->type = DM_TYPE_BIO_BASED;
		if (dm_table_supports_dax(t) ||
		    (list_empty(devices) && live_md_type == DM_TYPE_DAX_BIO_BASED))
			t->type = DM_TYPE_DAX_BIO_BASED;
		return 0;
	}

	BUG_ON(!request_based); /* No targets in this table */

	/*
	 * The only way to establish DM_TYPE_MQ_REQUEST_BASED is by
	 * having a compatible target use dm_table_set_type.
	 */
	t->type = DM_TYPE_REQUEST_BASED;

verify_rq_based:
	/*
	 * Request-based dm supports only tables that have a single target now.
	 * To support multiple targets, request splitting support is needed,
	 * and that needs lots of changes in the block-layer.
	 * (e.g. request completion process for partial completion.)
	 */
	if (t->num_targets > 1) {
		DMWARN("Request-based dm doesn't support multiple targets yet");
		return -EINVAL;
	}

	if (list_empty(devices)) {
		int srcu_idx;
		struct dm_table *live_table = dm_get_live_table(t->md, &srcu_idx);

		/* inherit live table's type and all_blk_mq */
		if (live_table) {
			t->type = live_table->type;
			t->all_blk_mq = live_table->all_blk_mq;
		}
		dm_put_live_table(t->md, srcu_idx);
		return 0;
	}

	/* Non-request-stackable devices can't be used for request-based dm */
	list_for_each_entry(dd, devices, list) {
		struct request_queue *q = bdev_get_queue(dd->dm_dev->bdev);

		if (!blk_queue_stackable(q)) {
			DMERR("table load rejected: including"
			      " non-request-stackable devices");
			return -EINVAL;
		}

		if (q->mq_ops)
			mq_count++;
		else
			sq_count++;
	}
	if (sq_count && mq_count) {
		DMERR("table load rejected: not all devices are blk-mq request-stackable");
		return -EINVAL;
	}
	t->all_blk_mq = mq_count > 0;

	if (t->type == DM_TYPE_MQ_REQUEST_BASED && !t->all_blk_mq) {
		DMERR("table load rejected: all devices are not blk-mq request-stackable");
		return -EINVAL;
	}

	return 0;
}

enum dm_queue_mode dm_table_get_type(struct dm_table *t)
{
	return t->type;
}

struct target_type *dm_table_get_immutable_target_type(struct dm_table *t)
{
	return t->immutable_target_type;
}

struct dm_target *dm_table_get_immutable_target(struct dm_table *t)
{
	/* Immutable target is implicitly a singleton */
	if (t->num_targets > 1 ||
	    !dm_target_is_immutable(t->targets[0].type))
		return NULL;

	return t->targets;
}

struct dm_target *dm_table_get_wildcard_target(struct dm_table *t)
{
	struct dm_target *ti;
	unsigned i;

	for (i = 0; i < dm_table_get_num_targets(t); i++) {
		ti = dm_table_get_target(t, i);
		if (dm_target_is_wildcard(ti->type))
			return ti;
	}

	return NULL;
}

bool dm_table_bio_based(struct dm_table *t)
{
	return __table_type_bio_based(dm_table_get_type(t));
}

bool dm_table_request_based(struct dm_table *t)
{
	return __table_type_request_based(dm_table_get_type(t));
}

bool dm_table_all_blk_mq_devices(struct dm_table *t)
{
	return t->all_blk_mq;
}

static int dm_table_alloc_md_mempools(struct dm_table *t, struct mapped_device *md)
{
	enum dm_queue_mode type = dm_table_get_type(t);
	unsigned per_io_data_size = 0;
	struct dm_target *tgt;
	unsigned i;

	if (unlikely(type == DM_TYPE_NONE)) {
		DMWARN("no table type is set, can't allocate mempools");
		return -EINVAL;
	}

	if (__table_type_bio_based(type))
		for (i = 0; i < t->num_targets; i++) {
			tgt = t->targets + i;
			per_io_data_size = max(per_io_data_size, tgt->per_io_data_size);
		}

	t->mempools = dm_alloc_md_mempools(md, type, t->integrity_supported, per_io_data_size);
	if (!t->mempools)
		return -ENOMEM;

	return 0;
}

void dm_table_free_md_mempools(struct dm_table *t)
{
	dm_free_md_mempools(t->mempools);
	t->mempools = NULL;
}

struct dm_md_mempools *dm_table_get_md_mempools(struct dm_table *t)
{
	return t->mempools;
}

static int setup_indexes(struct dm_table *t)
{
	int i;
	unsigned int total = 0;
	sector_t *indexes;

	/* allocate the space for *all* the indexes */
	for (i = t->depth - 2; i >= 0; i--) {
		t->counts[i] = dm_div_up(t->counts[i + 1], CHILDREN_PER_NODE);
		total += t->counts[i];
	}

	indexes = (sector_t *) dm_vcalloc(total, (unsigned long) NODE_SIZE);
	if (!indexes)
		return -ENOMEM;

	/* set up internal nodes, bottom-up */
	for (i = t->depth - 2; i >= 0; i--) {
		t->index[i] = indexes;
		indexes += (KEYS_PER_NODE * t->counts[i]);
		setup_btree_index(i, t);
	}

	return 0;
}

/*
 * Builds the btree to index the map.
 */
static int dm_table_build_index(struct dm_table *t)
{
	int r = 0;
	unsigned int leaf_nodes;

	/* how many indexes will the btree have ? */
	leaf_nodes = dm_div_up(t->num_targets, KEYS_PER_NODE);
	t->depth = 1 + int_log(leaf_nodes, CHILDREN_PER_NODE);

	/* leaf layer has already been set up */
	t->counts[t->depth - 1] = leaf_nodes;
	t->index[t->depth - 1] = t->highs;

	if (t->depth >= 2)
		r = setup_indexes(t);

	return r;
}

static bool integrity_profile_exists(struct gendisk *disk)
{
	return !!blk_get_integrity(disk);
}

/*
 * Get a disk whose integrity profile reflects the table's profile.
 * Returns NULL if integrity support was inconsistent or unavailable.
 */
static struct gendisk * dm_table_get_integrity_disk(struct dm_table *t)
{
	struct list_head *devices = dm_table_get_devices(t);
	struct dm_dev_internal *dd = NULL;
	struct gendisk *prev_disk = NULL, *template_disk = NULL;
	unsigned i;

	for (i = 0; i < dm_table_get_num_targets(t); i++) {
		struct dm_target *ti = dm_table_get_target(t, i);
		if (!dm_target_passes_integrity(ti->type))
			goto no_integrity;
	}

	list_for_each_entry(dd, devices, list) {
		template_disk = dd->dm_dev->bdev->bd_disk;
		if (!integrity_profile_exists(template_disk))
			goto no_integrity;
		else if (prev_disk &&
			 blk_integrity_compare(prev_disk, template_disk) < 0)
			goto no_integrity;
		prev_disk = template_disk;
	}

	return template_disk;

no_integrity:
	if (prev_disk)
		DMWARN("%s: integrity not set: %s and %s profile mismatch",
		       dm_device_name(t->md),
		       prev_disk->disk_name,
		       template_disk->disk_name);
	return NULL;
}

/*
 * Register the mapped device for blk_integrity support if the
 * underlying devices have an integrity profile.  But all devices may
 * not have matching profiles (checking all devices isn't reliable
 * during table load because this table may use other DM device(s) which
 * must be resumed before they will have an initialized integity
 * profile).  Consequently, stacked DM devices force a 2 stage integrity
 * profile validation: First pass during table load, final pass during
 * resume.
 */
static int dm_table_register_integrity(struct dm_table *t)
{
	struct mapped_device *md = t->md;
	struct gendisk *template_disk = NULL;

	/* If target handles integrity itself do not register it here. */
	if (t->integrity_added)
		return 0;

	template_disk = dm_table_get_integrity_disk(t);
	if (!template_disk)
		return 0;

	if (!integrity_profile_exists(dm_disk(md))) {
		t->integrity_supported = true;
		/*
		 * Register integrity profile during table load; we can do
		 * this because the final profile must match during resume.
		 */
		blk_integrity_register(dm_disk(md),
				       blk_get_integrity(template_disk));
		return 0;
	}

	/*
	 * If DM device already has an initialized integrity
	 * profile the new profile should not conflict.
	 */
	if (blk_integrity_compare(dm_disk(md), template_disk) < 0) {
		DMWARN("%s: conflict with existing integrity profile: "
		       "%s profile mismatch",
		       dm_device_name(t->md),
		       template_disk->disk_name);
		return 1;
	}

	/* Preserve existing integrity profile */
	t->integrity_supported = true;
	return 0;
}

/*
 * Prepares the table for use by building the indices,
 * setting the type, and allocating mempools.
 */
int dm_table_complete(struct dm_table *t)
{
	int r;

	r = dm_table_determine_type(t);
	if (r) {
		DMERR("unable to determine table type");
		return r;
	}

	r = dm_table_build_index(t);
	if (r) {
		DMERR("unable to build btrees");
		return r;
	}

	r = dm_table_register_integrity(t);
	if (r) {
		DMERR("could not register integrity profile.");
		return r;
	}

	r = dm_table_alloc_md_mempools(t, t->md);
	if (r)
		DMERR("unable to allocate mempools");

	return r;
}

static DEFINE_MUTEX(_event_lock);
void dm_table_event_callback(struct dm_table *t,
			     void (*fn)(void *), void *context)
{
	mutex_lock(&_event_lock);
	t->event_fn = fn;
	t->event_context = context;
	mutex_unlock(&_event_lock);
}

void dm_table_event(struct dm_table *t)
{
	mutex_lock(&_event_lock);
	if (t->event_fn)
		t->event_fn(t->event_context);
	mutex_unlock(&_event_lock);
}
EXPORT_SYMBOL(dm_table_event);

inline sector_t dm_table_get_size(struct dm_table *t)
{
	return t->num_targets ? (t->highs[t->num_targets - 1] + 1) : 0;
}
EXPORT_SYMBOL(dm_table_get_size);

struct dm_target *dm_table_get_target(struct dm_table *t, unsigned int index)
{
	if (index >= t->num_targets)
		return NULL;

	return t->targets + index;
}

/*
 * Search the btree for the correct target.
 *
 * Caller should check returned pointer with dm_target_is_valid()
 * to trap I/O beyond end of device.
 */
struct dm_target *dm_table_find_target(struct dm_table *t, sector_t sector)
{
	unsigned int l, n = 0, k = 0;
	sector_t *node;

	if (unlikely(sector >= dm_table_get_size(t)))
		return &t->targets[t->num_targets];

	for (l = 0; l < t->depth; l++) {
		n = get_child(n, k);
		node = get_node(t, l, n);

		for (k = 0; k < KEYS_PER_NODE; k++)
			if (node[k] >= sector)
				break;
	}

	return &t->targets[(KEYS_PER_NODE * n) + k];
}

/*
 * type->iterate_devices() should be called when the sanity check needs to
 * iterate and check all underlying data devices. iterate_devices() will
 * iterate all underlying data devices until it encounters a non-zero return
 * code, returned by whether the input iterate_devices_callout_fn, or
 * iterate_devices() itself internally.
 *
 * For some target type (e.g. dm-stripe), one call of iterate_devices() may
 * iterate multiple underlying devices internally, in which case a non-zero
 * return code returned by iterate_devices_callout_fn will stop the iteration
 * in advance.
 *
 * Cases requiring _any_ underlying device supporting some kind of attribute,
 * should use the iteration structure like dm_table_any_dev_attr(), or call
 * it directly. @func should handle semantics of positive examples, e.g.
 * capable of something.
 *
 * Cases requiring _all_ underlying devices supporting some kind of attribute,
 * should use the iteration structure like dm_table_supports_nowait() or
 * dm_table_supports_discards(). Or introduce dm_table_all_devs_attr() that
 * uses an @anti_func that handle semantics of counter examples, e.g. not
 * capable of something. So: return !dm_table_any_dev_attr(t, anti_func, data);
 */
static bool dm_table_any_dev_attr(struct dm_table *t,
				  iterate_devices_callout_fn func, void *data)
{
	struct dm_target *ti;
	unsigned int i;

	for (i = 0; i < dm_table_get_num_targets(t); i++) {
		ti = dm_table_get_target(t, i);

		if (ti->type->iterate_devices &&
		    ti->type->iterate_devices(ti, func, data))
			return true;
        }

	return false;
}

static int count_device(struct dm_target *ti, struct dm_dev *dev,
			sector_t start, sector_t len, void *data)
{
	unsigned *num_devices = data;

	(*num_devices)++;

	return 0;
}

/*
 * Check whether a table has no data devices attached using each
 * target's iterate_devices method.
 * Returns false if the result is unknown because a target doesn't
 * support iterate_devices.
 */
bool dm_table_has_no_data_devices(struct dm_table *table)
{
	struct dm_target *ti;
	unsigned i, num_devices;

	for (i = 0; i < dm_table_get_num_targets(table); i++) {
		ti = dm_table_get_target(table, i);

		if (!ti->type->iterate_devices)
			return false;

		num_devices = 0;
		ti->type->iterate_devices(ti, count_device, &num_devices);
		if (num_devices)
			return false;
	}

	return true;
}

static int device_not_zoned_model(struct dm_target *ti, struct dm_dev *dev,
				  sector_t start, sector_t len, void *data)
{
	struct request_queue *q = bdev_get_queue(dev->bdev);
	enum blk_zoned_model *zoned_model = data;

	return !q || blk_queue_zoned_model(q) != *zoned_model;
}

static bool dm_table_supports_zoned_model(struct dm_table *t,
					  enum blk_zoned_model zoned_model)
{
	struct dm_target *ti;
	unsigned i;

	for (i = 0; i < dm_table_get_num_targets(t); i++) {
		ti = dm_table_get_target(t, i);

		if (zoned_model == BLK_ZONED_HM &&
		    !dm_target_supports_zoned_hm(ti->type))
			return false;

		if (!ti->type->iterate_devices ||
		    ti->type->iterate_devices(ti, device_not_zoned_model, &zoned_model))
			return false;
	}

	return true;
}

static int device_not_matches_zone_sectors(struct dm_target *ti, struct dm_dev *dev,
					   sector_t start, sector_t len, void *data)
{
	struct request_queue *q = bdev_get_queue(dev->bdev);
	unsigned int *zone_sectors = data;

	return !q || blk_queue_zone_sectors(q) != *zone_sectors;
}

static int validate_hardware_zoned_model(struct dm_table *table,
					 enum blk_zoned_model zoned_model,
					 unsigned int zone_sectors)
{
	if (zoned_model == BLK_ZONED_NONE)
		return 0;

	if (!dm_table_supports_zoned_model(table, zoned_model)) {
		DMERR("%s: zoned model is not consistent across all devices",
		      dm_device_name(table->md));
		return -EINVAL;
	}

	/* Check zone size validity and compatibility */
	if (!zone_sectors || !is_power_of_2(zone_sectors))
		return -EINVAL;

	if (dm_table_any_dev_attr(table, device_not_matches_zone_sectors, &zone_sectors)) {
		DMERR("%s: zone sectors is not consistent across all devices",
		      dm_device_name(table->md));
		return -EINVAL;
	}

	return 0;
}

/*
 * Establish the new table's queue_limits and validate them.
 */
int dm_calculate_queue_limits(struct dm_table *table,
			      struct queue_limits *limits)
{
	struct dm_target *ti;
	struct queue_limits ti_limits;
	unsigned i;
	enum blk_zoned_model zoned_model = BLK_ZONED_NONE;
	unsigned int zone_sectors = 0;

	blk_set_stacking_limits(limits);

	for (i = 0; i < dm_table_get_num_targets(table); i++) {
		blk_set_stacking_limits(&ti_limits);

		ti = dm_table_get_target(table, i);

		if (!ti->type->iterate_devices)
			goto combine_limits;

		/*
		 * Combine queue limits of all the devices this target uses.
		 */
		ti->type->iterate_devices(ti, dm_set_device_limits,
					  &ti_limits);

		if (zoned_model == BLK_ZONED_NONE && ti_limits.zoned != BLK_ZONED_NONE) {
			/*
			 * After stacking all limits, validate all devices
			 * in table support this zoned model and zone sectors.
			 */
			zoned_model = ti_limits.zoned;
			zone_sectors = ti_limits.chunk_sectors;
		}

		/* Set I/O hints portion of queue limits */
		if (ti->type->io_hints)
			ti->type->io_hints(ti, &ti_limits);

		/*
		 * Check each device area is consistent with the target's
		 * overall queue limits.
		 */
		if (ti->type->iterate_devices(ti, device_area_is_invalid,
					      &ti_limits))
			return -EINVAL;

combine_limits:
		/*
		 * Merge this target's queue limits into the overall limits
		 * for the table.
		 */
		if (blk_stack_limits(limits, &ti_limits, 0) < 0)
			DMWARN("%s: adding target device "
			       "(start sect %llu len %llu) "
			       "caused an alignment inconsistency",
			       dm_device_name(table->md),
			       (unsigned long long) ti->begin,
			       (unsigned long long) ti->len);

		/*
		 * FIXME: this should likely be moved to blk_stack_limits(), would
		 * also eliminate limits->zoned stacking hack in dm_set_device_limits()
		 */
		if (limits->zoned == BLK_ZONED_NONE && ti_limits.zoned != BLK_ZONED_NONE) {
			/*
			 * By default, the stacked limits zoned model is set to
			 * BLK_ZONED_NONE in blk_set_stacking_limits(). Update
			 * this model using the first target model reported
			 * that is not BLK_ZONED_NONE. This will be either the
			 * first target device zoned model or the model reported
			 * by the target .io_hints.
			 */
			limits->zoned = ti_limits.zoned;
		}
	}

	/*
	 * Verify that the zoned model and zone sectors, as determined before
	 * any .io_hints override, are the same across all devices in the table.
	 * - this is especially relevant if .io_hints is emulating a disk-managed
	 *   zoned model (aka BLK_ZONED_NONE) on host-managed zoned block devices.
	 * BUT...
	 */
	if (limits->zoned != BLK_ZONED_NONE) {
		/*
		 * ...IF the above limits stacking determined a zoned model
		 * validate that all of the table's devices conform to it.
		 */
		zoned_model = limits->zoned;
		zone_sectors = limits->chunk_sectors;
	}
	if (validate_hardware_zoned_model(table, zoned_model, zone_sectors))
		return -EINVAL;

	return validate_hardware_logical_block_alignment(table, limits);
}

/*
 * Verify that all devices have an integrity profile that matches the
 * DM device's registered integrity profile.  If the profiles don't
 * match then unregister the DM device's integrity profile.
 */
static void dm_table_verify_integrity(struct dm_table *t)
{
	struct gendisk *template_disk = NULL;

	if (t->integrity_added)
		return;

	if (t->integrity_supported) {
		/*
		 * Verify that the original integrity profile
		 * matches all the devices in this table.
		 */
		template_disk = dm_table_get_integrity_disk(t);
		if (template_disk &&
		    blk_integrity_compare(dm_disk(t->md), template_disk) >= 0)
			return;
	}

	if (integrity_profile_exists(dm_disk(t->md))) {
		DMWARN("%s: unable to establish an integrity profile",
		       dm_device_name(t->md));
		blk_integrity_unregister(dm_disk(t->md));
	}
}

#ifdef CONFIG_BLK_INLINE_ENCRYPTION
static int device_intersect_crypto_modes(struct dm_target *ti,
					 struct dm_dev *dev, sector_t start,
					 sector_t len, void *data)
{
	struct keyslot_manager *parent = data;
	struct keyslot_manager *child = bdev_get_queue(dev->bdev)->ksm;

	keyslot_manager_intersect_modes(parent, child);
	return 0;
}

/*
 * Update the inline crypto modes supported by 'q->ksm' to be the intersection
 * of the modes supported by all targets in the table.
 *
 * For any mode to be supported at all, all targets must have explicitly
 * declared that they can pass through inline crypto support.  For a particular
 * mode to be supported, all underlying devices must also support it.
 *
 * Assume that 'q->ksm' initially declares all modes to be supported.
 */
static void dm_calculate_supported_crypto_modes(struct dm_table *t,
						struct request_queue *q)
{
	struct dm_target *ti;
	unsigned int i;

	for (i = 0; i < dm_table_get_num_targets(t); i++) {
		ti = dm_table_get_target(t, i);

		if (!ti->may_passthrough_inline_crypto) {
			keyslot_manager_intersect_modes(q->ksm, NULL);
			return;
		}
		if (!ti->type->iterate_devices)
			continue;
		ti->type->iterate_devices(ti, device_intersect_crypto_modes,
					  q->ksm);
	}
}
#else /* CONFIG_BLK_INLINE_ENCRYPTION */
static inline void dm_calculate_supported_crypto_modes(struct dm_table *t,
						       struct request_queue *q)
{
}
#endif /* !CONFIG_BLK_INLINE_ENCRYPTION */

static int device_flush_capable(struct dm_target *ti, struct dm_dev *dev,
				sector_t start, sector_t len, void *data)
{
	unsigned long flush = (unsigned long) data;
	struct request_queue *q = bdev_get_queue(dev->bdev);

	return q && (q->queue_flags & flush);
}

static bool dm_table_supports_flush(struct dm_table *t, unsigned long flush)
{
	struct dm_target *ti;
	unsigned i;

	/*
	 * Require at least one underlying device to support flushes.
	 * t->devices includes internal dm devices such as mirror logs
	 * so we need to use iterate_devices here, which targets
	 * supporting flushes must provide.
	 */
	for (i = 0; i < dm_table_get_num_targets(t); i++) {
		ti = dm_table_get_target(t, i);

		if (!ti->num_flush_bios)
			continue;

		if (ti->flush_supported)
			return true;

		if (ti->type->iterate_devices &&
		    ti->type->iterate_devices(ti, device_flush_capable, (void *) flush))
			return true;
	}

	return false;
}

static int device_dax_write_cache_enabled(struct dm_target *ti,
					  struct dm_dev *dev, sector_t start,
					  sector_t len, void *data)
{
	struct dax_device *dax_dev = dev->dax_dev;

	if (!dax_dev)
		return false;

	if (dax_write_cache_enabled(dax_dev))
		return true;
	return false;
}

static int device_is_rotational(struct dm_target *ti, struct dm_dev *dev,
				sector_t start, sector_t len, void *data)
{
	struct request_queue *q = bdev_get_queue(dev->bdev);

	return q && !blk_queue_nonrot(q);
}

static int device_is_not_random(struct dm_target *ti, struct dm_dev *dev,
			     sector_t start, sector_t len, void *data)
{
	struct request_queue *q = bdev_get_queue(dev->bdev);

	return q && !blk_queue_add_random(q);
}

static int queue_no_sg_merge(struct dm_target *ti, struct dm_dev *dev,
			     sector_t start, sector_t len, void *data)
{
	struct request_queue *q = bdev_get_queue(dev->bdev);

	return q && test_bit(QUEUE_FLAG_NO_SG_MERGE, &q->queue_flags);
}

static int device_not_write_same_capable(struct dm_target *ti, struct dm_dev *dev,
					 sector_t start, sector_t len, void *data)
{
	struct request_queue *q = bdev_get_queue(dev->bdev);

	return q && !q->limits.max_write_same_sectors;
}

static bool dm_table_supports_write_same(struct dm_table *t)
{
	struct dm_target *ti;
	unsigned i;

	for (i = 0; i < dm_table_get_num_targets(t); i++) {
		ti = dm_table_get_target(t, i);

		if (!ti->num_write_same_bios)
			return false;

		if (!ti->type->iterate_devices ||
		    ti->type->iterate_devices(ti, device_not_write_same_capable, NULL))
			return false;
	}

	return true;
}

static int device_not_write_zeroes_capable(struct dm_target *ti, struct dm_dev *dev,
					   sector_t start, sector_t len, void *data)
{
	struct request_queue *q = bdev_get_queue(dev->bdev);

	return q && !q->limits.max_write_zeroes_sectors;
}

static bool dm_table_supports_write_zeroes(struct dm_table *t)
{
	struct dm_target *ti;
	unsigned i = 0;

	while (i < dm_table_get_num_targets(t)) {
		ti = dm_table_get_target(t, i++);

		if (!ti->num_write_zeroes_bios)
			return false;

		if (!ti->type->iterate_devices ||
		    ti->type->iterate_devices(ti, device_not_write_zeroes_capable, NULL))
			return false;
	}

	return true;
}

static int device_not_discard_capable(struct dm_target *ti, struct dm_dev *dev,
				      sector_t start, sector_t len, void *data)
{
	struct request_queue *q = bdev_get_queue(dev->bdev);

	return q && !blk_queue_discard(q);
}

static bool dm_table_supports_discards(struct dm_table *t)
{
	struct dm_target *ti;
	unsigned i;

	for (i = 0; i < dm_table_get_num_targets(t); i++) {
		ti = dm_table_get_target(t, i);

		if (!ti->num_discard_bios)
			return false;

		/*
		 * Either the target provides discard support (as implied by setting
		 * 'discards_supported') or it relies on _all_ data devices having
		 * discard support.
		 */
		if (!ti->discards_supported &&
		    (!ti->type->iterate_devices ||
		     ti->type->iterate_devices(ti, device_not_discard_capable, NULL)))
			return false;
	}

	return true;
}

<<<<<<< HEAD
=======
static int device_requires_stable_pages(struct dm_target *ti,
					struct dm_dev *dev, sector_t start,
					sector_t len, void *data)
{
	struct request_queue *q = bdev_get_queue(dev->bdev);

	return q && bdi_cap_stable_pages_required(q->backing_dev_info);
}

>>>>>>> 58c25d1b
void dm_table_set_restrictions(struct dm_table *t, struct request_queue *q,
			       struct queue_limits *limits)
{
	bool wc = false, fua = false;

	/*
	 * Copy table's limits to the DM device's request_queue
	 */
	q->limits = *limits;

	if (!dm_table_supports_discards(t))
		queue_flag_clear_unlocked(QUEUE_FLAG_DISCARD, q);
	else
		queue_flag_set_unlocked(QUEUE_FLAG_DISCARD, q);

	if (dm_table_supports_flush(t, (1UL << QUEUE_FLAG_WC))) {
		wc = true;
		if (dm_table_supports_flush(t, (1UL << QUEUE_FLAG_FUA)))
			fua = true;
	}
	blk_queue_write_cache(q, wc, fua);

	/* Inherit inline-crypt capability of underlying devices. */
	if (dm_table_supports_flush(t, (1UL << QUEUE_FLAG_INLINECRYPT)))
		queue_flag_set_unlocked(QUEUE_FLAG_INLINECRYPT, q);

	if (dm_table_supports_dax(t))
		queue_flag_set_unlocked(QUEUE_FLAG_DAX, q);
	else
		queue_flag_clear_unlocked(QUEUE_FLAG_DAX, q);

	if (dm_table_any_dev_attr(t, device_dax_write_cache_enabled, NULL))
		dax_write_cache(t->md->dax_dev, true);

	/* Ensure that all underlying devices are non-rotational. */
	if (dm_table_any_dev_attr(t, device_is_rotational, NULL))
		queue_flag_clear_unlocked(QUEUE_FLAG_NONROT, q);
	else
		queue_flag_set_unlocked(QUEUE_FLAG_NONROT, q);

	if (!dm_table_supports_write_same(t))
		q->limits.max_write_same_sectors = 0;
	if (!dm_table_supports_write_zeroes(t))
		q->limits.max_write_zeroes_sectors = 0;

	if (dm_table_any_dev_attr(t, queue_no_sg_merge, NULL))
		queue_flag_set_unlocked(QUEUE_FLAG_NO_SG_MERGE, q);
	else
		queue_flag_clear_unlocked(QUEUE_FLAG_NO_SG_MERGE, q);

	dm_table_verify_integrity(t);

	dm_calculate_supported_crypto_modes(t, q);

	/*
<<<<<<< HEAD
=======
	 * Some devices don't use blk_integrity but still want stable pages
	 * because they do their own checksumming.
	 * If any underlying device requires stable pages, a table must require
	 * them as well.  Only targets that support iterate_devices are considered:
	 * don't want error, zero, etc to require stable pages.
	 */
	if (dm_table_any_dev_attr(t, device_requires_stable_pages, NULL))
		q->backing_dev_info->capabilities |= BDI_CAP_STABLE_WRITES;
	else
		q->backing_dev_info->capabilities &= ~BDI_CAP_STABLE_WRITES;

	/*
>>>>>>> 58c25d1b
	 * Determine whether or not this queue's I/O timings contribute
	 * to the entropy pool, Only request-based targets use this.
	 * Clear QUEUE_FLAG_ADD_RANDOM if any underlying device does not
	 * have it set.
	 */
	if (blk_queue_add_random(q) &&
	    dm_table_any_dev_attr(t, device_is_not_random, NULL))
		queue_flag_clear_unlocked(QUEUE_FLAG_ADD_RANDOM, q);

	/*
	 * QUEUE_FLAG_STACKABLE must be set after all queue settings are
	 * visible to other CPUs because, once the flag is set, incoming bios
	 * are processed by request-based dm, which refers to the queue
	 * settings.
	 * Until the flag set, bios are passed to bio-based dm and queued to
	 * md->deferred where queue settings are not needed yet.
	 * Those bios are passed to request-based dm at the resume time.
	 */
	smp_mb();
	if (dm_table_request_based(t))
		queue_flag_set_unlocked(QUEUE_FLAG_STACKABLE, q);

	/* io_pages is used for readahead */
	q->backing_dev_info->io_pages = limits->max_sectors >> (PAGE_SHIFT - 9);
}

unsigned int dm_table_get_num_targets(struct dm_table *t)
{
	return t->num_targets;
}

struct list_head *dm_table_get_devices(struct dm_table *t)
{
	return &t->devices;
}

fmode_t dm_table_get_mode(struct dm_table *t)
{
	return t->mode;
}
EXPORT_SYMBOL(dm_table_get_mode);

enum suspend_mode {
	PRESUSPEND,
	PRESUSPEND_UNDO,
	POSTSUSPEND,
};

static void suspend_targets(struct dm_table *t, enum suspend_mode mode)
{
	int i = t->num_targets;
	struct dm_target *ti = t->targets;

	lockdep_assert_held(&t->md->suspend_lock);

	while (i--) {
		switch (mode) {
		case PRESUSPEND:
			if (ti->type->presuspend)
				ti->type->presuspend(ti);
			break;
		case PRESUSPEND_UNDO:
			if (ti->type->presuspend_undo)
				ti->type->presuspend_undo(ti);
			break;
		case POSTSUSPEND:
			if (ti->type->postsuspend)
				ti->type->postsuspend(ti);
			break;
		}
		ti++;
	}
}

void dm_table_presuspend_targets(struct dm_table *t)
{
	if (!t)
		return;

	suspend_targets(t, PRESUSPEND);
}

void dm_table_presuspend_undo_targets(struct dm_table *t)
{
	if (!t)
		return;

	suspend_targets(t, PRESUSPEND_UNDO);
}

void dm_table_postsuspend_targets(struct dm_table *t)
{
	if (!t)
		return;

	suspend_targets(t, POSTSUSPEND);
}

int dm_table_resume_targets(struct dm_table *t)
{
	int i, r = 0;

	lockdep_assert_held(&t->md->suspend_lock);

	for (i = 0; i < t->num_targets; i++) {
		struct dm_target *ti = t->targets + i;

		if (!ti->type->preresume)
			continue;

		r = ti->type->preresume(ti);
		if (r) {
			DMERR("%s: %s: preresume failed, error = %d",
			      dm_device_name(t->md), ti->type->name, r);
			return r;
		}
	}

	for (i = 0; i < t->num_targets; i++) {
		struct dm_target *ti = t->targets + i;

		if (ti->type->resume)
			ti->type->resume(ti);
	}

	return 0;
}

void dm_table_add_target_callbacks(struct dm_table *t, struct dm_target_callbacks *cb)
{
	list_add(&cb->list, &t->target_callbacks);
}
EXPORT_SYMBOL_GPL(dm_table_add_target_callbacks);

int dm_table_any_congested(struct dm_table *t, int bdi_bits)
{
	struct dm_dev_internal *dd;
	struct list_head *devices = dm_table_get_devices(t);
	struct dm_target_callbacks *cb;
	int r = 0;

	list_for_each_entry(dd, devices, list) {
		struct request_queue *q = bdev_get_queue(dd->dm_dev->bdev);
		char b[BDEVNAME_SIZE];

		if (likely(q))
			r |= bdi_congested(q->backing_dev_info, bdi_bits);
		else
			DMWARN_LIMIT("%s: any_congested: nonexistent device %s",
				     dm_device_name(t->md),
				     bdevname(dd->dm_dev->bdev, b));
	}

	list_for_each_entry(cb, &t->target_callbacks, list)
		if (cb->congested_fn)
			r |= cb->congested_fn(cb, bdi_bits);

	return r;
}

struct mapped_device *dm_table_get_md(struct dm_table *t)
{
	return t->md;
}
EXPORT_SYMBOL(dm_table_get_md);

void dm_table_run_md_queue_async(struct dm_table *t)
{
	struct mapped_device *md;
	struct request_queue *queue;
	unsigned long flags;

	if (!dm_table_request_based(t))
		return;

	md = dm_table_get_md(t);
	queue = dm_get_md_queue(md);
	if (queue) {
		if (queue->mq_ops)
			blk_mq_run_hw_queues(queue, true);
		else {
			spin_lock_irqsave(queue->queue_lock, flags);
			blk_run_queue_async(queue);
			spin_unlock_irqrestore(queue->queue_lock, flags);
		}
	}
}
EXPORT_SYMBOL(dm_table_run_md_queue_async);
<|MERGE_RESOLUTION|>--- conflicted
+++ resolved
@@ -1857,8 +1857,6 @@
 	return true;
 }
 
-<<<<<<< HEAD
-=======
 static int device_requires_stable_pages(struct dm_target *ti,
 					struct dm_dev *dev, sector_t start,
 					sector_t len, void *data)
@@ -1868,7 +1866,6 @@
 	return q && bdi_cap_stable_pages_required(q->backing_dev_info);
 }
 
->>>>>>> 58c25d1b
 void dm_table_set_restrictions(struct dm_table *t, struct request_queue *q,
 			       struct queue_limits *limits)
 {
@@ -1924,8 +1921,6 @@
 	dm_calculate_supported_crypto_modes(t, q);
 
 	/*
-<<<<<<< HEAD
-=======
 	 * Some devices don't use blk_integrity but still want stable pages
 	 * because they do their own checksumming.
 	 * If any underlying device requires stable pages, a table must require
@@ -1938,7 +1933,6 @@
 		q->backing_dev_info->capabilities &= ~BDI_CAP_STABLE_WRITES;
 
 	/*
->>>>>>> 58c25d1b
 	 * Determine whether or not this queue's I/O timings contribute
 	 * to the entropy pool, Only request-based targets use this.
 	 * Clear QUEUE_FLAG_ADD_RANDOM if any underlying device does not
