/*
 * Copyright (C) 2003 Christophe Saout <christophe@saout.de>
 * Copyright (C) 2004 Clemens Fruhwirth <clemens@endorphin.org>
 * Copyright (C) 2006-2009 Red Hat, Inc. All rights reserved.
 *
 * This file is released under the GPL.
 */

#include <linux/completion.h>
#include <linux/err.h>
#include <linux/module.h>
#include <linux/init.h>
#include <linux/kernel.h>
#include <linux/bio.h>
#include <linux/blkdev.h>
#include <linux/mempool.h>
#include <linux/slab.h>
#include <linux/crypto.h>
#include <linux/workqueue.h>
#include <linux/backing-dev.h>
#include <asm/atomic.h>
#include <linux/scatterlist.h>
#include <asm/page.h>
#include <asm/unaligned.h>

#include <linux/device-mapper.h>

#define DM_MSG_PREFIX "crypt"
#define MESG_STR(x) x, sizeof(x)

/*
 * context holding the current state of a multi-part conversion
 */
struct convert_context {
	struct completion restart;
	struct bio *bio_in;
	struct bio *bio_out;
	unsigned int offset_in;
	unsigned int offset_out;
	unsigned int idx_in;
	unsigned int idx_out;
	sector_t sector;
	atomic_t pending;
};

/*
 * per bio private data
 */
struct dm_crypt_io {
	struct dm_target *target;
	struct bio *base_bio;
	struct work_struct work;

	struct convert_context ctx;

	atomic_t pending;
	int error;
	sector_t sector;
	struct dm_crypt_io *base_io;
};

struct dm_crypt_request {
	struct convert_context *ctx;
	struct scatterlist sg_in;
	struct scatterlist sg_out;
};

struct crypt_config;

struct crypt_iv_operations {
	int (*ctr)(struct crypt_config *cc, struct dm_target *ti,
		   const char *opts);
	void (*dtr)(struct crypt_config *cc);
	int (*init)(struct crypt_config *cc);
	int (*wipe)(struct crypt_config *cc);
	int (*generator)(struct crypt_config *cc, u8 *iv, sector_t sector);
};

struct iv_essiv_private {
	struct crypto_cipher *tfm;
	struct crypto_hash *hash_tfm;
	u8 *salt;
};

struct iv_benbi_private {
	int shift;
};

/*
 * Crypt: maps a linear range of a block device
 * and encrypts / decrypts at the same time.
 */
enum flags { DM_CRYPT_SUSPENDED, DM_CRYPT_KEY_VALID };
struct crypt_config {
	struct dm_dev *dev;
	sector_t start;

	/*
	 * pool for per bio private data, crypto requests and
	 * encryption requeusts/buffer pages
	 */
	mempool_t *io_pool;
	mempool_t *req_pool;
	mempool_t *page_pool;
	struct bio_set *bs;

	struct workqueue_struct *io_queue;
	struct workqueue_struct *crypt_queue;

	/*
	 * crypto related data
	 */
	struct crypt_iv_operations *iv_gen_ops;
	char *iv_mode;
	union {
		struct iv_essiv_private essiv;
		struct iv_benbi_private benbi;
	} iv_gen_private;
	sector_t iv_offset;
	unsigned int iv_size;

	/*
	 * Layout of each crypto request:
	 *
	 *   struct ablkcipher_request
	 *      context
	 *      padding
	 *   struct dm_crypt_request
	 *      padding
	 *   IV
	 *
	 * The padding is added so that dm_crypt_request and the IV are
	 * correctly aligned.
	 */
	unsigned int dmreq_start;
	struct ablkcipher_request *req;

	char cipher[CRYPTO_MAX_ALG_NAME];
	char chainmode[CRYPTO_MAX_ALG_NAME];
	struct crypto_ablkcipher *tfm;
	unsigned long flags;
	unsigned int key_size;
	u8 key[0];
};

#define MIN_IOS        16
#define MIN_POOL_PAGES 32
#define MIN_BIO_PAGES  8

static struct kmem_cache *_crypt_io_pool;

static void clone_init(struct dm_crypt_io *, struct bio *);
static void kcryptd_queue_crypt(struct dm_crypt_io *io);

/*
 * Different IV generation algorithms:
 *
 * plain: the initial vector is the 32-bit little-endian version of the sector
 *        number, padded with zeros if necessary.
 *
 * plain64: the initial vector is the 64-bit little-endian version of the sector
 *        number, padded with zeros if necessary.
 *
 * essiv: "encrypted sector|salt initial vector", the sector number is
 *        encrypted with the bulk cipher using a salt as key. The salt
 *        should be derived from the bulk cipher's key via hashing.
 *
 * benbi: the 64-bit "big-endian 'narrow block'-count", starting at 1
 *        (needed for LRW-32-AES and possible other narrow block modes)
 *
 * null: the initial vector is always zero.  Provides compatibility with
 *       obsolete loop_fish2 devices.  Do not use for new devices.
 *
 * plumb: unimplemented, see:
 * http://article.gmane.org/gmane.linux.kernel.device-mapper.dm-crypt/454
 */

static int crypt_iv_plain_gen(struct crypt_config *cc, u8 *iv, sector_t sector)
{
	memset(iv, 0, cc->iv_size);
	*(u32 *)iv = cpu_to_le32(sector & 0xffffffff);

	return 0;
}

static int crypt_iv_plain64_gen(struct crypt_config *cc, u8 *iv,
				sector_t sector)
{
	memset(iv, 0, cc->iv_size);
	*(u64 *)iv = cpu_to_le64(sector);

	return 0;
}

/* Initialise ESSIV - compute salt but no local memory allocations */
static int crypt_iv_essiv_init(struct crypt_config *cc)
{
	struct iv_essiv_private *essiv = &cc->iv_gen_private.essiv;
	struct hash_desc desc;
	struct scatterlist sg;
	int err;

	sg_init_one(&sg, cc->key, cc->key_size);
	desc.tfm = essiv->hash_tfm;
	desc.flags = CRYPTO_TFM_REQ_MAY_SLEEP;

	err = crypto_hash_digest(&desc, &sg, cc->key_size, essiv->salt);
	if (err)
		return err;

	return crypto_cipher_setkey(essiv->tfm, essiv->salt,
				    crypto_hash_digestsize(essiv->hash_tfm));
}

/* Wipe salt and reset key derived from volume key */
static int crypt_iv_essiv_wipe(struct crypt_config *cc)
{
	struct iv_essiv_private *essiv = &cc->iv_gen_private.essiv;
	unsigned salt_size = crypto_hash_digestsize(essiv->hash_tfm);

	memset(essiv->salt, 0, salt_size);

	return crypto_cipher_setkey(essiv->tfm, essiv->salt, salt_size);
}

static void crypt_iv_essiv_dtr(struct crypt_config *cc)
{
	struct iv_essiv_private *essiv = &cc->iv_gen_private.essiv;

	crypto_free_cipher(essiv->tfm);
	essiv->tfm = NULL;

	crypto_free_hash(essiv->hash_tfm);
	essiv->hash_tfm = NULL;

	kzfree(essiv->salt);
	essiv->salt = NULL;
}

static int crypt_iv_essiv_ctr(struct crypt_config *cc, struct dm_target *ti,
			      const char *opts)
{
	struct crypto_cipher *essiv_tfm = NULL;
	struct crypto_hash *hash_tfm = NULL;
	u8 *salt = NULL;
	int err;

	if (!opts) {
		ti->error = "Digest algorithm missing for ESSIV mode";
		return -EINVAL;
	}

	/* Allocate hash algorithm */
	hash_tfm = crypto_alloc_hash(opts, 0, CRYPTO_ALG_ASYNC);
	if (IS_ERR(hash_tfm)) {
		ti->error = "Error initializing ESSIV hash";
		err = PTR_ERR(hash_tfm);
		goto bad;
	}

	salt = kzalloc(crypto_hash_digestsize(hash_tfm), GFP_KERNEL);
	if (!salt) {
		ti->error = "Error kmallocing salt storage in ESSIV";
		err = -ENOMEM;
		goto bad;
	}

	/* Allocate essiv_tfm */
	essiv_tfm = crypto_alloc_cipher(cc->cipher, 0, CRYPTO_ALG_ASYNC);
	if (IS_ERR(essiv_tfm)) {
		ti->error = "Error allocating crypto tfm for ESSIV";
		err = PTR_ERR(essiv_tfm);
		goto bad;
	}
	if (crypto_cipher_blocksize(essiv_tfm) !=
	    crypto_ablkcipher_ivsize(cc->tfm)) {
		ti->error = "Block size of ESSIV cipher does "
			    "not match IV size of block cipher";
		err = -EINVAL;
		goto bad;
	}

	cc->iv_gen_private.essiv.salt = salt;
	cc->iv_gen_private.essiv.tfm = essiv_tfm;
	cc->iv_gen_private.essiv.hash_tfm = hash_tfm;

	return 0;

bad:
	if (essiv_tfm && !IS_ERR(essiv_tfm))
		crypto_free_cipher(essiv_tfm);
	if (hash_tfm && !IS_ERR(hash_tfm))
		crypto_free_hash(hash_tfm);
	kfree(salt);
	return err;
}

static int crypt_iv_essiv_gen(struct crypt_config *cc, u8 *iv, sector_t sector)
{
	memset(iv, 0, cc->iv_size);
	*(u64 *)iv = cpu_to_le64(sector);
	crypto_cipher_encrypt_one(cc->iv_gen_private.essiv.tfm, iv, iv);
	return 0;
}

static int crypt_iv_benbi_ctr(struct crypt_config *cc, struct dm_target *ti,
			      const char *opts)
{
	unsigned bs = crypto_ablkcipher_blocksize(cc->tfm);
	int log = ilog2(bs);

	/* we need to calculate how far we must shift the sector count
	 * to get the cipher block count, we use this shift in _gen */

	if (1 << log != bs) {
		ti->error = "cypher blocksize is not a power of 2";
		return -EINVAL;
	}

	if (log > 9) {
		ti->error = "cypher blocksize is > 512";
		return -EINVAL;
	}

	cc->iv_gen_private.benbi.shift = 9 - log;

	return 0;
}

static void crypt_iv_benbi_dtr(struct crypt_config *cc)
{
}

static int crypt_iv_benbi_gen(struct crypt_config *cc, u8 *iv, sector_t sector)
{
	__be64 val;

	memset(iv, 0, cc->iv_size - sizeof(u64)); /* rest is cleared below */

	val = cpu_to_be64(((u64)sector << cc->iv_gen_private.benbi.shift) + 1);
	put_unaligned(val, (__be64 *)(iv + cc->iv_size - sizeof(u64)));

	return 0;
}

static int crypt_iv_null_gen(struct crypt_config *cc, u8 *iv, sector_t sector)
{
	memset(iv, 0, cc->iv_size);

	return 0;
}

static struct crypt_iv_operations crypt_iv_plain_ops = {
	.generator = crypt_iv_plain_gen
};

static struct crypt_iv_operations crypt_iv_plain64_ops = {
	.generator = crypt_iv_plain64_gen
};

static struct crypt_iv_operations crypt_iv_essiv_ops = {
	.ctr       = crypt_iv_essiv_ctr,
	.dtr       = crypt_iv_essiv_dtr,
	.init      = crypt_iv_essiv_init,
	.wipe      = crypt_iv_essiv_wipe,
	.generator = crypt_iv_essiv_gen
};

static struct crypt_iv_operations crypt_iv_benbi_ops = {
	.ctr	   = crypt_iv_benbi_ctr,
	.dtr	   = crypt_iv_benbi_dtr,
	.generator = crypt_iv_benbi_gen
};

static struct crypt_iv_operations crypt_iv_null_ops = {
	.generator = crypt_iv_null_gen
};

static void crypt_convert_init(struct crypt_config *cc,
			       struct convert_context *ctx,
			       struct bio *bio_out, struct bio *bio_in,
			       sector_t sector)
{
	ctx->bio_in = bio_in;
	ctx->bio_out = bio_out;
	ctx->offset_in = 0;
	ctx->offset_out = 0;
	ctx->idx_in = bio_in ? bio_in->bi_idx : 0;
	ctx->idx_out = bio_out ? bio_out->bi_idx : 0;
	ctx->sector = sector + cc->iv_offset;
	init_completion(&ctx->restart);
}

static struct dm_crypt_request *dmreq_of_req(struct crypt_config *cc,
					     struct ablkcipher_request *req)
{
	return (struct dm_crypt_request *)((char *)req + cc->dmreq_start);
}

static struct ablkcipher_request *req_of_dmreq(struct crypt_config *cc,
					       struct dm_crypt_request *dmreq)
{
	return (struct ablkcipher_request *)((char *)dmreq - cc->dmreq_start);
}

static int crypt_convert_block(struct crypt_config *cc,
			       struct convert_context *ctx,
			       struct ablkcipher_request *req)
{
	struct bio_vec *bv_in = bio_iovec_idx(ctx->bio_in, ctx->idx_in);
	struct bio_vec *bv_out = bio_iovec_idx(ctx->bio_out, ctx->idx_out);
	struct dm_crypt_request *dmreq;
	u8 *iv;
	int r = 0;

	dmreq = dmreq_of_req(cc, req);
	iv = (u8 *)ALIGN((unsigned long)(dmreq + 1),
			 crypto_ablkcipher_alignmask(cc->tfm) + 1);

	dmreq->ctx = ctx;
	sg_init_table(&dmreq->sg_in, 1);
	sg_set_page(&dmreq->sg_in, bv_in->bv_page, 1 << SECTOR_SHIFT,
		    bv_in->bv_offset + ctx->offset_in);

	sg_init_table(&dmreq->sg_out, 1);
	sg_set_page(&dmreq->sg_out, bv_out->bv_page, 1 << SECTOR_SHIFT,
		    bv_out->bv_offset + ctx->offset_out);

	ctx->offset_in += 1 << SECTOR_SHIFT;
	if (ctx->offset_in >= bv_in->bv_len) {
		ctx->offset_in = 0;
		ctx->idx_in++;
	}

	ctx->offset_out += 1 << SECTOR_SHIFT;
	if (ctx->offset_out >= bv_out->bv_len) {
		ctx->offset_out = 0;
		ctx->idx_out++;
	}

	if (cc->iv_gen_ops) {
		r = cc->iv_gen_ops->generator(cc, iv, ctx->sector);
		if (r < 0)
			return r;
	}

	ablkcipher_request_set_crypt(req, &dmreq->sg_in, &dmreq->sg_out,
				     1 << SECTOR_SHIFT, iv);

	if (bio_data_dir(ctx->bio_in) == WRITE)
		r = crypto_ablkcipher_encrypt(req);
	else
		r = crypto_ablkcipher_decrypt(req);

	return r;
}

static void kcryptd_async_done(struct crypto_async_request *async_req,
			       int error);
static void crypt_alloc_req(struct crypt_config *cc,
			    struct convert_context *ctx)
{
	if (!cc->req)
		cc->req = mempool_alloc(cc->req_pool, GFP_NOIO);
	ablkcipher_request_set_tfm(cc->req, cc->tfm);
	ablkcipher_request_set_callback(cc->req, CRYPTO_TFM_REQ_MAY_BACKLOG |
					CRYPTO_TFM_REQ_MAY_SLEEP,
					kcryptd_async_done,
					dmreq_of_req(cc, cc->req));
}

/*
 * Encrypt / decrypt data from one bio to another one (can be the same one)
 */
static int crypt_convert(struct crypt_config *cc,
			 struct convert_context *ctx)
{
	int r;

	atomic_set(&ctx->pending, 1);

	while(ctx->idx_in < ctx->bio_in->bi_vcnt &&
	      ctx->idx_out < ctx->bio_out->bi_vcnt) {

		crypt_alloc_req(cc, ctx);

		atomic_inc(&ctx->pending);

		r = crypt_convert_block(cc, ctx, cc->req);

		switch (r) {
		/* async */
		case -EBUSY:
			wait_for_completion(&ctx->restart);
			INIT_COMPLETION(ctx->restart);
			/* fall through*/
		case -EINPROGRESS:
			cc->req = NULL;
			ctx->sector++;
			continue;

		/* sync */
		case 0:
			atomic_dec(&ctx->pending);
			ctx->sector++;
			cond_resched();
			continue;

		/* error */
		default:
			atomic_dec(&ctx->pending);
			return r;
		}
	}

	return 0;
}

static void dm_crypt_bio_destructor(struct bio *bio)
{
	struct dm_crypt_io *io = bio->bi_private;
	struct crypt_config *cc = io->target->private;

	bio_free(bio, cc->bs);
}

/*
 * Generate a new unfragmented bio with the given size
 * This should never violate the device limitations
 * May return a smaller bio when running out of pages, indicated by
 * *out_of_pages set to 1.
 */
static struct bio *crypt_alloc_buffer(struct dm_crypt_io *io, unsigned size,
				      unsigned *out_of_pages)
{
	struct crypt_config *cc = io->target->private;
	struct bio *clone;
	unsigned int nr_iovecs = (size + PAGE_SIZE - 1) >> PAGE_SHIFT;
	gfp_t gfp_mask = GFP_NOIO | __GFP_HIGHMEM;
	unsigned i, len;
	struct page *page;

	clone = bio_alloc_bioset(GFP_NOIO, nr_iovecs, cc->bs);
	if (!clone)
		return NULL;

	clone_init(io, clone);
	*out_of_pages = 0;

	for (i = 0; i < nr_iovecs; i++) {
		page = mempool_alloc(cc->page_pool, gfp_mask);
		if (!page) {
			*out_of_pages = 1;
			break;
		}

		/*
		 * if additional pages cannot be allocated without waiting,
		 * return a partially allocated bio, the caller will then try
		 * to allocate additional bios while submitting this partial bio
		 */
		if (i == (MIN_BIO_PAGES - 1))
			gfp_mask = (gfp_mask | __GFP_NOWARN) & ~__GFP_WAIT;

		len = (size > PAGE_SIZE) ? PAGE_SIZE : size;

		if (!bio_add_page(clone, page, len, 0)) {
			mempool_free(page, cc->page_pool);
			break;
		}

		size -= len;
	}

	if (!clone->bi_size) {
		bio_put(clone);
		return NULL;
	}

	return clone;
}

static void crypt_free_buffer_pages(struct crypt_config *cc, struct bio *clone)
{
	unsigned int i;
	struct bio_vec *bv;

	for (i = 0; i < clone->bi_vcnt; i++) {
		bv = bio_iovec_idx(clone, i);
		BUG_ON(!bv->bv_page);
		mempool_free(bv->bv_page, cc->page_pool);
		bv->bv_page = NULL;
	}
}

static struct dm_crypt_io *crypt_io_alloc(struct dm_target *ti,
					  struct bio *bio, sector_t sector)
{
	struct crypt_config *cc = ti->private;
	struct dm_crypt_io *io;

	io = mempool_alloc(cc->io_pool, GFP_NOIO);
	io->target = ti;
	io->base_bio = bio;
	io->sector = sector;
	io->error = 0;
	io->base_io = NULL;
	atomic_set(&io->pending, 0);

	return io;
}

static void crypt_inc_pending(struct dm_crypt_io *io)
{
	atomic_inc(&io->pending);
}

/*
 * One of the bios was finished. Check for completion of
 * the whole request and correctly clean up the buffer.
 * If base_io is set, wait for the last fragment to complete.
 */
static void crypt_dec_pending(struct dm_crypt_io *io)
{
	struct crypt_config *cc = io->target->private;
	struct bio *base_bio = io->base_bio;
	struct dm_crypt_io *base_io = io->base_io;
	int error = io->error;

	if (!atomic_dec_and_test(&io->pending))
		return;

	mempool_free(io, cc->io_pool);

	if (likely(!base_io))
		bio_endio(base_bio, error);
	else {
		if (error && !base_io->error)
			base_io->error = error;
		crypt_dec_pending(base_io);
	}
}

/*
 * kcryptd/kcryptd_io:
 *
 * Needed because it would be very unwise to do decryption in an
 * interrupt context.
 *
 * kcryptd performs the actual encryption or decryption.
 *
 * kcryptd_io performs the IO submission.
 *
 * They must be separated as otherwise the final stages could be
 * starved by new requests which can block in the first stages due
 * to memory allocation.
 */
static void crypt_endio(struct bio *clone, int error)
{
	struct dm_crypt_io *io = clone->bi_private;
	struct crypt_config *cc = io->target->private;
	unsigned rw = bio_data_dir(clone);

	if (unlikely(!bio_flagged(clone, BIO_UPTODATE) && !error))
		error = -EIO;

	/*
	 * free the processed pages
	 */
	if (rw == WRITE)
		crypt_free_buffer_pages(cc, clone);

	bio_put(clone);

	if (rw == READ && !error) {
		kcryptd_queue_crypt(io);
		return;
	}

	if (unlikely(error))
		io->error = error;

	crypt_dec_pending(io);
}

static void clone_init(struct dm_crypt_io *io, struct bio *clone)
{
	struct crypt_config *cc = io->target->private;

	clone->bi_private = io;
	clone->bi_end_io  = crypt_endio;
	clone->bi_bdev    = cc->dev->bdev;
	clone->bi_rw      = io->base_bio->bi_rw;
	clone->bi_destructor = dm_crypt_bio_destructor;
}

static void kcryptd_io_read(struct dm_crypt_io *io)
{
	struct crypt_config *cc = io->target->private;
	struct bio *base_bio = io->base_bio;
	struct bio *clone;

	crypt_inc_pending(io);

	/*
	 * The block layer might modify the bvec array, so always
	 * copy the required bvecs because we need the original
	 * one in order to decrypt the whole bio data *afterwards*.
	 */
	clone = bio_alloc_bioset(GFP_NOIO, bio_segments(base_bio), cc->bs);
	if (unlikely(!clone)) {
		io->error = -ENOMEM;
		crypt_dec_pending(io);
		return;
	}

	clone_init(io, clone);
	clone->bi_idx = 0;
	clone->bi_vcnt = bio_segments(base_bio);
	clone->bi_size = base_bio->bi_size;
	clone->bi_sector = cc->start + io->sector;
	memcpy(clone->bi_io_vec, bio_iovec(base_bio),
	       sizeof(struct bio_vec) * clone->bi_vcnt);

	generic_make_request(clone);
}

static void kcryptd_io_write(struct dm_crypt_io *io)
{
	struct bio *clone = io->ctx.bio_out;
	generic_make_request(clone);
}

static void kcryptd_io(struct work_struct *work)
{
	struct dm_crypt_io *io = container_of(work, struct dm_crypt_io, work);

	if (bio_data_dir(io->base_bio) == READ)
		kcryptd_io_read(io);
	else
		kcryptd_io_write(io);
}

static void kcryptd_queue_io(struct dm_crypt_io *io)
{
	struct crypt_config *cc = io->target->private;

	INIT_WORK(&io->work, kcryptd_io);
	queue_work(cc->io_queue, &io->work);
}

static void kcryptd_crypt_write_io_submit(struct dm_crypt_io *io,
					  int error, int async)
{
	struct bio *clone = io->ctx.bio_out;
	struct crypt_config *cc = io->target->private;

	if (unlikely(error < 0)) {
		crypt_free_buffer_pages(cc, clone);
		bio_put(clone);
		io->error = -EIO;
		crypt_dec_pending(io);
		return;
	}

	/* crypt_convert should have filled the clone bio */
	BUG_ON(io->ctx.idx_out < clone->bi_vcnt);

	clone->bi_sector = cc->start + io->sector;

	if (async)
		kcryptd_queue_io(io);
	else
		generic_make_request(clone);
}

static void kcryptd_crypt_write_convert(struct dm_crypt_io *io)
{
	struct crypt_config *cc = io->target->private;
	struct bio *clone;
	struct dm_crypt_io *new_io;
	int crypt_finished;
	unsigned out_of_pages = 0;
	unsigned remaining = io->base_bio->bi_size;
	sector_t sector = io->sector;
	int r;

	/*
	 * Prevent io from disappearing until this function completes.
	 */
	crypt_inc_pending(io);
	crypt_convert_init(cc, &io->ctx, NULL, io->base_bio, sector);

	/*
	 * The allocated buffers can be smaller than the whole bio,
	 * so repeat the whole process until all the data can be handled.
	 */
	while (remaining) {
		clone = crypt_alloc_buffer(io, remaining, &out_of_pages);
		if (unlikely(!clone)) {
			io->error = -ENOMEM;
			break;
		}

		io->ctx.bio_out = clone;
		io->ctx.idx_out = 0;

		remaining -= clone->bi_size;
		sector += bio_sectors(clone);

		crypt_inc_pending(io);
		r = crypt_convert(cc, &io->ctx);
		crypt_finished = atomic_dec_and_test(&io->ctx.pending);

		/* Encryption was already finished, submit io now */
		if (crypt_finished) {
			kcryptd_crypt_write_io_submit(io, r, 0);

			/*
			 * If there was an error, do not try next fragments.
			 * For async, error is processed in async handler.
			 */
			if (unlikely(r < 0))
				break;

			io->sector = sector;
		}

		/*
		 * Out of memory -> run queues
		 * But don't wait if split was due to the io size restriction
		 */
		if (unlikely(out_of_pages))
			congestion_wait(BLK_RW_ASYNC, HZ/100);

		/*
		 * With async crypto it is unsafe to share the crypto context
		 * between fragments, so switch to a new dm_crypt_io structure.
		 */
		if (unlikely(!crypt_finished && remaining)) {
			new_io = crypt_io_alloc(io->target, io->base_bio,
						sector);
			crypt_inc_pending(new_io);
			crypt_convert_init(cc, &new_io->ctx, NULL,
					   io->base_bio, sector);
			new_io->ctx.idx_in = io->ctx.idx_in;
			new_io->ctx.offset_in = io->ctx.offset_in;

			/*
			 * Fragments after the first use the base_io
			 * pending count.
			 */
			if (!io->base_io)
				new_io->base_io = io;
			else {
				new_io->base_io = io->base_io;
				crypt_inc_pending(io->base_io);
				crypt_dec_pending(io);
			}

			io = new_io;
		}
	}

	crypt_dec_pending(io);
}

static void kcryptd_crypt_read_done(struct dm_crypt_io *io, int error)
{
	if (unlikely(error < 0))
		io->error = -EIO;

	crypt_dec_pending(io);
}

static void kcryptd_crypt_read_convert(struct dm_crypt_io *io)
{
	struct crypt_config *cc = io->target->private;
	int r = 0;

	crypt_inc_pending(io);

	crypt_convert_init(cc, &io->ctx, io->base_bio, io->base_bio,
			   io->sector);

	r = crypt_convert(cc, &io->ctx);

	if (atomic_dec_and_test(&io->ctx.pending))
		kcryptd_crypt_read_done(io, r);

	crypt_dec_pending(io);
}

static void kcryptd_async_done(struct crypto_async_request *async_req,
			       int error)
{
	struct dm_crypt_request *dmreq = async_req->data;
	struct convert_context *ctx = dmreq->ctx;
	struct dm_crypt_io *io = container_of(ctx, struct dm_crypt_io, ctx);
	struct crypt_config *cc = io->target->private;

	if (error == -EINPROGRESS) {
		complete(&ctx->restart);
		return;
	}

	mempool_free(req_of_dmreq(cc, dmreq), cc->req_pool);

	if (!atomic_dec_and_test(&ctx->pending))
		return;

	if (bio_data_dir(io->base_bio) == READ)
		kcryptd_crypt_read_done(io, error);
	else
		kcryptd_crypt_write_io_submit(io, error, 1);
}

static void kcryptd_crypt(struct work_struct *work)
{
	struct dm_crypt_io *io = container_of(work, struct dm_crypt_io, work);

	if (bio_data_dir(io->base_bio) == READ)
		kcryptd_crypt_read_convert(io);
	else
		kcryptd_crypt_write_convert(io);
}

static void kcryptd_queue_crypt(struct dm_crypt_io *io)
{
	struct crypt_config *cc = io->target->private;

	INIT_WORK(&io->work, kcryptd_crypt);
	queue_work(cc->crypt_queue, &io->work);
}

/*
 * Decode key from its hex representation
 */
static int crypt_decode_key(u8 *key, char *hex, unsigned int size)
{
	char buffer[3];
	char *endp;
	unsigned int i;

	buffer[2] = '\0';

	for (i = 0; i < size; i++) {
		buffer[0] = *hex++;
		buffer[1] = *hex++;

		key[i] = (u8)simple_strtoul(buffer, &endp, 16);

		if (endp != &buffer[2])
			return -EINVAL;
	}

	if (*hex != '\0')
		return -EINVAL;

	return 0;
}

/*
 * Encode key into its hex representation
 */
static void crypt_encode_key(char *hex, u8 *key, unsigned int size)
{
	unsigned int i;

	for (i = 0; i < size; i++) {
		sprintf(hex, "%02x", *key);
		hex += 2;
		key++;
	}
}

static int crypt_set_key(struct crypt_config *cc, char *key)
{
	unsigned key_size = strlen(key) >> 1;

	if (cc->key_size && cc->key_size != key_size)
		return -EINVAL;

	cc->key_size = key_size; /* initial settings */

	if ((!key_size && strcmp(key, "-")) ||
	   (key_size && crypt_decode_key(cc->key, key, key_size) < 0))
		return -EINVAL;

	set_bit(DM_CRYPT_KEY_VALID, &cc->flags);

	return crypto_ablkcipher_setkey(cc->tfm, cc->key, cc->key_size);
}

static int crypt_wipe_key(struct crypt_config *cc)
{
	clear_bit(DM_CRYPT_KEY_VALID, &cc->flags);
	memset(&cc->key, 0, cc->key_size * sizeof(u8));
	return crypto_ablkcipher_setkey(cc->tfm, cc->key, cc->key_size);
}

/*
 * Construct an encryption mapping:
 * <cipher> <key> <iv_offset> <dev_path> <start>
 */
static int crypt_ctr(struct dm_target *ti, unsigned int argc, char **argv)
{
	struct crypt_config *cc;
	struct crypto_ablkcipher *tfm;
	char *tmp;
	char *cipher;
	char *chainmode;
	char *ivmode;
	char *ivopts;
	unsigned int key_size;
	unsigned long long tmpll;

	if (argc != 5) {
		ti->error = "Not enough arguments";
		return -EINVAL;
	}

	tmp = argv[0];
	cipher = strsep(&tmp, "-");
	chainmode = strsep(&tmp, "-");
	ivopts = strsep(&tmp, "-");
	ivmode = strsep(&ivopts, ":");

	if (tmp)
		DMWARN("Unexpected additional cipher options");

	key_size = strlen(argv[1]) >> 1;

 	cc = kzalloc(sizeof(*cc) + key_size * sizeof(u8), GFP_KERNEL);
	if (cc == NULL) {
		ti->error =
			"Cannot allocate transparent encryption context";
		return -ENOMEM;
	}

<<<<<<< HEAD
 	if (crypt_set_key(cc, argv[1])) {
		ti->error = "Error decoding key";
		goto bad_cipher;
	}

=======
>>>>>>> 2fbe74b9
	/* Compatibility mode for old dm-crypt cipher strings */
	if (!chainmode || (strcmp(chainmode, "plain") == 0 && !ivmode)) {
		chainmode = "cbc";
		ivmode = "plain";
	}

	if (strcmp(chainmode, "ecb") && !ivmode) {
		ti->error = "This chaining mode requires an IV mechanism";
		goto bad_cipher;
	}

	if (snprintf(cc->cipher, CRYPTO_MAX_ALG_NAME, "%s(%s)",
		     chainmode, cipher) >= CRYPTO_MAX_ALG_NAME) {
		ti->error = "Chain mode + cipher name is too long";
		goto bad_cipher;
	}

	tfm = crypto_alloc_ablkcipher(cc->cipher, 0, 0);
	if (IS_ERR(tfm)) {
		ti->error = "Error allocating crypto tfm";
		goto bad_cipher;
	}

	strcpy(cc->cipher, cipher);
	strcpy(cc->chainmode, chainmode);
	cc->tfm = tfm;

	if (crypt_set_key(cc, argv[1]) < 0) {
		ti->error = "Error decoding and setting key";
		goto bad_ivmode;
	}

	/*
	 * Choose ivmode. Valid modes: "plain", "essiv:<esshash>", "benbi".
	 * See comments at iv code
	 */

	if (ivmode == NULL)
		cc->iv_gen_ops = NULL;
	else if (strcmp(ivmode, "plain") == 0)
		cc->iv_gen_ops = &crypt_iv_plain_ops;
	else if (strcmp(ivmode, "plain64") == 0)
		cc->iv_gen_ops = &crypt_iv_plain64_ops;
	else if (strcmp(ivmode, "essiv") == 0)
		cc->iv_gen_ops = &crypt_iv_essiv_ops;
	else if (strcmp(ivmode, "benbi") == 0)
		cc->iv_gen_ops = &crypt_iv_benbi_ops;
	else if (strcmp(ivmode, "null") == 0)
		cc->iv_gen_ops = &crypt_iv_null_ops;
	else {
		ti->error = "Invalid IV mode";
		goto bad_ivmode;
	}

	if (cc->iv_gen_ops && cc->iv_gen_ops->ctr &&
	    cc->iv_gen_ops->ctr(cc, ti, ivopts) < 0)
		goto bad_ivmode;

	if (cc->iv_gen_ops && cc->iv_gen_ops->init &&
	    cc->iv_gen_ops->init(cc) < 0) {
		ti->error = "Error initialising IV";
		goto bad_slab_pool;
	}

	cc->iv_size = crypto_ablkcipher_ivsize(tfm);
	if (cc->iv_size)
		/* at least a 64 bit sector number should fit in our buffer */
		cc->iv_size = max(cc->iv_size,
				  (unsigned int)(sizeof(u64) / sizeof(u8)));
	else {
		if (cc->iv_gen_ops) {
			DMWARN("Selected cipher does not support IVs");
			if (cc->iv_gen_ops->dtr)
				cc->iv_gen_ops->dtr(cc);
			cc->iv_gen_ops = NULL;
		}
	}

	cc->io_pool = mempool_create_slab_pool(MIN_IOS, _crypt_io_pool);
	if (!cc->io_pool) {
		ti->error = "Cannot allocate crypt io mempool";
		goto bad_slab_pool;
	}

	cc->dmreq_start = sizeof(struct ablkcipher_request);
	cc->dmreq_start += crypto_ablkcipher_reqsize(tfm);
	cc->dmreq_start = ALIGN(cc->dmreq_start, crypto_tfm_ctx_alignment());
	cc->dmreq_start += crypto_ablkcipher_alignmask(tfm) &
			   ~(crypto_tfm_ctx_alignment() - 1);

	cc->req_pool = mempool_create_kmalloc_pool(MIN_IOS, cc->dmreq_start +
			sizeof(struct dm_crypt_request) + cc->iv_size);
	if (!cc->req_pool) {
		ti->error = "Cannot allocate crypt request mempool";
		goto bad_req_pool;
	}
	cc->req = NULL;

	cc->page_pool = mempool_create_page_pool(MIN_POOL_PAGES, 0);
	if (!cc->page_pool) {
		ti->error = "Cannot allocate page mempool";
		goto bad_page_pool;
	}

	cc->bs = bioset_create(MIN_IOS, 0);
	if (!cc->bs) {
		ti->error = "Cannot allocate crypt bioset";
		goto bad_bs;
	}

	if (sscanf(argv[2], "%llu", &tmpll) != 1) {
		ti->error = "Invalid iv_offset sector";
		goto bad_device;
	}
	cc->iv_offset = tmpll;

	if (sscanf(argv[4], "%llu", &tmpll) != 1) {
		ti->error = "Invalid device sector";
		goto bad_device;
	}
	cc->start = tmpll;

	if (dm_get_device(ti, argv[3], cc->start, ti->len,
			  dm_table_get_mode(ti->table), &cc->dev)) {
		ti->error = "Device lookup failed";
		goto bad_device;
	}

	if (ivmode && cc->iv_gen_ops) {
		if (ivopts)
			*(ivopts - 1) = ':';
		cc->iv_mode = kmalloc(strlen(ivmode) + 1, GFP_KERNEL);
		if (!cc->iv_mode) {
			ti->error = "Error kmallocing iv_mode string";
			goto bad_ivmode_string;
		}
		strcpy(cc->iv_mode, ivmode);
	} else
		cc->iv_mode = NULL;

	cc->io_queue = create_singlethread_workqueue("kcryptd_io");
	if (!cc->io_queue) {
		ti->error = "Couldn't create kcryptd io queue";
		goto bad_io_queue;
	}

	cc->crypt_queue = create_singlethread_workqueue("kcryptd");
	if (!cc->crypt_queue) {
		ti->error = "Couldn't create kcryptd queue";
		goto bad_crypt_queue;
	}

	ti->num_flush_requests = 1;
	ti->private = cc;
	return 0;

bad_crypt_queue:
	destroy_workqueue(cc->io_queue);
bad_io_queue:
	kfree(cc->iv_mode);
bad_ivmode_string:
	dm_put_device(ti, cc->dev);
bad_device:
	bioset_free(cc->bs);
bad_bs:
	mempool_destroy(cc->page_pool);
bad_page_pool:
	mempool_destroy(cc->req_pool);
bad_req_pool:
	mempool_destroy(cc->io_pool);
bad_slab_pool:
	if (cc->iv_gen_ops && cc->iv_gen_ops->dtr)
		cc->iv_gen_ops->dtr(cc);
bad_ivmode:
	crypto_free_ablkcipher(tfm);
bad_cipher:
	/* Must zero key material before freeing */
	kzfree(cc);
	return -EINVAL;
}

static void crypt_dtr(struct dm_target *ti)
{
	struct crypt_config *cc = (struct crypt_config *) ti->private;

	destroy_workqueue(cc->io_queue);
	destroy_workqueue(cc->crypt_queue);

	if (cc->req)
		mempool_free(cc->req, cc->req_pool);

	bioset_free(cc->bs);
	mempool_destroy(cc->page_pool);
	mempool_destroy(cc->req_pool);
	mempool_destroy(cc->io_pool);

	kfree(cc->iv_mode);
	if (cc->iv_gen_ops && cc->iv_gen_ops->dtr)
		cc->iv_gen_ops->dtr(cc);
	crypto_free_ablkcipher(cc->tfm);
	dm_put_device(ti, cc->dev);

	/* Must zero key material before freeing */
	kzfree(cc);
}

static int crypt_map(struct dm_target *ti, struct bio *bio,
		     union map_info *map_context)
{
	struct dm_crypt_io *io;
	struct crypt_config *cc;

	if (unlikely(bio_empty_barrier(bio))) {
		cc = ti->private;
		bio->bi_bdev = cc->dev->bdev;
		return DM_MAPIO_REMAPPED;
	}

	io = crypt_io_alloc(ti, bio, bio->bi_sector - ti->begin);

	if (bio_data_dir(io->base_bio) == READ)
		kcryptd_queue_io(io);
	else
		kcryptd_queue_crypt(io);

	return DM_MAPIO_SUBMITTED;
}

static int crypt_status(struct dm_target *ti, status_type_t type,
			char *result, unsigned int maxlen)
{
	struct crypt_config *cc = (struct crypt_config *) ti->private;
	unsigned int sz = 0;

	switch (type) {
	case STATUSTYPE_INFO:
		result[0] = '\0';
		break;

	case STATUSTYPE_TABLE:
		if (cc->iv_mode)
			DMEMIT("%s-%s-%s ", cc->cipher, cc->chainmode,
			       cc->iv_mode);
		else
			DMEMIT("%s-%s ", cc->cipher, cc->chainmode);

		if (cc->key_size > 0) {
			if ((maxlen - sz) < ((cc->key_size << 1) + 1))
				return -ENOMEM;

			crypt_encode_key(result + sz, cc->key, cc->key_size);
			sz += cc->key_size << 1;
		} else {
			if (sz >= maxlen)
				return -ENOMEM;
			result[sz++] = '-';
		}

		DMEMIT(" %llu %s %llu", (unsigned long long)cc->iv_offset,
				cc->dev->name, (unsigned long long)cc->start);
		break;
	}
	return 0;
}

static void crypt_postsuspend(struct dm_target *ti)
{
	struct crypt_config *cc = ti->private;

	set_bit(DM_CRYPT_SUSPENDED, &cc->flags);
}

static int crypt_preresume(struct dm_target *ti)
{
	struct crypt_config *cc = ti->private;

	if (!test_bit(DM_CRYPT_KEY_VALID, &cc->flags)) {
		DMERR("aborting resume - crypt key is not set.");
		return -EAGAIN;
	}

	return 0;
}

static void crypt_resume(struct dm_target *ti)
{
	struct crypt_config *cc = ti->private;

	clear_bit(DM_CRYPT_SUSPENDED, &cc->flags);
}

/* Message interface
 *	key set <key>
 *	key wipe
 */
static int crypt_message(struct dm_target *ti, unsigned argc, char **argv)
{
	struct crypt_config *cc = ti->private;
	int ret = -EINVAL;

	if (argc < 2)
		goto error;

	if (!strnicmp(argv[0], MESG_STR("key"))) {
		if (!test_bit(DM_CRYPT_SUSPENDED, &cc->flags)) {
			DMWARN("not suspended during key manipulation.");
			return -EINVAL;
		}
		if (argc == 3 && !strnicmp(argv[1], MESG_STR("set"))) {
			ret = crypt_set_key(cc, argv[2]);
			if (ret)
				return ret;
			if (cc->iv_gen_ops && cc->iv_gen_ops->init)
				ret = cc->iv_gen_ops->init(cc);
			return ret;
		}
		if (argc == 2 && !strnicmp(argv[1], MESG_STR("wipe"))) {
			if (cc->iv_gen_ops && cc->iv_gen_ops->wipe) {
				ret = cc->iv_gen_ops->wipe(cc);
				if (ret)
					return ret;
			}
			return crypt_wipe_key(cc);
		}
	}

error:
	DMWARN("unrecognised message received.");
	return -EINVAL;
}

static int crypt_merge(struct dm_target *ti, struct bvec_merge_data *bvm,
		       struct bio_vec *biovec, int max_size)
{
	struct crypt_config *cc = ti->private;
	struct request_queue *q = bdev_get_queue(cc->dev->bdev);

	if (!q->merge_bvec_fn)
		return max_size;

	bvm->bi_bdev = cc->dev->bdev;
	bvm->bi_sector = cc->start + bvm->bi_sector - ti->begin;

	return min(max_size, q->merge_bvec_fn(q, bvm, biovec));
}

static int crypt_iterate_devices(struct dm_target *ti,
				 iterate_devices_callout_fn fn, void *data)
{
	struct crypt_config *cc = ti->private;

	return fn(ti, cc->dev, cc->start, ti->len, data);
}

static struct target_type crypt_target = {
	.name   = "crypt",
	.version = {1, 7, 0},
	.module = THIS_MODULE,
	.ctr    = crypt_ctr,
	.dtr    = crypt_dtr,
	.map    = crypt_map,
	.status = crypt_status,
	.postsuspend = crypt_postsuspend,
	.preresume = crypt_preresume,
	.resume = crypt_resume,
	.message = crypt_message,
	.merge  = crypt_merge,
	.iterate_devices = crypt_iterate_devices,
};

static int __init dm_crypt_init(void)
{
	int r;

	_crypt_io_pool = KMEM_CACHE(dm_crypt_io, 0);
	if (!_crypt_io_pool)
		return -ENOMEM;

	r = dm_register_target(&crypt_target);
	if (r < 0) {
		DMERR("register failed %d", r);
		kmem_cache_destroy(_crypt_io_pool);
	}

	return r;
}

static void __exit dm_crypt_exit(void)
{
	dm_unregister_target(&crypt_target);
	kmem_cache_destroy(_crypt_io_pool);
}

module_init(dm_crypt_init);
module_exit(dm_crypt_exit);

MODULE_AUTHOR("Christophe Saout <christophe@saout.de>");
MODULE_DESCRIPTION(DM_NAME " target for transparent encryption / decryption");
MODULE_LICENSE("GPL");<|MERGE_RESOLUTION|>--- conflicted
+++ resolved
@@ -1038,14 +1038,6 @@
 		return -ENOMEM;
 	}
 
-<<<<<<< HEAD
- 	if (crypt_set_key(cc, argv[1])) {
-		ti->error = "Error decoding key";
-		goto bad_cipher;
-	}
-
-=======
->>>>>>> 2fbe74b9
 	/* Compatibility mode for old dm-crypt cipher strings */
 	if (!chainmode || (strcmp(chainmode, "plain") == 0 && !ivmode)) {
 		chainmode = "cbc";
