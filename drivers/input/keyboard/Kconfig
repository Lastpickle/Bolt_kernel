#
# Input core configuration
#
menuconfig INPUT_KEYBOARD
	bool "Keyboards" if EMBEDDED || !X86
	default y
	help
	  Say Y here, and a list of supported keyboards will be displayed.
	  This option doesn't affect the kernel.

	  If unsure, say Y.

if INPUT_KEYBOARD

config KEYBOARD_AAED2000
	tristate "AAED-2000 keyboard"
	depends on MACH_AAED2000
	select INPUT_POLLDEV
	default y
	help
	  Say Y here to enable the keyboard on the Agilent AAED-2000
	  development board.

	  To compile this driver as a module, choose M here: the
	  module will be called aaed2000_kbd.

config KEYBOARD_ADP5520
	tristate "Keypad Support for ADP5520 PMIC"
	depends on PMIC_ADP5520
	help
	  This option enables support for the keypad scan matrix
	  on Analog Devices ADP5520 PMICs.

	  To compile this driver as a module, choose M here: the module will
	  be called adp5520-keys.

config KEYBOARD_ADP5588
	tristate "ADP5588/87 I2C QWERTY Keypad and IO Expander"
	depends on I2C
	help
	  Say Y here if you want to use a ADP5588/87 attached to your
	  system I2C bus.

	  To compile this driver as a module, choose M here: the
	  module will be called adp5588-keys.

config KEYBOARD_AMIGA
	tristate "Amiga keyboard"
	depends on AMIGA
	help
	  Say Y here if you are running Linux on any AMIGA and have a keyboard
	  attached.

	  To compile this driver as a module, choose M here: the
	  module will be called amikbd.

config ATARI_KBD_CORE
	bool

config KEYBOARD_ATARI
	tristate "Atari keyboard"
	depends on ATARI
	select ATARI_KBD_CORE
	help
	  Say Y here if you are running Linux on any Atari and have a keyboard
	  attached.

	  To compile this driver as a module, choose M here: the
	  module will be called atakbd.

config KEYBOARD_ATKBD
	tristate "AT keyboard" if EMBEDDED || !X86
	default y
	select SERIO
	select SERIO_LIBPS2
	select SERIO_I8042 if X86
	select SERIO_GSCPS2 if GSC
	help
	  Say Y here if you want to use a standard AT or PS/2 keyboard. Usually
	  you'll need this, unless you have a different type keyboard (USB, ADB
	  or other). This also works for AT and PS/2 keyboards connected over a
	  PS/2 to serial converter.

	  If unsure, say Y.

	  To compile this driver as a module, choose M here: the
	  module will be called atkbd.

config KEYBOARD_ATKBD_HP_KEYCODES
	bool "Use HP keyboard scancodes"
	depends on PARISC && KEYBOARD_ATKBD
	default y
	help
	  Say Y here if you have a PA-RISC machine and want to use an AT or
	  PS/2 keyboard, and your keyboard uses keycodes that are specific to
	  PA-RISC keyboards.

	  Say N if you use a standard keyboard.

config KEYBOARD_ATKBD_RDI_KEYCODES
	bool "Use PrecisionBook keyboard scancodes"
	depends on KEYBOARD_ATKBD_HP_KEYCODES
	default n
	help
	  If you have an RDI PrecisionBook, say Y here if you want to use its
	  built-in keyboard (as opposed to an external keyboard).

	  The PrecisionBook has five keys that conflict with those used by most
	  AT and PS/2 keyboards. These are as follows:

	    PrecisionBook    Standard AT or PS/2

	    F1               F12
	    Left Ctrl        Left Alt
	    Caps Lock        Left Ctrl
	    Right Ctrl       Caps Lock
	    Left             102nd key (the key to the right of Left Shift)

	  If you say N here, and use the PrecisionBook keyboard, then each key
	  in the left-hand column will be interpreted as the corresponding key
	  in the right-hand column.

	  If you say Y here, and use an external keyboard, then each key in the
	  right-hand column will be interpreted as the key shown in the
	  left-hand column.

config KEYBOARD_QT2160
	tristate "Atmel AT42QT2160 Touch Sensor Chip"
	depends on I2C && EXPERIMENTAL
	help
	  If you say yes here you get support for Atmel AT42QT2160 Touch
	  Sensor chip as a keyboard input.

	  This driver can also be built as a module. If so, the module
	  will be called qt2160.

config KEYBOARD_BFIN
	tristate "Blackfin BF54x keypad support"
	depends on (BF54x && !BF544)
	help
	  Say Y here if you want to use the BF54x keypad.

	  To compile this driver as a module, choose M here: the
	  module will be called bf54x-keys.

config KEYBOARD_LKKBD
	tristate "DECstation/VAXstation LK201/LK401 keyboard"
	select SERIO
	help
	  Say Y here if you want to use a LK201 or LK401 style serial
	  keyboard. This keyboard is also useable on PCs if you attach
	  it with the inputattach program. The connector pinout is
	  described within lkkbd.c.

	  To compile this driver as a module, choose M here: the
	  module will be called lkkbd.

config KEYBOARD_EP93XX
	tristate "EP93xx Matrix Keypad support"
	depends on ARCH_EP93XX
	help
	  Say Y here to enable the matrix keypad on the Cirrus EP93XX.

	  To compile this driver as a module, choose M here: the
	  module will be called ep93xx_keypad.

config KEYBOARD_GPIO
	tristate "GPIO Buttons"
	depends on GENERIC_GPIO
	help
	  This driver implements support for buttons connected
	  to GPIO pins of various CPUs (and some other chips).

	  Say Y here if your device has buttons connected
	  directly to such GPIO pins.  Your board-specific
	  setup logic must also provide a platform device,
	  with configuration data saying which GPIOs are used.

	  To compile this driver as a module, choose M here: the
	  module will be called gpio_keys.

config KEYBOARD_TCA6416
	tristate "TCA6416 Keypad Support"
	depends on I2C
	help
	  This driver implements basic keypad functionality
	  for keys connected through TCA6416 IO expander

	  Say Y here if your device has keys connected to
	  TCA6416 IO expander. Your board-specific setup logic
	  must also provide pin-mask details(of which TCA6416 pins
	  are used for keypad).

	  If enabled the complete TCA6416 device will be managed through
	  this driver.


config KEYBOARD_MATRIX
	tristate "GPIO driven matrix keypad support"
	depends on GENERIC_GPIO
	help
	  Enable support for GPIO driven matrix keypad.

	  To compile this driver as a module, choose M here: the
	  module will be called matrix_keypad.

config KEYBOARD_HIL_OLD
	tristate "HP HIL keyboard support (simple driver)"
	depends on GSC || HP300
	default y
	help
	  The "Human Interface Loop" is a older, 8-channel USB-like
	  controller used in several Hewlett Packard models. This driver
	  was adapted from the one written for m68k/hp300, and implements
	  support for a keyboard attached to the HIL port, but not for
	  any other types of HIL input devices like mice or tablets.
	  However, it has been thoroughly tested and is stable.

	  If you want full HIL support including support for multiple
	  keyboards, mice, and tablets, you have to enable the
	  "HP System Device Controller i8042 Support" in the input/serio
	  submenu.

config KEYBOARD_HIL
	tristate "HP HIL keyboard/pointer support"
	depends on GSC || HP300
	default y
	select HP_SDC
	select HIL_MLC
	select SERIO
	help
	  The "Human Interface Loop" is a older, 8-channel USB-like
	  controller used in several Hewlett Packard models.
	  This driver implements support for HIL-keyboards and pointing
	  devices (mice, tablets, touchscreens) attached
	  to your machine, so normally you should say Y here.

config KEYBOARD_HP6XX
	tristate "HP Jornada 6xx keyboard"
	depends on SH_HP6XX
	select INPUT_POLLDEV
	help
	  Say Y here if you have a HP Jornada 620/660/680/690 and want to
	  support the built-in keyboard.

	  To compile this driver as a module, choose M here: the
	  module will be called jornada680_kbd.

config KEYBOARD_HP7XX
	tristate "HP Jornada 7xx keyboard"
	depends on SA1100_JORNADA720_SSP && SA1100_SSP
	help
	  Say Y here if you have a HP Jornada 710/720/728 and want to
	  support the built-in keyboard.

	  To compile this driver as a module, choose M here: the
	  module will be called jornada720_kbd.

config KEYBOARD_LM8323
	tristate "LM8323 keypad chip"
	depends on I2C
	depends on LEDS_CLASS
	help
	  If you say yes here you get support for the National Semiconductor
	  LM8323 keypad controller.

	  To compile this driver as a module, choose M here: the
	  module will be called lm8323.

config KEYBOARD_LOCOMO
	tristate "LoCoMo Keyboard Support"
	depends on SHARP_LOCOMO
	help
	  Say Y here if you are running Linux on a Sharp Zaurus Collie or Poodle based PDA

	  To compile this driver as a module, choose M here: the
	  module will be called locomokbd.

config KEYBOARD_MAPLE
	tristate "Maple bus keyboard"
	depends on SH_DREAMCAST && MAPLE
	help
	  Say Y here if you have a Dreamcast console running Linux and have
	  a keyboard attached to its Maple bus.

	  To compile this driver as a module, choose M here: the
	  module will be called maple_keyb.

config KEYBOARD_MAX7359
	tristate "Maxim MAX7359 Key Switch Controller"
	depends on I2C
	help
	  If you say yes here you get support for the Maxim MAX7359 Key
	  Switch Controller chip. This providers microprocessors with
	  management of up to 64 key switches

	  To compile this driver as a module, choose M here: the
	  module will be called max7359_keypad.

config KEYBOARD_MCS
	tristate "MELFAS MCS Touchkey"
	depends on I2C
	help
	  Say Y here if you have the MELFAS MCS5000/5080 touchkey controller
	  chip in your system.

	  If unsure, say N.

	  To compile this driver as a module, choose M here: the
	  module will be called mcs_touchkey.

config KEYBOARD_IMX
	tristate "IMX keypad support"
	depends on ARCH_MXC
	help
	  Enable support for IMX keypad port.

	  To compile this driver as a module, choose M here: the
	  module will be called imx_keypad.

config KEYBOARD_NEWTON
	tristate "Newton keyboard"
	select SERIO
	help
	  Say Y here if you have a Newton keyboard on a serial port.

	  To compile this driver as a module, choose M here: the
	  module will be called newtonkbd.

config KEYBOARD_NOMADIK
	tristate "ST-Ericsson Nomadik SKE keyboard"
	depends on PLAT_NOMADIK
	help
	  Say Y here if you want to use a keypad provided on the SKE controller
	  used on the Ux500 and Nomadik platforms

	  To compile this driver as a module, choose M here: the
	  module will be called nmk-ske-keypad.

config KEYBOARD_OPENCORES
	tristate "OpenCores Keyboard Controller"
	help
	  Say Y here if you want to use the OpenCores Keyboard Controller
	  http://www.opencores.org/project,keyboardcontroller

	  To compile this driver as a module, choose M here; the
	  module will be called opencores-kbd.

config KEYBOARD_PXA27x
	tristate "PXA27x/PXA3xx keypad support"
	depends on PXA27x || PXA3xx || ARCH_MMP
	help
	  Enable support for PXA27x/PXA3xx keypad controller.

	  To compile this driver as a module, choose M here: the
	  module will be called pxa27x_keypad.

config KEYBOARD_PXA930_ROTARY
	tristate "PXA930/PXA935 Enhanced Rotary Controller Support"
	depends on CPU_PXA930 || CPU_PXA935
	help
	  Enable support for PXA930/PXA935 Enhanced Rotary Controller.

	  To compile this driver as a module, choose M here: the
	  module will be called pxa930_rotary.

config KEYBOARD_SAMSUNG
	tristate "Samsung keypad support"
	depends on SAMSUNG_DEV_KEYPAD
	help
	  Say Y here if you want to use the Samsung keypad.

	  To compile this driver as a module, choose M here: the
	  module will be called samsung-keypad.

config KEYBOARD_STOWAWAY
	tristate "Stowaway keyboard"
	select SERIO
	help
	  Say Y here if you have a Stowaway keyboard on a serial port.
	  Stowaway compatible keyboards like Dicota Input-PDA keyboard
	  are also supported by this driver.

	  To compile this driver as a module, choose M here: the
	  module will be called stowaway.

config KEYBOARD_SUNKBD
	tristate "Sun Type 4 and Type 5 keyboard"
	select SERIO
	help
	  Say Y here if you want to use a Sun Type 4 or Type 5 keyboard,
	  connected either to the Sun keyboard connector or to an serial
	  (RS-232) port via a simple adapter.

	  To compile this driver as a module, choose M here: the
	  module will be called sunkbd.

config KEYBOARD_SH_KEYSC
	tristate "SuperH KEYSC keypad support"
	depends on SUPERH || ARCH_SHMOBILE
	help
	  Say Y here if you want to use a keypad attached to the KEYSC block
	  on SuperH processors such as sh7722 and sh7343.

	  To compile this driver as a module, choose M here: the
	  module will be called sh_keysc.

config KEYBOARD_STMPE
	tristate "STMPE keypad support"
	depends on MFD_STMPE
	help
	  Say Y here if you want to use the keypad controller on STMPE I/O
	  expanders.

	  To compile this driver as a module, choose M here: the module will be
	  called stmpe-keypad.

config KEYBOARD_DAVINCI
	tristate "TI DaVinci Key Scan"
	depends on ARCH_DAVINCI_DM365
	help
	  Say Y to enable keypad module support for the TI DaVinci
	  platforms (DM365).

	  To compile this driver as a module, choose M here: the
	  module will be called davinci_keyscan.

config KEYBOARD_OMAP
	tristate "TI OMAP keypad support"
	depends on (ARCH_OMAP1 || ARCH_OMAP2)
	help
	  Say Y here if you want to use the OMAP keypad.

	  To compile this driver as a module, choose M here: the
	  module will be called omap-keypad.

<<<<<<< HEAD
config KEYBOARD_OMAP4
	tristate "TI OMAP4 keypad support"
	depends on ARCH_OMAP4
	help
	  Say Y here if you want to use the OMAP4 keypad.

	  To compile this driver as a module, choose M here: the
	  module will be called omap4-keypad.
=======
config KEYBOARD_TNETV107X
	tristate "TI TNETV107X keypad support"
	depends on ARCH_DAVINCI_TNETV107X
	help
	  Say Y here if you want to use the TNETV107X keypad.

	  To compile this driver as a module, choose M here: the
	  module will be called tnetv107x-keypad.
>>>>>>> 489e176c

config KEYBOARD_TWL4030
	tristate "TI TWL4030/TWL5030/TPS659x0 keypad support"
	depends on TWL4030_CORE
	help
	  Say Y here if your board use the keypad controller on
	  TWL4030 family chips.  It's safe to say enable this
	  even on boards that don't use the keypad controller.

	  To compile this driver as a module, choose M here: the
	  module will be called twl4030_keypad.

config KEYBOARD_XTKBD
	tristate "XT keyboard"
	select SERIO
	help
	  Say Y here if you want to use the old IBM PC/XT keyboard (or
	  compatible) on your system. This is only possible with a
	  parallel port keyboard adapter, you cannot connect it to the
	  keyboard port on a PC that runs Linux.

	  To compile this driver as a module, choose M here: the
	  module will be called xtkbd.

config KEYBOARD_W90P910
	tristate "W90P910 Matrix Keypad support"
	depends on ARCH_W90X900
	help
	  Say Y here to enable the matrix keypad on evaluation board
	  based on W90P910.

	  To compile this driver as a module, choose M here: the
	  module will be called w90p910_keypad.

endif<|MERGE_RESOLUTION|>--- conflicted
+++ resolved
@@ -434,7 +434,6 @@
 	  To compile this driver as a module, choose M here: the
 	  module will be called omap-keypad.
 
-<<<<<<< HEAD
 config KEYBOARD_OMAP4
 	tristate "TI OMAP4 keypad support"
 	depends on ARCH_OMAP4
@@ -443,7 +442,7 @@
 
 	  To compile this driver as a module, choose M here: the
 	  module will be called omap4-keypad.
-=======
+
 config KEYBOARD_TNETV107X
 	tristate "TI TNETV107X keypad support"
 	depends on ARCH_DAVINCI_TNETV107X
@@ -452,7 +451,6 @@
 
 	  To compile this driver as a module, choose M here: the
 	  module will be called tnetv107x-keypad.
->>>>>>> 489e176c
 
 config KEYBOARD_TWL4030
 	tristate "TI TWL4030/TWL5030/TPS659x0 keypad support"
