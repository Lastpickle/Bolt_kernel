--- conflicted
+++ resolved
@@ -200,15 +200,11 @@
 	int task_tag;
 	u8 lun; /* UPIU LUN id field is only 8-bit wide */
 	bool intr_cmd;
-<<<<<<< HEAD
-=======
-	ktime_t issue_time_stamp;
 #if IS_ENABLED(CONFIG_SCSI_UFS_CRYPTO)
 	bool crypto_enable;
 	u8 crypto_key_slot;
 	u64 data_unit_num;
 #endif /* CONFIG_SCSI_UFS_CRYPTO */
->>>>>>> 32bc956b
 
 	/*
 	 * Use sched_clock instead of ktime_get to align with
@@ -306,7 +302,6 @@
 	struct ufs_pa_layer_attr info;
 };
 
-<<<<<<< HEAD
 /* MTK PATCH */
 enum ufs_scsi_dev_cfg {
 	UFS_SCSI_DEV_SLAVE_ALLOC,
@@ -316,9 +311,8 @@
 
 #define UFS_RESCTL_CMD_SEND        BIT(0)
 #define UFS_RESCTL_CMD_COMP        BIT(1)
-=======
+
 union ufs_crypto_cfg_entry;
->>>>>>> 32bc956b
 
 /**
  * struct ufs_hba_variant_ops - variant specific callbacks
@@ -348,11 +342,8 @@
  * @resume: called during host controller PM callback
  * @dbg_register_dump: used to dump controller debug information
  * @phy_initialization: used to initialize phys
-<<<<<<< HEAD
  * @device_reset: called to issue a reset pulse on the UFS device
-=======
  * @program_key: program an inline encryption key into a keyslot
->>>>>>> 32bc956b
  */
 struct ufs_hba_variant_ops {
 	const char *name;
@@ -381,7 +372,6 @@
 	int     (*resume)(struct ufs_hba *, enum ufs_pm_op);
 	void	(*dbg_register_dump)(struct ufs_hba *hba);
 	int	(*phy_initialization)(struct ufs_hba *);
-<<<<<<< HEAD
 	void	(*device_reset)(struct ufs_hba *hba);
 
 	/*
@@ -408,7 +398,6 @@
 	 * MTK PATCH: SCSI device slave alloc/configure/destroy.
 	 */
 	int     (*scsi_dev_cfg)(struct scsi_device *, enum ufs_scsi_dev_cfg);
-=======
 	int	(*program_key)(struct ufs_hba *hba,
 			       const union ufs_crypto_cfg_entry *cfg, int slot);
 };
@@ -433,7 +422,6 @@
 				    struct scsi_cmnd *cmd,
 				    struct ufshcd_lrb *lrbp);
 	void *priv;
->>>>>>> 32bc956b
 };
 
 /* clock gating state  */
@@ -663,14 +651,11 @@
  * @urgent_bkops_lvl: keeps track of urgent bkops level for device
  * @is_urgent_bkops_lvl_checked: keeps track if the urgent bkops level for
  *  device is known or not.
-<<<<<<< HEAD
  * @scsi_block_reqs_cnt: reference counting for scsi block requests
-=======
  * @crypto_capabilities: Content of crypto capabilities register (0x100)
  * @crypto_cap_array: Array of crypto capabilities
  * @crypto_cfg_register: Start of the crypto cfg array
  * @ksm: the keyslot manager tied to this hba
->>>>>>> 32bc956b
  */
 struct ufs_hba {
 	void __iomem *mmio_base;
@@ -776,7 +761,6 @@
 	#define UFSHCD_QUIRK_PRDT_BYTE_GRAN			UFS_BIT(7)
 
 	/*
-<<<<<<< HEAD
 	 * MTK PATCH
 	 * This quirk needs to be enabled if device requires hw reset
 	 * if linkup is failed after retries.
@@ -796,12 +780,12 @@
 	 * before ringing any doorbell slots.
 	 */
 	#define UFSHCD_QUIRK_UFS_HCI_DISABLE_AH8_BEFORE_RDB	UFS_BIT(10)
-=======
+
+    /*
 	 * This quirk needs to be enabled if the host controller advertises
 	 * inline encryption support but it doesn't work correctly.
 	 */
 	#define UFSHCD_QUIRK_BROKEN_CRYPTO			UFS_BIT(11)
->>>>>>> 32bc956b
 
 	unsigned int quirks;	/* Deviations from standard UFSHCI spec. */
 
@@ -899,7 +883,6 @@
 	struct rw_semaphore clk_scaling_lock;
 	struct ufs_desc_size desc_size;
 
-<<<<<<< HEAD
 	/* MTK PATCH */
 	/* record vendor id for vendor-specific configurations */
 	u32 manu_id;
@@ -947,7 +930,7 @@
 #if defined(CONFIG_SCSI_SKHPB)
 	struct scsi_device *sdev_ufs_lu[UFS_UPIU_MAX_GENERAL_LUN];
 #endif
-=======
+
 #ifdef CONFIG_SCSI_UFS_CRYPTO
 	/* crypto */
 	union ufs_crypto_capabilities crypto_capabilities;
@@ -955,7 +938,6 @@
 	u32 crypto_cfg_register;
 	struct keyslot_manager *ksm;
 #endif /* CONFIG_SCSI_UFS_CRYPTO */
->>>>>>> 32bc956b
 };
 
 /* MTK PATCH */
