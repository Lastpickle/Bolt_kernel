/*
 * Copyright (c) 2014 MediaTek Inc.
 * Author: Jie Qiu <jie.qiu@mediatek.com>
 *
 * This program is free software; you can redistribute it and/or modify
 * it under the terms of the GNU General Public License version 2 as
 * published by the Free Software Foundation.
 *
 * This program is distributed in the hope that it will be useful,
 * but WITHOUT ANY WARRANTY; without even the implied warranty of
 * MERCHANTABILITY or FITNESS FOR A PARTICULAR PURPOSE.  See the
 * GNU General Public License for more details.
 */
#include <drm/drmP.h>
#include <drm/drm_atomic_helper.h>
#include <drm/drm_crtc.h>
#include <drm/drm_crtc_helper.h>
#include <drm/drm_edid.h>
#include <linux/arm-smccc.h>
#include <linux/clk.h>
#include <linux/delay.h>
#include <linux/hdmi.h>
#include <linux/i2c.h>
#include <linux/io.h>
#include <linux/kernel.h>
#include <linux/mfd/syscon.h>
#include <linux/of_platform.h>
#include <linux/of.h>
#include <linux/of_gpio.h>
#include <linux/of_graph.h>
#include <linux/phy/phy.h>
#include <linux/platform_device.h>
#include <linux/regmap.h>
#include <sound/hdmi-codec.h>
#include "mtk_cec.h"
#include "mtk_hdmi.h"
#include "mtk_hdmi_regs.h"

#define NCTS_BYTES	7

enum mtk_hdmi_clk_id {
	MTK_HDMI_CLK_HDMI_PIXEL,
	MTK_HDMI_CLK_HDMI_PLL,
	MTK_HDMI_CLK_AUD_BCLK,
	MTK_HDMI_CLK_AUD_SPDIF,
	MTK_HDMI_CLK_COUNT
};

enum hdmi_aud_input_type {
	HDMI_AUD_INPUT_I2S = 0,
	HDMI_AUD_INPUT_SPDIF,
};

enum hdmi_aud_i2s_fmt {
	HDMI_I2S_MODE_RJT_24BIT = 0,
	HDMI_I2S_MODE_RJT_16BIT,
	HDMI_I2S_MODE_LJT_24BIT,
	HDMI_I2S_MODE_LJT_16BIT,
	HDMI_I2S_MODE_I2S_24BIT,
	HDMI_I2S_MODE_I2S_16BIT
};

enum hdmi_aud_mclk {
	HDMI_AUD_MCLK_128FS,
	HDMI_AUD_MCLK_192FS,
	HDMI_AUD_MCLK_256FS,
	HDMI_AUD_MCLK_384FS,
	HDMI_AUD_MCLK_512FS,
	HDMI_AUD_MCLK_768FS,
	HDMI_AUD_MCLK_1152FS,
};

enum hdmi_aud_channel_type {
	HDMI_AUD_CHAN_TYPE_1_0 = 0,
	HDMI_AUD_CHAN_TYPE_1_1,
	HDMI_AUD_CHAN_TYPE_2_0,
	HDMI_AUD_CHAN_TYPE_2_1,
	HDMI_AUD_CHAN_TYPE_3_0,
	HDMI_AUD_CHAN_TYPE_3_1,
	HDMI_AUD_CHAN_TYPE_4_0,
	HDMI_AUD_CHAN_TYPE_4_1,
	HDMI_AUD_CHAN_TYPE_5_0,
	HDMI_AUD_CHAN_TYPE_5_1,
	HDMI_AUD_CHAN_TYPE_6_0,
	HDMI_AUD_CHAN_TYPE_6_1,
	HDMI_AUD_CHAN_TYPE_7_0,
	HDMI_AUD_CHAN_TYPE_7_1,
	HDMI_AUD_CHAN_TYPE_3_0_LRS,
	HDMI_AUD_CHAN_TYPE_3_1_LRS,
	HDMI_AUD_CHAN_TYPE_4_0_CLRS,
	HDMI_AUD_CHAN_TYPE_4_1_CLRS,
	HDMI_AUD_CHAN_TYPE_6_1_CS,
	HDMI_AUD_CHAN_TYPE_6_1_CH,
	HDMI_AUD_CHAN_TYPE_6_1_OH,
	HDMI_AUD_CHAN_TYPE_6_1_CHR,
	HDMI_AUD_CHAN_TYPE_7_1_LH_RH,
	HDMI_AUD_CHAN_TYPE_7_1_LSR_RSR,
	HDMI_AUD_CHAN_TYPE_7_1_LC_RC,
	HDMI_AUD_CHAN_TYPE_7_1_LW_RW,
	HDMI_AUD_CHAN_TYPE_7_1_LSD_RSD,
	HDMI_AUD_CHAN_TYPE_7_1_LSS_RSS,
	HDMI_AUD_CHAN_TYPE_7_1_LHS_RHS,
	HDMI_AUD_CHAN_TYPE_7_1_CS_CH,
	HDMI_AUD_CHAN_TYPE_7_1_CS_OH,
	HDMI_AUD_CHAN_TYPE_7_1_CS_CHR,
	HDMI_AUD_CHAN_TYPE_7_1_CH_OH,
	HDMI_AUD_CHAN_TYPE_7_1_CH_CHR,
	HDMI_AUD_CHAN_TYPE_7_1_OH_CHR,
	HDMI_AUD_CHAN_TYPE_7_1_LSS_RSS_LSR_RSR,
	HDMI_AUD_CHAN_TYPE_6_0_CS,
	HDMI_AUD_CHAN_TYPE_6_0_CH,
	HDMI_AUD_CHAN_TYPE_6_0_OH,
	HDMI_AUD_CHAN_TYPE_6_0_CHR,
	HDMI_AUD_CHAN_TYPE_7_0_LH_RH,
	HDMI_AUD_CHAN_TYPE_7_0_LSR_RSR,
	HDMI_AUD_CHAN_TYPE_7_0_LC_RC,
	HDMI_AUD_CHAN_TYPE_7_0_LW_RW,
	HDMI_AUD_CHAN_TYPE_7_0_LSD_RSD,
	HDMI_AUD_CHAN_TYPE_7_0_LSS_RSS,
	HDMI_AUD_CHAN_TYPE_7_0_LHS_RHS,
	HDMI_AUD_CHAN_TYPE_7_0_CS_CH,
	HDMI_AUD_CHAN_TYPE_7_0_CS_OH,
	HDMI_AUD_CHAN_TYPE_7_0_CS_CHR,
	HDMI_AUD_CHAN_TYPE_7_0_CH_OH,
	HDMI_AUD_CHAN_TYPE_7_0_CH_CHR,
	HDMI_AUD_CHAN_TYPE_7_0_OH_CHR,
	HDMI_AUD_CHAN_TYPE_7_0_LSS_RSS_LSR_RSR,
	HDMI_AUD_CHAN_TYPE_8_0_LH_RH_CS,
	HDMI_AUD_CHAN_TYPE_UNKNOWN = 0xFF
};

enum hdmi_aud_channel_swap_type {
	HDMI_AUD_SWAP_LR,
	HDMI_AUD_SWAP_LFE_CC,
	HDMI_AUD_SWAP_LSRS,
	HDMI_AUD_SWAP_RLS_RRS,
	HDMI_AUD_SWAP_LR_STATUS,
};

struct hdmi_audio_param {
	enum hdmi_audio_coding_type aud_codec;
	enum hdmi_audio_sample_size aud_sampe_size;
	enum hdmi_aud_input_type aud_input_type;
	enum hdmi_aud_i2s_fmt aud_i2s_fmt;
	enum hdmi_aud_mclk aud_mclk;
	enum hdmi_aud_channel_type aud_input_chan_type;
	struct hdmi_codec_params codec_params;
};

struct mtk_hdmi {
	struct drm_bridge bridge;
	struct drm_connector conn;
	struct device *dev;
	struct phy *phy;
	struct device *cec_dev;
	struct i2c_adapter *ddc_adpt;
	struct clk *clk[MTK_HDMI_CLK_COUNT];
	struct drm_display_mode mode;
	bool dvi_mode;
	u32 min_clock;
	u32 max_clock;
	u32 max_hdisplay;
	u32 max_vdisplay;
	u32 ibias;
	u32 ibias_up;
	struct regmap *sys_regmap;
	unsigned int sys_offset;
	void __iomem *regs;
	enum hdmi_colorspace csp;
	struct hdmi_audio_param aud_param;
	bool audio_enable;
	bool powered;
	bool enabled;
};

static inline struct mtk_hdmi *hdmi_ctx_from_bridge(struct drm_bridge *b)
{
	return container_of(b, struct mtk_hdmi, bridge);
}

static inline struct mtk_hdmi *hdmi_ctx_from_conn(struct drm_connector *c)
{
	return container_of(c, struct mtk_hdmi, conn);
}

static u32 mtk_hdmi_read(struct mtk_hdmi *hdmi, u32 offset)
{
	return readl(hdmi->regs + offset);
}

static void mtk_hdmi_write(struct mtk_hdmi *hdmi, u32 offset, u32 val)
{
	writel(val, hdmi->regs + offset);
}

static void mtk_hdmi_clear_bits(struct mtk_hdmi *hdmi, u32 offset, u32 bits)
{
	void __iomem *reg = hdmi->regs + offset;
	u32 tmp;

	tmp = readl(reg);
	tmp &= ~bits;
	writel(tmp, reg);
}

static void mtk_hdmi_set_bits(struct mtk_hdmi *hdmi, u32 offset, u32 bits)
{
	void __iomem *reg = hdmi->regs + offset;
	u32 tmp;

	tmp = readl(reg);
	tmp |= bits;
	writel(tmp, reg);
}

static void mtk_hdmi_mask(struct mtk_hdmi *hdmi, u32 offset, u32 val, u32 mask)
{
	void __iomem *reg = hdmi->regs + offset;
	u32 tmp;

	tmp = readl(reg);
	tmp = (tmp & ~mask) | (val & mask);
	writel(tmp, reg);
}

static void mtk_hdmi_hw_vid_black(struct mtk_hdmi *hdmi, bool black)
{
	mtk_hdmi_mask(hdmi, VIDEO_CFG_4, black ? GEN_RGB : NORMAL_PATH,
		      VIDEO_SOURCE_SEL);
}

static void mtk_hdmi_hw_make_reg_writable(struct mtk_hdmi *hdmi, bool enable)
{
	struct arm_smccc_res res;

	/*
	 * MT8173 HDMI hardware has an output control bit to enable/disable HDMI
	 * output. This bit can only be controlled in ARM supervisor mode.
	 * The ARM trusted firmware provides an API for the HDMI driver to set
	 * this control bit to enable HDMI output in supervisor mode.
	 */
	arm_smccc_smc(MTK_SIP_SET_AUTHORIZED_SECURE_REG, 0x14000904, 0x80000000,
		      0, 0, 0, 0, 0, &res);

	regmap_update_bits(hdmi->sys_regmap, hdmi->sys_offset + HDMI_SYS_CFG20,
			   HDMI_PCLK_FREE_RUN, enable ? HDMI_PCLK_FREE_RUN : 0);
	regmap_update_bits(hdmi->sys_regmap, hdmi->sys_offset + HDMI_SYS_CFG1C,
			   HDMI_ON | ANLG_ON, enable ? (HDMI_ON | ANLG_ON) : 0);
}

static void mtk_hdmi_hw_1p4_version_enable(struct mtk_hdmi *hdmi, bool enable)
{
	regmap_update_bits(hdmi->sys_regmap, hdmi->sys_offset + HDMI_SYS_CFG20,
			   HDMI2P0_EN, enable ? 0 : HDMI2P0_EN);
}

static void mtk_hdmi_hw_aud_mute(struct mtk_hdmi *hdmi)
{
	mtk_hdmi_set_bits(hdmi, GRL_AUDIO_CFG, AUDIO_ZERO);
}

static void mtk_hdmi_hw_aud_unmute(struct mtk_hdmi *hdmi)
{
	mtk_hdmi_clear_bits(hdmi, GRL_AUDIO_CFG, AUDIO_ZERO);
}

static void mtk_hdmi_hw_reset(struct mtk_hdmi *hdmi)
{
	regmap_update_bits(hdmi->sys_regmap, hdmi->sys_offset + HDMI_SYS_CFG1C,
			   HDMI_RST, HDMI_RST);
	regmap_update_bits(hdmi->sys_regmap, hdmi->sys_offset + HDMI_SYS_CFG1C,
			   HDMI_RST, 0);
	mtk_hdmi_clear_bits(hdmi, GRL_CFG3, CFG3_CONTROL_PACKET_DELAY);
	regmap_update_bits(hdmi->sys_regmap, hdmi->sys_offset + HDMI_SYS_CFG1C,
			   ANLG_ON, ANLG_ON);
}

static void mtk_hdmi_hw_enable_notice(struct mtk_hdmi *hdmi, bool enable_notice)
{
	mtk_hdmi_mask(hdmi, GRL_CFG2, enable_notice ? CFG2_NOTICE_EN : 0,
		      CFG2_NOTICE_EN);
}

static void mtk_hdmi_hw_write_int_mask(struct mtk_hdmi *hdmi, u32 int_mask)
{
	mtk_hdmi_write(hdmi, GRL_INT_MASK, int_mask);
}

static void mtk_hdmi_hw_enable_dvi_mode(struct mtk_hdmi *hdmi, bool enable)
{
	mtk_hdmi_mask(hdmi, GRL_CFG1, enable ? CFG1_DVI : 0, CFG1_DVI);
}

static void mtk_hdmi_hw_send_info_frame(struct mtk_hdmi *hdmi, u8 *buffer,
					u8 len)
{
	u32 ctrl_reg = GRL_CTRL;
	int i;
	u8 *frame_data;
	enum hdmi_infoframe_type frame_type;
	u8 frame_ver;
	u8 frame_len;
	u8 checksum;
	int ctrl_frame_en = 0;

	frame_type = *buffer;
	buffer += 1;
	frame_ver = *buffer;
	buffer += 1;
	frame_len = *buffer;
	buffer += 1;
	checksum = *buffer;
	buffer += 1;
	frame_data = buffer;

	dev_dbg(hdmi->dev,
		"frame_type:0x%x,frame_ver:0x%x,frame_len:0x%x,checksum:0x%x\n",
		frame_type, frame_ver, frame_len, checksum);

	switch (frame_type) {
	case HDMI_INFOFRAME_TYPE_AVI:
		ctrl_frame_en = CTRL_AVI_EN;
		ctrl_reg = GRL_CTRL;
		break;
	case HDMI_INFOFRAME_TYPE_SPD:
		ctrl_frame_en = CTRL_SPD_EN;
		ctrl_reg = GRL_CTRL;
		break;
	case HDMI_INFOFRAME_TYPE_AUDIO:
		ctrl_frame_en = CTRL_AUDIO_EN;
		ctrl_reg = GRL_CTRL;
		break;
	case HDMI_INFOFRAME_TYPE_VENDOR:
		ctrl_frame_en = VS_EN;
		ctrl_reg = GRL_ACP_ISRC_CTRL;
		break;
	}
	mtk_hdmi_clear_bits(hdmi, ctrl_reg, ctrl_frame_en);
	mtk_hdmi_write(hdmi, GRL_INFOFRM_TYPE, frame_type);
	mtk_hdmi_write(hdmi, GRL_INFOFRM_VER, frame_ver);
	mtk_hdmi_write(hdmi, GRL_INFOFRM_LNG, frame_len);

	mtk_hdmi_write(hdmi, GRL_IFM_PORT, checksum);
	for (i = 0; i < frame_len; i++)
		mtk_hdmi_write(hdmi, GRL_IFM_PORT, frame_data[i]);

	mtk_hdmi_set_bits(hdmi, ctrl_reg, ctrl_frame_en);
}

static void mtk_hdmi_hw_send_aud_packet(struct mtk_hdmi *hdmi, bool enable)
{
	mtk_hdmi_mask(hdmi, GRL_SHIFT_R2, enable ? 0 : AUDIO_PACKET_OFF,
		      AUDIO_PACKET_OFF);
}

static void mtk_hdmi_hw_config_sys(struct mtk_hdmi *hdmi)
{
	regmap_update_bits(hdmi->sys_regmap, hdmi->sys_offset + HDMI_SYS_CFG20,
			   HDMI_OUT_FIFO_EN | MHL_MODE_ON, 0);
	usleep_range(2000, 4000);
	regmap_update_bits(hdmi->sys_regmap, hdmi->sys_offset + HDMI_SYS_CFG20,
			   HDMI_OUT_FIFO_EN | MHL_MODE_ON, HDMI_OUT_FIFO_EN);
}

static void mtk_hdmi_hw_set_deep_color_mode(struct mtk_hdmi *hdmi)
{
	regmap_update_bits(hdmi->sys_regmap, hdmi->sys_offset + HDMI_SYS_CFG20,
			   DEEP_COLOR_MODE_MASK | DEEP_COLOR_EN,
			   COLOR_8BIT_MODE);
}

static void mtk_hdmi_hw_send_av_mute(struct mtk_hdmi *hdmi)
{
	mtk_hdmi_clear_bits(hdmi, GRL_CFG4, CTRL_AVMUTE);
	usleep_range(2000, 4000);
	mtk_hdmi_set_bits(hdmi, GRL_CFG4, CTRL_AVMUTE);
}

static void mtk_hdmi_hw_send_av_unmute(struct mtk_hdmi *hdmi)
{
	mtk_hdmi_mask(hdmi, GRL_CFG4, CFG4_AV_UNMUTE_EN,
		      CFG4_AV_UNMUTE_EN | CFG4_AV_UNMUTE_SET);
	usleep_range(2000, 4000);
	mtk_hdmi_mask(hdmi, GRL_CFG4, CFG4_AV_UNMUTE_SET,
		      CFG4_AV_UNMUTE_EN | CFG4_AV_UNMUTE_SET);
}

static void mtk_hdmi_hw_ncts_enable(struct mtk_hdmi *hdmi, bool on)
{
	mtk_hdmi_mask(hdmi, GRL_CTS_CTRL, on ? 0 : CTS_CTRL_SOFT,
		      CTS_CTRL_SOFT);
}

static void mtk_hdmi_hw_ncts_auto_write_enable(struct mtk_hdmi *hdmi,
					       bool enable)
{
	mtk_hdmi_mask(hdmi, GRL_CTS_CTRL, enable ? NCTS_WRI_ANYTIME : 0,
		      NCTS_WRI_ANYTIME);
}

static void mtk_hdmi_hw_msic_setting(struct mtk_hdmi *hdmi,
				     struct drm_display_mode *mode)
{
	mtk_hdmi_clear_bits(hdmi, GRL_CFG4, CFG4_MHL_MODE);

	if (mode->flags & DRM_MODE_FLAG_INTERLACE &&
	    mode->clock == 74250 &&
	    mode->vdisplay == 1080)
		mtk_hdmi_clear_bits(hdmi, GRL_CFG2, CFG2_MHL_DE_SEL);
	else
		mtk_hdmi_set_bits(hdmi, GRL_CFG2, CFG2_MHL_DE_SEL);
}

static void mtk_hdmi_hw_aud_set_channel_swap(struct mtk_hdmi *hdmi,
					enum hdmi_aud_channel_swap_type swap)
{
	u8 swap_bit;

	switch (swap) {
	case HDMI_AUD_SWAP_LR:
		swap_bit = LR_SWAP;
		break;
	case HDMI_AUD_SWAP_LFE_CC:
		swap_bit = LFE_CC_SWAP;
		break;
	case HDMI_AUD_SWAP_LSRS:
		swap_bit = LSRS_SWAP;
		break;
	case HDMI_AUD_SWAP_RLS_RRS:
		swap_bit = RLS_RRS_SWAP;
		break;
	case HDMI_AUD_SWAP_LR_STATUS:
		swap_bit = LR_STATUS_SWAP;
		break;
	default:
		swap_bit = LFE_CC_SWAP;
		break;
	}
	mtk_hdmi_mask(hdmi, GRL_CH_SWAP, swap_bit, 0xff);
}

static void mtk_hdmi_hw_aud_set_bit_num(struct mtk_hdmi *hdmi,
					enum hdmi_audio_sample_size bit_num)
{
	u32 val;

	switch (bit_num) {
	case HDMI_AUDIO_SAMPLE_SIZE_16:
		val = AOUT_16BIT;
		break;
	case HDMI_AUDIO_SAMPLE_SIZE_20:
		val = AOUT_20BIT;
		break;
	case HDMI_AUDIO_SAMPLE_SIZE_24:
	case HDMI_AUDIO_SAMPLE_SIZE_STREAM:
		val = AOUT_24BIT;
		break;
	}

	mtk_hdmi_mask(hdmi, GRL_AOUT_CFG, val, AOUT_BNUM_SEL_MASK);
}

static void mtk_hdmi_hw_aud_set_i2s_fmt(struct mtk_hdmi *hdmi,
					enum hdmi_aud_i2s_fmt i2s_fmt)
{
	u32 val;

	val = mtk_hdmi_read(hdmi, GRL_CFG0);
	val &= ~(CFG0_W_LENGTH_MASK | CFG0_I2S_MODE_MASK);

	switch (i2s_fmt) {
	case HDMI_I2S_MODE_RJT_24BIT:
		val |= CFG0_I2S_MODE_RTJ | CFG0_W_LENGTH_24BIT;
		break;
	case HDMI_I2S_MODE_RJT_16BIT:
		val |= CFG0_I2S_MODE_RTJ | CFG0_W_LENGTH_16BIT;
		break;
	case HDMI_I2S_MODE_LJT_24BIT:
	default:
		val |= CFG0_I2S_MODE_LTJ | CFG0_W_LENGTH_24BIT;
		break;
	case HDMI_I2S_MODE_LJT_16BIT:
		val |= CFG0_I2S_MODE_LTJ | CFG0_W_LENGTH_16BIT;
		break;
	case HDMI_I2S_MODE_I2S_24BIT:
		val |= CFG0_I2S_MODE_I2S | CFG0_W_LENGTH_24BIT;
		break;
	case HDMI_I2S_MODE_I2S_16BIT:
		val |= CFG0_I2S_MODE_I2S | CFG0_W_LENGTH_16BIT;
		break;
	}
	mtk_hdmi_write(hdmi, GRL_CFG0, val);
}

static void mtk_hdmi_hw_audio_config(struct mtk_hdmi *hdmi, bool dst)
{
	const u8 mask = HIGH_BIT_RATE | DST_NORMAL_DOUBLE | SACD_DST | DSD_SEL;
	u8 val;

	/* Disable high bitrate, set DST packet normal/double */
	mtk_hdmi_clear_bits(hdmi, GRL_AOUT_CFG, HIGH_BIT_RATE_PACKET_ALIGN);

	if (dst)
		val = DST_NORMAL_DOUBLE | SACD_DST;
	else
		val = 0;

	mtk_hdmi_mask(hdmi, GRL_AUDIO_CFG, val, mask);
}

static void mtk_hdmi_hw_aud_set_i2s_chan_num(struct mtk_hdmi *hdmi,
					enum hdmi_aud_channel_type channel_type,
					u8 channel_count)
{
	unsigned int ch_switch;
	u8 i2s_uv;

	ch_switch = CH_SWITCH(7, 7) | CH_SWITCH(6, 6) |
		    CH_SWITCH(5, 5) | CH_SWITCH(4, 4) |
		    CH_SWITCH(3, 3) | CH_SWITCH(1, 2) |
		    CH_SWITCH(2, 1) | CH_SWITCH(0, 0);

	if (channel_count == 2) {
		i2s_uv = I2S_UV_CH_EN(0);
	} else if (channel_count == 3 || channel_count == 4) {
		if (channel_count == 4 &&
		    (channel_type == HDMI_AUD_CHAN_TYPE_3_0_LRS ||
		    channel_type == HDMI_AUD_CHAN_TYPE_4_0))
			i2s_uv = I2S_UV_CH_EN(2) | I2S_UV_CH_EN(0);
		else
			i2s_uv = I2S_UV_CH_EN(3) | I2S_UV_CH_EN(2);
	} else if (channel_count == 6 || channel_count == 5) {
		if (channel_count == 6 &&
		    channel_type != HDMI_AUD_CHAN_TYPE_5_1 &&
		    channel_type != HDMI_AUD_CHAN_TYPE_4_1_CLRS) {
			i2s_uv = I2S_UV_CH_EN(3) | I2S_UV_CH_EN(2) |
				 I2S_UV_CH_EN(1) | I2S_UV_CH_EN(0);
		} else {
			i2s_uv = I2S_UV_CH_EN(2) | I2S_UV_CH_EN(1) |
				 I2S_UV_CH_EN(0);
		}
	} else if (channel_count == 8 || channel_count == 7) {
		i2s_uv = I2S_UV_CH_EN(3) | I2S_UV_CH_EN(2) |
			 I2S_UV_CH_EN(1) | I2S_UV_CH_EN(0);
	} else {
		i2s_uv = I2S_UV_CH_EN(0);
	}

	mtk_hdmi_write(hdmi, GRL_CH_SW0, ch_switch & 0xff);
	mtk_hdmi_write(hdmi, GRL_CH_SW1, (ch_switch >> 8) & 0xff);
	mtk_hdmi_write(hdmi, GRL_CH_SW2, (ch_switch >> 16) & 0xff);
	mtk_hdmi_write(hdmi, GRL_I2S_UV, i2s_uv);
}

static void mtk_hdmi_hw_aud_set_input_type(struct mtk_hdmi *hdmi,
					   enum hdmi_aud_input_type input_type)
{
	u32 val;

	val = mtk_hdmi_read(hdmi, GRL_CFG1);
	if (input_type == HDMI_AUD_INPUT_I2S &&
	    (val & CFG1_SPDIF) == CFG1_SPDIF) {
		val &= ~CFG1_SPDIF;
	} else if (input_type == HDMI_AUD_INPUT_SPDIF &&
		(val & CFG1_SPDIF) == 0) {
		val |= CFG1_SPDIF;
	}
	mtk_hdmi_write(hdmi, GRL_CFG1, val);
}

static void mtk_hdmi_hw_aud_set_channel_status(struct mtk_hdmi *hdmi,
					       u8 *channel_status)
{
	int i;

	for (i = 0; i < 5; i++) {
		mtk_hdmi_write(hdmi, GRL_I2S_C_STA0 + i * 4, channel_status[i]);
		mtk_hdmi_write(hdmi, GRL_L_STATUS_0 + i * 4, channel_status[i]);
		mtk_hdmi_write(hdmi, GRL_R_STATUS_0 + i * 4, channel_status[i]);
	}
	for (; i < 24; i++) {
		mtk_hdmi_write(hdmi, GRL_L_STATUS_0 + i * 4, 0);
		mtk_hdmi_write(hdmi, GRL_R_STATUS_0 + i * 4, 0);
	}
}

static void mtk_hdmi_hw_aud_src_reenable(struct mtk_hdmi *hdmi)
{
	u32 val;

	val = mtk_hdmi_read(hdmi, GRL_MIX_CTRL);
	if (val & MIX_CTRL_SRC_EN) {
		val &= ~MIX_CTRL_SRC_EN;
		mtk_hdmi_write(hdmi, GRL_MIX_CTRL, val);
		usleep_range(255, 512);
		val |= MIX_CTRL_SRC_EN;
		mtk_hdmi_write(hdmi, GRL_MIX_CTRL, val);
	}
}

static void mtk_hdmi_hw_aud_src_disable(struct mtk_hdmi *hdmi)
{
	u32 val;

	val = mtk_hdmi_read(hdmi, GRL_MIX_CTRL);
	val &= ~MIX_CTRL_SRC_EN;
	mtk_hdmi_write(hdmi, GRL_MIX_CTRL, val);
	mtk_hdmi_write(hdmi, GRL_SHIFT_L1, 0x00);
}

static void mtk_hdmi_hw_aud_set_mclk(struct mtk_hdmi *hdmi,
				     enum hdmi_aud_mclk mclk)
{
	u32 val;

	val = mtk_hdmi_read(hdmi, GRL_CFG5);
	val &= CFG5_CD_RATIO_MASK;

	switch (mclk) {
	case HDMI_AUD_MCLK_128FS:
		val |= CFG5_FS128;
		break;
	case HDMI_AUD_MCLK_256FS:
		val |= CFG5_FS256;
		break;
	case HDMI_AUD_MCLK_384FS:
		val |= CFG5_FS384;
		break;
	case HDMI_AUD_MCLK_512FS:
		val |= CFG5_FS512;
		break;
	case HDMI_AUD_MCLK_768FS:
		val |= CFG5_FS768;
		break;
	default:
		val |= CFG5_FS256;
		break;
	}
	mtk_hdmi_write(hdmi, GRL_CFG5, val);
}

struct hdmi_acr_n {
	unsigned int clock;
	unsigned int n[3];
};

/* Recommended N values from HDMI specification, tables 7-1 to 7-3 */
static const struct hdmi_acr_n hdmi_rec_n_table[] = {
	/* Clock, N: 32kHz 44.1kHz 48kHz */
	{  25175, {  4576,  7007,  6864 } },
	{  74176, { 11648, 17836, 11648 } },
	{ 148352, { 11648,  8918,  5824 } },
	{ 296703, {  5824,  4459,  5824 } },
	{ 297000, {  3072,  4704,  5120 } },
	{      0, {  4096,  6272,  6144 } }, /* all other TMDS clocks */
};

/**
 * hdmi_recommended_n() - Return N value recommended by HDMI specification
 * @freq: audio sample rate in Hz
 * @clock: rounded TMDS clock in kHz
 */
static unsigned int hdmi_recommended_n(unsigned int freq, unsigned int clock)
{
	const struct hdmi_acr_n *recommended;
	unsigned int i;

	for (i = 0; i < ARRAY_SIZE(hdmi_rec_n_table) - 1; i++) {
		if (clock == hdmi_rec_n_table[i].clock)
			break;
	}
	recommended = hdmi_rec_n_table + i;

	switch (freq) {
	case 32000:
		return recommended->n[0];
	case 44100:
		return recommended->n[1];
	case 48000:
		return recommended->n[2];
	case 88200:
		return recommended->n[1] * 2;
	case 96000:
		return recommended->n[2] * 2;
	case 176400:
		return recommended->n[1] * 4;
	case 192000:
		return recommended->n[2] * 4;
	default:
		return (128 * freq) / 1000;
	}
}

static unsigned int hdmi_mode_clock_to_hz(unsigned int clock)
{
	switch (clock) {
	case 25175:
		return 25174825;	/* 25.2/1.001 MHz */
	case 74176:
		return 74175824;	/* 74.25/1.001 MHz */
	case 148352:
		return 148351648;	/* 148.5/1.001 MHz */
	case 296703:
		return 296703297;	/* 297/1.001 MHz */
	default:
		return clock * 1000;
	}
}

static unsigned int hdmi_expected_cts(unsigned int audio_sample_rate,
				      unsigned int tmds_clock, unsigned int n)
{
	return DIV_ROUND_CLOSEST_ULL((u64)hdmi_mode_clock_to_hz(tmds_clock) * n,
				     128 * audio_sample_rate);
}

static void do_hdmi_hw_aud_set_ncts(struct mtk_hdmi *hdmi, unsigned int n,
				    unsigned int cts)
{
	unsigned char val[NCTS_BYTES];
	int i;

	mtk_hdmi_write(hdmi, GRL_NCTS, 0);
	mtk_hdmi_write(hdmi, GRL_NCTS, 0);
	mtk_hdmi_write(hdmi, GRL_NCTS, 0);
	memset(val, 0, sizeof(val));

	val[0] = (cts >> 24) & 0xff;
	val[1] = (cts >> 16) & 0xff;
	val[2] = (cts >> 8) & 0xff;
	val[3] = cts & 0xff;

	val[4] = (n >> 16) & 0xff;
	val[5] = (n >> 8) & 0xff;
	val[6] = n & 0xff;

	for (i = 0; i < NCTS_BYTES; i++)
		mtk_hdmi_write(hdmi, GRL_NCTS, val[i]);
}

static void mtk_hdmi_hw_aud_set_ncts(struct mtk_hdmi *hdmi,
				     unsigned int sample_rate,
				     unsigned int clock)
{
	unsigned int n, cts;

	n = hdmi_recommended_n(sample_rate, clock);
	cts = hdmi_expected_cts(sample_rate, clock, n);

	dev_dbg(hdmi->dev, "%s: sample_rate=%u, clock=%d, cts=%u, n=%u\n",
		__func__, sample_rate, clock, n, cts);

	mtk_hdmi_mask(hdmi, DUMMY_304, AUDIO_I2S_NCTS_SEL_64,
		      AUDIO_I2S_NCTS_SEL);
	do_hdmi_hw_aud_set_ncts(hdmi, n, cts);
}

static u8 mtk_hdmi_aud_get_chnl_count(enum hdmi_aud_channel_type channel_type)
{
	switch (channel_type) {
	case HDMI_AUD_CHAN_TYPE_1_0:
	case HDMI_AUD_CHAN_TYPE_1_1:
	case HDMI_AUD_CHAN_TYPE_2_0:
		return 2;
	case HDMI_AUD_CHAN_TYPE_2_1:
	case HDMI_AUD_CHAN_TYPE_3_0:
		return 3;
	case HDMI_AUD_CHAN_TYPE_3_1:
	case HDMI_AUD_CHAN_TYPE_4_0:
	case HDMI_AUD_CHAN_TYPE_3_0_LRS:
		return 4;
	case HDMI_AUD_CHAN_TYPE_4_1:
	case HDMI_AUD_CHAN_TYPE_5_0:
	case HDMI_AUD_CHAN_TYPE_3_1_LRS:
	case HDMI_AUD_CHAN_TYPE_4_0_CLRS:
		return 5;
	case HDMI_AUD_CHAN_TYPE_5_1:
	case HDMI_AUD_CHAN_TYPE_6_0:
	case HDMI_AUD_CHAN_TYPE_4_1_CLRS:
	case HDMI_AUD_CHAN_TYPE_6_0_CS:
	case HDMI_AUD_CHAN_TYPE_6_0_CH:
	case HDMI_AUD_CHAN_TYPE_6_0_OH:
	case HDMI_AUD_CHAN_TYPE_6_0_CHR:
		return 6;
	case HDMI_AUD_CHAN_TYPE_6_1:
	case HDMI_AUD_CHAN_TYPE_6_1_CS:
	case HDMI_AUD_CHAN_TYPE_6_1_CH:
	case HDMI_AUD_CHAN_TYPE_6_1_OH:
	case HDMI_AUD_CHAN_TYPE_6_1_CHR:
	case HDMI_AUD_CHAN_TYPE_7_0:
	case HDMI_AUD_CHAN_TYPE_7_0_LH_RH:
	case HDMI_AUD_CHAN_TYPE_7_0_LSR_RSR:
	case HDMI_AUD_CHAN_TYPE_7_0_LC_RC:
	case HDMI_AUD_CHAN_TYPE_7_0_LW_RW:
	case HDMI_AUD_CHAN_TYPE_7_0_LSD_RSD:
	case HDMI_AUD_CHAN_TYPE_7_0_LSS_RSS:
	case HDMI_AUD_CHAN_TYPE_7_0_LHS_RHS:
	case HDMI_AUD_CHAN_TYPE_7_0_CS_CH:
	case HDMI_AUD_CHAN_TYPE_7_0_CS_OH:
	case HDMI_AUD_CHAN_TYPE_7_0_CS_CHR:
	case HDMI_AUD_CHAN_TYPE_7_0_CH_OH:
	case HDMI_AUD_CHAN_TYPE_7_0_CH_CHR:
	case HDMI_AUD_CHAN_TYPE_7_0_OH_CHR:
	case HDMI_AUD_CHAN_TYPE_7_0_LSS_RSS_LSR_RSR:
	case HDMI_AUD_CHAN_TYPE_8_0_LH_RH_CS:
		return 7;
	case HDMI_AUD_CHAN_TYPE_7_1:
	case HDMI_AUD_CHAN_TYPE_7_1_LH_RH:
	case HDMI_AUD_CHAN_TYPE_7_1_LSR_RSR:
	case HDMI_AUD_CHAN_TYPE_7_1_LC_RC:
	case HDMI_AUD_CHAN_TYPE_7_1_LW_RW:
	case HDMI_AUD_CHAN_TYPE_7_1_LSD_RSD:
	case HDMI_AUD_CHAN_TYPE_7_1_LSS_RSS:
	case HDMI_AUD_CHAN_TYPE_7_1_LHS_RHS:
	case HDMI_AUD_CHAN_TYPE_7_1_CS_CH:
	case HDMI_AUD_CHAN_TYPE_7_1_CS_OH:
	case HDMI_AUD_CHAN_TYPE_7_1_CS_CHR:
	case HDMI_AUD_CHAN_TYPE_7_1_CH_OH:
	case HDMI_AUD_CHAN_TYPE_7_1_CH_CHR:
	case HDMI_AUD_CHAN_TYPE_7_1_OH_CHR:
	case HDMI_AUD_CHAN_TYPE_7_1_LSS_RSS_LSR_RSR:
		return 8;
	default:
		return 2;
	}
}

static int mtk_hdmi_video_change_vpll(struct mtk_hdmi *hdmi, u32 clock)
{
	unsigned long rate;
	int ret;

	/* The DPI driver already should have set TVDPLL to the correct rate */
	ret = clk_set_rate(hdmi->clk[MTK_HDMI_CLK_HDMI_PLL], clock);
	if (ret) {
		dev_err(hdmi->dev, "Failed to set PLL to %u Hz: %d\n", clock,
			ret);
		return ret;
	}

	rate = clk_get_rate(hdmi->clk[MTK_HDMI_CLK_HDMI_PLL]);

	if (DIV_ROUND_CLOSEST(rate, 1000) != DIV_ROUND_CLOSEST(clock, 1000))
		dev_warn(hdmi->dev, "Want PLL %u Hz, got %lu Hz\n", clock,
			 rate);
	else
		dev_dbg(hdmi->dev, "Want PLL %u Hz, got %lu Hz\n", clock, rate);

	mtk_hdmi_hw_config_sys(hdmi);
	mtk_hdmi_hw_set_deep_color_mode(hdmi);
	return 0;
}

static void mtk_hdmi_video_set_display_mode(struct mtk_hdmi *hdmi,
					    struct drm_display_mode *mode)
{
	mtk_hdmi_hw_reset(hdmi);
	mtk_hdmi_hw_enable_notice(hdmi, true);
	mtk_hdmi_hw_write_int_mask(hdmi, 0xff);
	mtk_hdmi_hw_enable_dvi_mode(hdmi, hdmi->dvi_mode);
	mtk_hdmi_hw_ncts_auto_write_enable(hdmi, true);

	mtk_hdmi_hw_msic_setting(hdmi, mode);
}

static int mtk_hdmi_aud_enable_packet(struct mtk_hdmi *hdmi, bool enable)
{
	mtk_hdmi_hw_send_aud_packet(hdmi, enable);
	return 0;
}

static int mtk_hdmi_aud_on_off_hw_ncts(struct mtk_hdmi *hdmi, bool on)
{
	mtk_hdmi_hw_ncts_enable(hdmi, on);
	return 0;
}

static int mtk_hdmi_aud_set_input(struct mtk_hdmi *hdmi)
{
	enum hdmi_aud_channel_type chan_type;
	u8 chan_count;
	bool dst;

	mtk_hdmi_hw_aud_set_channel_swap(hdmi, HDMI_AUD_SWAP_LFE_CC);
	mtk_hdmi_set_bits(hdmi, GRL_MIX_CTRL, MIX_CTRL_FLAT);

	if (hdmi->aud_param.aud_input_type == HDMI_AUD_INPUT_SPDIF &&
	    hdmi->aud_param.aud_codec == HDMI_AUDIO_CODING_TYPE_DST) {
		mtk_hdmi_hw_aud_set_bit_num(hdmi, HDMI_AUDIO_SAMPLE_SIZE_24);
	} else if (hdmi->aud_param.aud_i2s_fmt == HDMI_I2S_MODE_LJT_24BIT) {
		hdmi->aud_param.aud_i2s_fmt = HDMI_I2S_MODE_LJT_16BIT;
	}

	mtk_hdmi_hw_aud_set_i2s_fmt(hdmi, hdmi->aud_param.aud_i2s_fmt);
	mtk_hdmi_hw_aud_set_bit_num(hdmi, HDMI_AUDIO_SAMPLE_SIZE_24);

	dst = ((hdmi->aud_param.aud_input_type == HDMI_AUD_INPUT_SPDIF) &&
	       (hdmi->aud_param.aud_codec == HDMI_AUDIO_CODING_TYPE_DST));
	mtk_hdmi_hw_audio_config(hdmi, dst);

	if (hdmi->aud_param.aud_input_type == HDMI_AUD_INPUT_SPDIF)
		chan_type = HDMI_AUD_CHAN_TYPE_2_0;
	else
		chan_type = hdmi->aud_param.aud_input_chan_type;
	chan_count = mtk_hdmi_aud_get_chnl_count(chan_type);
	mtk_hdmi_hw_aud_set_i2s_chan_num(hdmi, chan_type, chan_count);
	mtk_hdmi_hw_aud_set_input_type(hdmi, hdmi->aud_param.aud_input_type);

	return 0;
}

static int mtk_hdmi_aud_set_src(struct mtk_hdmi *hdmi,
				struct drm_display_mode *display_mode)
{
	unsigned int sample_rate = hdmi->aud_param.codec_params.sample_rate;

	mtk_hdmi_aud_on_off_hw_ncts(hdmi, false);
	mtk_hdmi_hw_aud_src_disable(hdmi);
	mtk_hdmi_clear_bits(hdmi, GRL_CFG2, CFG2_ACLK_INV);

	if (hdmi->aud_param.aud_input_type == HDMI_AUD_INPUT_I2S) {
		switch (sample_rate) {
		case 32000:
		case 44100:
		case 48000:
		case 88200:
		case 96000:
			break;
		default:
			return -EINVAL;
		}
		mtk_hdmi_hw_aud_set_mclk(hdmi, hdmi->aud_param.aud_mclk);
	} else {
		switch (sample_rate) {
		case 32000:
		case 44100:
		case 48000:
			break;
		default:
			return -EINVAL;
		}
		mtk_hdmi_hw_aud_set_mclk(hdmi, HDMI_AUD_MCLK_128FS);
	}

	mtk_hdmi_hw_aud_set_ncts(hdmi, sample_rate, display_mode->clock);

	mtk_hdmi_hw_aud_src_reenable(hdmi);
	return 0;
}

static int mtk_hdmi_aud_output_config(struct mtk_hdmi *hdmi,
				      struct drm_display_mode *display_mode)
{
	mtk_hdmi_hw_aud_mute(hdmi);
	mtk_hdmi_aud_enable_packet(hdmi, false);

	mtk_hdmi_aud_set_input(hdmi);
	mtk_hdmi_aud_set_src(hdmi, display_mode);
	mtk_hdmi_hw_aud_set_channel_status(hdmi,
			hdmi->aud_param.codec_params.iec.status);

	usleep_range(50, 100);

	mtk_hdmi_aud_on_off_hw_ncts(hdmi, true);
	mtk_hdmi_aud_enable_packet(hdmi, true);
	mtk_hdmi_hw_aud_unmute(hdmi);
	return 0;
}

static int mtk_hdmi_setup_avi_infoframe(struct mtk_hdmi *hdmi,
					struct drm_display_mode *mode)
{
	struct hdmi_avi_infoframe frame;
	u8 buffer[17];
	ssize_t err;

	err = drm_hdmi_avi_infoframe_from_display_mode(&frame, mode);
	if (err < 0) {
		dev_err(hdmi->dev,
			"Failed to get AVI infoframe from mode: %zd\n", err);
		return err;
	}

	err = hdmi_avi_infoframe_pack(&frame, buffer, sizeof(buffer));
	if (err < 0) {
		dev_err(hdmi->dev, "Failed to pack AVI infoframe: %zd\n", err);
		return err;
	}

	mtk_hdmi_hw_send_info_frame(hdmi, buffer, sizeof(buffer));
	return 0;
}

static int mtk_hdmi_setup_spd_infoframe(struct mtk_hdmi *hdmi,
					const char *vendor,
					const char *product)
{
	struct hdmi_spd_infoframe frame;
	u8 buffer[29];
	ssize_t err;

	err = hdmi_spd_infoframe_init(&frame, vendor, product);
	if (err < 0) {
		dev_err(hdmi->dev, "Failed to initialize SPD infoframe: %zd\n",
			err);
		return err;
	}

	err = hdmi_spd_infoframe_pack(&frame, buffer, sizeof(buffer));
	if (err < 0) {
		dev_err(hdmi->dev, "Failed to pack SDP infoframe: %zd\n", err);
		return err;
	}

	mtk_hdmi_hw_send_info_frame(hdmi, buffer, sizeof(buffer));
	return 0;
}

static int mtk_hdmi_setup_audio_infoframe(struct mtk_hdmi *hdmi)
{
	struct hdmi_audio_infoframe frame;
	u8 buffer[14];
	ssize_t err;

	err = hdmi_audio_infoframe_init(&frame);
	if (err < 0) {
		dev_err(hdmi->dev, "Failed to setup audio infoframe: %zd\n",
			err);
		return err;
	}

	frame.coding_type = HDMI_AUDIO_CODING_TYPE_STREAM;
	frame.sample_frequency = HDMI_AUDIO_SAMPLE_FREQUENCY_STREAM;
	frame.sample_size = HDMI_AUDIO_SAMPLE_SIZE_STREAM;
	frame.channels = mtk_hdmi_aud_get_chnl_count(
					hdmi->aud_param.aud_input_chan_type);

	err = hdmi_audio_infoframe_pack(&frame, buffer, sizeof(buffer));
	if (err < 0) {
		dev_err(hdmi->dev, "Failed to pack audio infoframe: %zd\n",
			err);
		return err;
	}

	mtk_hdmi_hw_send_info_frame(hdmi, buffer, sizeof(buffer));
	return 0;
}

static int mtk_hdmi_setup_vendor_specific_infoframe(struct mtk_hdmi *hdmi,
						struct drm_display_mode *mode)
{
	struct hdmi_vendor_infoframe frame;
	u8 buffer[10];
	ssize_t err;

	err = drm_hdmi_vendor_infoframe_from_display_mode(&frame, mode);
	if (err) {
		dev_err(hdmi->dev,
			"Failed to get vendor infoframe from mode: %zd\n", err);
		return err;
	}

	err = hdmi_vendor_infoframe_pack(&frame, buffer, sizeof(buffer));
	if (err < 0) {
		dev_err(hdmi->dev, "Failed to pack vendor infoframe: %zd\n",
			err);
		return err;
	}

	mtk_hdmi_hw_send_info_frame(hdmi, buffer, sizeof(buffer));
	return 0;
}

static int mtk_hdmi_output_init(struct mtk_hdmi *hdmi)
{
	struct hdmi_audio_param *aud_param = &hdmi->aud_param;

	hdmi->csp = HDMI_COLORSPACE_RGB;
	aud_param->aud_codec = HDMI_AUDIO_CODING_TYPE_PCM;
	aud_param->aud_sampe_size = HDMI_AUDIO_SAMPLE_SIZE_16;
	aud_param->aud_input_type = HDMI_AUD_INPUT_I2S;
	aud_param->aud_i2s_fmt = HDMI_I2S_MODE_I2S_24BIT;
	aud_param->aud_mclk = HDMI_AUD_MCLK_128FS;
	aud_param->aud_input_chan_type = HDMI_AUD_CHAN_TYPE_2_0;

	return 0;
}

static void mtk_hdmi_audio_enable(struct mtk_hdmi *hdmi)
{
	mtk_hdmi_aud_enable_packet(hdmi, true);
	hdmi->audio_enable = true;
}

static void mtk_hdmi_audio_disable(struct mtk_hdmi *hdmi)
{
	mtk_hdmi_aud_enable_packet(hdmi, false);
	hdmi->audio_enable = false;
}

static int mtk_hdmi_audio_set_param(struct mtk_hdmi *hdmi,
				    struct hdmi_audio_param *param)
{
	if (!hdmi->audio_enable) {
		dev_err(hdmi->dev, "hdmi audio is in disable state!\n");
		return -EINVAL;
	}
	dev_dbg(hdmi->dev, "codec:%d, input:%d, channel:%d, fs:%d\n",
		param->aud_codec, param->aud_input_type,
		param->aud_input_chan_type, param->codec_params.sample_rate);
	memcpy(&hdmi->aud_param, param, sizeof(*param));
	return mtk_hdmi_aud_output_config(hdmi, &hdmi->mode);
}

static int mtk_hdmi_output_set_display_mode(struct mtk_hdmi *hdmi,
					    struct drm_display_mode *mode)
{
	int ret;

	mtk_hdmi_hw_vid_black(hdmi, true);
	mtk_hdmi_hw_aud_mute(hdmi);
	mtk_hdmi_hw_send_av_mute(hdmi);
	phy_power_off(hdmi->phy);

	ret = mtk_hdmi_video_change_vpll(hdmi,
					 mode->clock * 1000);
	if (ret) {
		dev_err(hdmi->dev, "Failed to set vpll: %d\n", ret);
		return ret;
	}
	mtk_hdmi_video_set_display_mode(hdmi, mode);

	phy_power_on(hdmi->phy);
	mtk_hdmi_aud_output_config(hdmi, mode);

	mtk_hdmi_hw_vid_black(hdmi, false);
	mtk_hdmi_hw_aud_unmute(hdmi);
	mtk_hdmi_hw_send_av_unmute(hdmi);

	return 0;
}

static const char * const mtk_hdmi_clk_names[MTK_HDMI_CLK_COUNT] = {
	[MTK_HDMI_CLK_HDMI_PIXEL] = "pixel",
	[MTK_HDMI_CLK_HDMI_PLL] = "pll",
	[MTK_HDMI_CLK_AUD_BCLK] = "bclk",
	[MTK_HDMI_CLK_AUD_SPDIF] = "spdif",
};

static int mtk_hdmi_get_all_clk(struct mtk_hdmi *hdmi,
				struct device_node *np)
{
	int i;

	for (i = 0; i < ARRAY_SIZE(mtk_hdmi_clk_names); i++) {
		hdmi->clk[i] = of_clk_get_by_name(np,
						  mtk_hdmi_clk_names[i]);
		if (IS_ERR(hdmi->clk[i]))
			return PTR_ERR(hdmi->clk[i]);
	}
	return 0;
}

static int mtk_hdmi_clk_enable_audio(struct mtk_hdmi *hdmi)
{
	int ret;

	ret = clk_prepare_enable(hdmi->clk[MTK_HDMI_CLK_AUD_BCLK]);
	if (ret)
		return ret;

	ret = clk_prepare_enable(hdmi->clk[MTK_HDMI_CLK_AUD_SPDIF]);
	if (ret)
		goto err;

	return 0;
err:
	clk_disable_unprepare(hdmi->clk[MTK_HDMI_CLK_AUD_BCLK]);
	return ret;
}

static void mtk_hdmi_clk_disable_audio(struct mtk_hdmi *hdmi)
{
	clk_disable_unprepare(hdmi->clk[MTK_HDMI_CLK_AUD_BCLK]);
	clk_disable_unprepare(hdmi->clk[MTK_HDMI_CLK_AUD_SPDIF]);
}

static enum drm_connector_status hdmi_conn_detect(struct drm_connector *conn,
						  bool force)
{
	struct mtk_hdmi *hdmi = hdmi_ctx_from_conn(conn);

	return mtk_cec_hpd_high(hdmi->cec_dev) ?
	       connector_status_connected : connector_status_disconnected;
}

static void hdmi_conn_destroy(struct drm_connector *conn)
{
	struct mtk_hdmi *hdmi = hdmi_ctx_from_conn(conn);

	mtk_cec_set_hpd_event(hdmi->cec_dev, NULL, NULL);

	drm_connector_cleanup(conn);
}

static int mtk_hdmi_conn_get_modes(struct drm_connector *conn)
{
	struct mtk_hdmi *hdmi = hdmi_ctx_from_conn(conn);
	struct edid *edid;
	int ret;

	if (!hdmi->ddc_adpt)
		return -ENODEV;

	edid = drm_get_edid(conn, hdmi->ddc_adpt);
	if (!edid)
		return -ENODEV;

	hdmi->dvi_mode = !drm_detect_monitor_audio(edid);

	drm_mode_connector_update_edid_property(conn, edid);

	ret = drm_add_edid_modes(conn, edid);
	drm_edid_to_eld(conn, edid);
	kfree(edid);
	return ret;
}

static int mtk_hdmi_conn_mode_valid(struct drm_connector *conn,
				    struct drm_display_mode *mode)
{
	struct mtk_hdmi *hdmi = hdmi_ctx_from_conn(conn);

	dev_dbg(hdmi->dev, "xres=%d, yres=%d, refresh=%d, intl=%d clock=%d\n",
		mode->hdisplay, mode->vdisplay, mode->vrefresh,
		!!(mode->flags & DRM_MODE_FLAG_INTERLACE), mode->clock * 1000);

	if (hdmi->bridge.next) {
		struct drm_display_mode adjusted_mode;

		drm_mode_copy(&adjusted_mode, mode);
		if (!drm_bridge_mode_fixup(hdmi->bridge.next, mode,
					   &adjusted_mode))
			return MODE_BAD;
	}

	if (mode->clock < 27000)
		return MODE_CLOCK_LOW;
	if (mode->clock > 297000)
		return MODE_CLOCK_HIGH;

	return drm_mode_validate_size(mode, 0x1fff, 0x1fff);
}

static struct drm_encoder *mtk_hdmi_conn_best_enc(struct drm_connector *conn)
{
	struct mtk_hdmi *hdmi = hdmi_ctx_from_conn(conn);

	return hdmi->bridge.encoder;
}

static const struct drm_connector_funcs mtk_hdmi_connector_funcs = {
	/* .dpms = drm_atomic_helper_connector_dpms, */
	.detect = hdmi_conn_detect,
	.fill_modes = drm_helper_probe_single_connector_modes,
	.destroy = hdmi_conn_destroy,
	.reset = drm_atomic_helper_connector_reset,
	.atomic_duplicate_state = drm_atomic_helper_connector_duplicate_state,
	.atomic_destroy_state = drm_atomic_helper_connector_destroy_state,
};

static const struct drm_connector_helper_funcs
		mtk_hdmi_connector_helper_funcs = {
	.get_modes = mtk_hdmi_conn_get_modes,
	.mode_valid = mtk_hdmi_conn_mode_valid,
	.best_encoder = mtk_hdmi_conn_best_enc,
};

static void mtk_hdmi_hpd_event(bool hpd, struct device *dev)
{
	struct mtk_hdmi *hdmi = dev_get_drvdata(dev);

	if (hdmi && hdmi->bridge.encoder && hdmi->bridge.encoder->dev)
		drm_helper_hpd_irq_event(hdmi->bridge.encoder->dev);
}

/*
 * Bridge callbacks
 */

static int mtk_hdmi_bridge_attach(struct drm_bridge *bridge)
{
	struct mtk_hdmi *hdmi = hdmi_ctx_from_bridge(bridge);
	int ret;

	ret = drm_connector_init(bridge->encoder->dev, &hdmi->conn,
				 &mtk_hdmi_connector_funcs,
				 DRM_MODE_CONNECTOR_HDMIA);
	if (ret) {
		dev_err(hdmi->dev, "Failed to initialize connector: %d\n", ret);
		return ret;
	}
	drm_connector_helper_add(&hdmi->conn, &mtk_hdmi_connector_helper_funcs);

	hdmi->conn.polled = DRM_CONNECTOR_POLL_HPD;
	hdmi->conn.interlace_allowed = true;
	hdmi->conn.doublescan_allowed = false;

	ret = drm_mode_connector_attach_encoder(&hdmi->conn,
						bridge->encoder);
	if (ret) {
		dev_err(hdmi->dev,
			"Failed to attach connector to encoder: %d\n", ret);
		return ret;
	}

	if (bridge->next) {
		bridge->next->encoder = bridge->encoder;
		ret = drm_bridge_attach(bridge->encoder, bridge->next, NULL);
		if (ret) {
			dev_err(hdmi->dev,
				"Failed to attach external bridge: %d\n", ret);
			return ret;
		}
	}

	mtk_cec_set_hpd_event(hdmi->cec_dev, mtk_hdmi_hpd_event, hdmi->dev);

	return 0;
}

static bool mtk_hdmi_bridge_mode_fixup(struct drm_bridge *bridge,
				       const struct drm_display_mode *mode,
				       struct drm_display_mode *adjusted_mode)
{
	return true;
}

static void mtk_hdmi_bridge_disable(struct drm_bridge *bridge)
{
	struct mtk_hdmi *hdmi = hdmi_ctx_from_bridge(bridge);

	if (!hdmi->enabled)
		return;

	phy_power_off(hdmi->phy);
	clk_disable_unprepare(hdmi->clk[MTK_HDMI_CLK_HDMI_PIXEL]);
	clk_disable_unprepare(hdmi->clk[MTK_HDMI_CLK_HDMI_PLL]);

	hdmi->enabled = false;
}

static void mtk_hdmi_bridge_post_disable(struct drm_bridge *bridge)
{
	struct mtk_hdmi *hdmi = hdmi_ctx_from_bridge(bridge);

	if (!hdmi->powered)
		return;

	mtk_hdmi_hw_1p4_version_enable(hdmi, true);
	mtk_hdmi_hw_make_reg_writable(hdmi, false);

	hdmi->powered = false;
}

static void mtk_hdmi_bridge_mode_set(struct drm_bridge *bridge,
				     struct drm_display_mode *mode,
				     struct drm_display_mode *adjusted_mode)
{
	struct mtk_hdmi *hdmi = hdmi_ctx_from_bridge(bridge);

	dev_dbg(hdmi->dev, "cur info: name:%s, hdisplay:%d\n",
		adjusted_mode->name, adjusted_mode->hdisplay);
	dev_dbg(hdmi->dev, "hsync_start:%d,hsync_end:%d, htotal:%d",
		adjusted_mode->hsync_start, adjusted_mode->hsync_end,
		adjusted_mode->htotal);
	dev_dbg(hdmi->dev, "hskew:%d, vdisplay:%d\n",
		adjusted_mode->hskew, adjusted_mode->vdisplay);
	dev_dbg(hdmi->dev, "vsync_start:%d, vsync_end:%d, vtotal:%d",
		adjusted_mode->vsync_start, adjusted_mode->vsync_end,
		adjusted_mode->vtotal);
	dev_dbg(hdmi->dev, "vscan:%d, flag:%d\n",
		adjusted_mode->vscan, adjusted_mode->flags);

	drm_mode_copy(&hdmi->mode, adjusted_mode);
}

static void mtk_hdmi_bridge_pre_enable(struct drm_bridge *bridge)
{
	struct mtk_hdmi *hdmi = hdmi_ctx_from_bridge(bridge);

	mtk_hdmi_hw_make_reg_writable(hdmi, true);
	mtk_hdmi_hw_1p4_version_enable(hdmi, true);

	hdmi->powered = true;
}

static void mtk_hdmi_send_infoframe(struct mtk_hdmi *hdmi,
				    struct drm_display_mode *mode)
{
	mtk_hdmi_setup_audio_infoframe(hdmi);
	mtk_hdmi_setup_avi_infoframe(hdmi, mode);
	mtk_hdmi_setup_spd_infoframe(hdmi, "mediatek", "On-chip HDMI");
	if (mode->flags & DRM_MODE_FLAG_3D_MASK)
		mtk_hdmi_setup_vendor_specific_infoframe(hdmi, mode);
}

static void mtk_hdmi_bridge_enable(struct drm_bridge *bridge)
{
	struct mtk_hdmi *hdmi = hdmi_ctx_from_bridge(bridge);

	mtk_hdmi_output_set_display_mode(hdmi, &hdmi->mode);
	clk_prepare_enable(hdmi->clk[MTK_HDMI_CLK_HDMI_PLL]);
	clk_prepare_enable(hdmi->clk[MTK_HDMI_CLK_HDMI_PIXEL]);
	phy_power_on(hdmi->phy);
	mtk_hdmi_send_infoframe(hdmi, &hdmi->mode);

	hdmi->enabled = true;
}

static const struct drm_bridge_funcs mtk_hdmi_bridge_funcs = {
	.attach = mtk_hdmi_bridge_attach,
	.mode_fixup = mtk_hdmi_bridge_mode_fixup,
	.disable = mtk_hdmi_bridge_disable,
	.post_disable = mtk_hdmi_bridge_post_disable,
	.mode_set = mtk_hdmi_bridge_mode_set,
	.pre_enable = mtk_hdmi_bridge_pre_enable,
	.enable = mtk_hdmi_bridge_enable,
};

static int mtk_hdmi_dt_parse_pdata(struct mtk_hdmi *hdmi,
				   struct platform_device *pdev)
{
	struct device *dev = &pdev->dev;
	struct device_node *np = dev->of_node;
	struct device_node *cec_np, *port, *ep, *remote, *i2c_np;
	struct platform_device *cec_pdev;
	struct regmap *regmap;
	struct resource *mem;
	int ret;

	ret = mtk_hdmi_get_all_clk(hdmi, np);
	if (ret) {
		dev_err(dev, "Failed to get clocks: %d\n", ret);
		return ret;
	}

	/* The CEC module handles HDMI hotplug detection */
	cec_np = of_find_compatible_node(np->parent, NULL,
					 "mediatek,mt8173-cec");
	if (!cec_np) {
		dev_err(dev, "Failed to find CEC node\n");
		return -EINVAL;
	}

	cec_pdev = of_find_device_by_node(cec_np);
	if (!cec_pdev) {
		dev_err(hdmi->dev, "Waiting for CEC device %s\n",
			cec_np->full_name);
		return -EPROBE_DEFER;
	}
	hdmi->cec_dev = &cec_pdev->dev;

	/*
	 * The mediatek,syscon-hdmi property contains a phandle link to the
	 * MMSYS_CONFIG device and the register offset of the HDMI_SYS_CFG
	 * registers it contains.
	 */
	regmap = syscon_regmap_lookup_by_phandle(np, "mediatek,syscon-hdmi");
	ret = of_property_read_u32_index(np, "mediatek,syscon-hdmi", 1,
					 &hdmi->sys_offset);
	if (IS_ERR(regmap))
		ret = PTR_ERR(regmap);
	if (ret) {
		ret = PTR_ERR(regmap);
		dev_err(dev,
			"Failed to get system configuration registers: %d\n",
			ret);
		goto put_device;
	}
	hdmi->sys_regmap = regmap;

	mem = platform_get_resource(pdev, IORESOURCE_MEM, 0);
	hdmi->regs = devm_ioremap_resource(dev, mem);
	if (IS_ERR(hdmi->regs)) {
		ret = PTR_ERR(hdmi->regs);
		goto put_device;
	}

<<<<<<< HEAD
	port = of_graph_get_port_by_id(np, 1);
	if (!port) {
		dev_err(dev, "Missing output port node\n");
		return -EINVAL;
	}

	ep = of_get_child_by_name(port, "endpoint");
	if (!ep) {
		dev_err(dev, "Missing endpoint node in port %s\n",
			port->full_name);
		of_node_put(port);
		return -EINVAL;
	}
	of_node_put(port);

	remote = of_graph_get_remote_port_parent(ep);
	if (!remote) {
		dev_err(dev, "Missing connector/bridge node for endpoint %s\n",
			ep->full_name);
		of_node_put(ep);
		return -EINVAL;
	}
	of_node_put(ep);
=======
	remote = of_graph_get_remote_node(np, 1, 0);
	if (!remote) {
		ret = -EINVAL;
		goto put_device;
	}
>>>>>>> 58c25d1b

	if (!of_device_is_compatible(remote, "hdmi-connector")) {
		hdmi->bridge.next = of_drm_find_bridge(remote);
		if (!hdmi->bridge.next) {
			dev_err(dev, "Waiting for external bridge\n");
			of_node_put(remote);
			ret = -EPROBE_DEFER;
			goto put_device;
		}
	}

	i2c_np = of_parse_phandle(remote, "ddc-i2c-bus", 0);
	if (!i2c_np) {
		dev_err(dev, "Failed to find ddc-i2c-bus node in %s\n",
			remote->full_name);
		of_node_put(remote);
		ret = -EINVAL;
		goto put_device;
	}
	of_node_put(remote);

	hdmi->ddc_adpt = of_find_i2c_adapter_by_node(i2c_np);
	if (!hdmi->ddc_adpt) {
		dev_err(dev, "Failed to get ddc i2c adapter by node\n");
		ret = -EINVAL;
		goto put_device;
	}

	return 0;
put_device:
	put_device(hdmi->cec_dev);
	return ret;
}

/*
 * HDMI audio codec callbacks
 */

static int mtk_hdmi_audio_hw_params(struct device *dev, void *data,
				    struct hdmi_codec_daifmt *daifmt,
				    struct hdmi_codec_params *params)
{
	struct mtk_hdmi *hdmi = dev_get_drvdata(dev);
	struct hdmi_audio_param hdmi_params;
	unsigned int chan = params->cea.channels;

	dev_dbg(hdmi->dev, "%s: %u Hz, %d bit, %d channels\n", __func__,
		params->sample_rate, params->sample_width, chan);

	if (!hdmi->bridge.encoder)
		return -ENODEV;

	switch (chan) {
	case 2:
		hdmi_params.aud_input_chan_type = HDMI_AUD_CHAN_TYPE_2_0;
		break;
	case 4:
		hdmi_params.aud_input_chan_type = HDMI_AUD_CHAN_TYPE_4_0;
		break;
	case 6:
		hdmi_params.aud_input_chan_type = HDMI_AUD_CHAN_TYPE_5_1;
		break;
	case 8:
		hdmi_params.aud_input_chan_type = HDMI_AUD_CHAN_TYPE_7_1;
		break;
	default:
		dev_err(hdmi->dev, "channel[%d] not supported!\n", chan);
		return -EINVAL;
	}

	switch (params->sample_rate) {
	case 32000:
	case 44100:
	case 48000:
	case 88200:
	case 96000:
	case 176400:
	case 192000:
		break;
	default:
		dev_err(hdmi->dev, "rate[%d] not supported!\n",
			params->sample_rate);
		return -EINVAL;
	}

	switch (daifmt->fmt) {
	case HDMI_I2S:
		hdmi_params.aud_codec = HDMI_AUDIO_CODING_TYPE_PCM;
		hdmi_params.aud_sampe_size = HDMI_AUDIO_SAMPLE_SIZE_16;
		hdmi_params.aud_input_type = HDMI_AUD_INPUT_I2S;
		hdmi_params.aud_i2s_fmt = HDMI_I2S_MODE_I2S_24BIT;
		hdmi_params.aud_mclk = HDMI_AUD_MCLK_128FS;
		break;
	default:
		dev_err(hdmi->dev, "%s: Invalid DAI format %d\n", __func__,
			daifmt->fmt);
		return -EINVAL;
	}

	memcpy(&hdmi_params.codec_params, params,
	       sizeof(hdmi_params.codec_params));

	mtk_hdmi_audio_set_param(hdmi, &hdmi_params);

	return 0;
}

static int mtk_hdmi_audio_startup(struct device *dev, void *data)
{
	struct mtk_hdmi *hdmi = dev_get_drvdata(dev);

	dev_dbg(dev, "%s\n", __func__);

	mtk_hdmi_audio_enable(hdmi);

	return 0;
}

static void mtk_hdmi_audio_shutdown(struct device *dev, void *data)
{
	struct mtk_hdmi *hdmi = dev_get_drvdata(dev);

	dev_dbg(dev, "%s\n", __func__);

	mtk_hdmi_audio_disable(hdmi);
}

static int
mtk_hdmi_audio_digital_mute(struct device *dev, void *data, bool enable)
{
	struct mtk_hdmi *hdmi = dev_get_drvdata(dev);

	dev_dbg(dev, "%s(%d)\n", __func__, enable);

	if (enable)
		mtk_hdmi_hw_aud_mute(hdmi);
	else
		mtk_hdmi_hw_aud_unmute(hdmi);

	return 0;
}

static int mtk_hdmi_audio_get_eld(struct device *dev, void *data, uint8_t *buf, size_t len)
{
	struct mtk_hdmi *hdmi = dev_get_drvdata(dev);

	dev_dbg(dev, "%s\n", __func__);

	memcpy(buf, hdmi->conn.eld, min(sizeof(hdmi->conn.eld), len));

	return 0;
}

static const struct hdmi_codec_ops mtk_hdmi_audio_codec_ops = {
	.hw_params = mtk_hdmi_audio_hw_params,
	.audio_startup = mtk_hdmi_audio_startup,
	.audio_shutdown = mtk_hdmi_audio_shutdown,
	.digital_mute = mtk_hdmi_audio_digital_mute,
	.get_eld = mtk_hdmi_audio_get_eld,
};

static void mtk_hdmi_register_audio_driver(struct device *dev)
{
	struct hdmi_codec_pdata codec_data = {
		.ops = &mtk_hdmi_audio_codec_ops,
		.max_i2s_channels = 2,
		.i2s = 1,
	};
	struct platform_device *pdev;

	pdev = platform_device_register_data(dev, HDMI_CODEC_DRV_NAME,
					     PLATFORM_DEVID_AUTO, &codec_data,
					     sizeof(codec_data));
	if (IS_ERR(pdev))
		return;

	DDPINFO("%s driver bound to HDMI\n", HDMI_CODEC_DRV_NAME);
}

static int mtk_drm_hdmi_probe(struct platform_device *pdev)
{
	struct mtk_hdmi *hdmi;
	struct device *dev = &pdev->dev;
	int ret;

	hdmi = devm_kzalloc(dev, sizeof(*hdmi), GFP_KERNEL);
	if (!hdmi)
		return -ENOMEM;

	hdmi->dev = dev;

	ret = mtk_hdmi_dt_parse_pdata(hdmi, pdev);
	if (ret)
		return ret;

	hdmi->phy = devm_phy_get(dev, "hdmi");
	if (IS_ERR(hdmi->phy)) {
		ret = PTR_ERR(hdmi->phy);
		dev_err(dev, "Failed to get HDMI PHY: %d\n", ret);
		return ret;
	}

	platform_set_drvdata(pdev, hdmi);

	ret = mtk_hdmi_output_init(hdmi);
	if (ret) {
		dev_err(dev, "Failed to initialize hdmi output\n");
		return ret;
	}

	mtk_hdmi_register_audio_driver(dev);

	hdmi->bridge.funcs = &mtk_hdmi_bridge_funcs;
	hdmi->bridge.of_node = pdev->dev.of_node;
	ret = drm_bridge_add(&hdmi->bridge);
	if (ret) {
		dev_err(dev, "failed to add bridge, ret = %d\n", ret);
		return ret;
	}

	ret = mtk_hdmi_clk_enable_audio(hdmi);
	if (ret) {
		dev_err(dev, "Failed to enable audio clocks: %d\n", ret);
		goto err_bridge_remove;
	}

	dev_dbg(dev, "mediatek hdmi probe success\n");
	return 0;

err_bridge_remove:
	drm_bridge_remove(&hdmi->bridge);
	return ret;
}

static int mtk_drm_hdmi_remove(struct platform_device *pdev)
{
	struct mtk_hdmi *hdmi = platform_get_drvdata(pdev);

	drm_bridge_remove(&hdmi->bridge);
	mtk_hdmi_clk_disable_audio(hdmi);
	return 0;
}

#ifdef CONFIG_PM_SLEEP
static int mtk_hdmi_suspend(struct device *dev)
{
	struct mtk_hdmi *hdmi = dev_get_drvdata(dev);

	mtk_hdmi_clk_disable_audio(hdmi);
	dev_dbg(dev, "hdmi suspend success!\n");
	return 0;
}

static int mtk_hdmi_resume(struct device *dev)
{
	struct mtk_hdmi *hdmi = dev_get_drvdata(dev);
	int ret = 0;

	ret = mtk_hdmi_clk_enable_audio(hdmi);
	if (ret) {
		dev_err(dev, "hdmi resume failed!\n");
		return ret;
	}

	dev_dbg(dev, "hdmi resume success!\n");
	return 0;
}
#endif
static SIMPLE_DEV_PM_OPS(mtk_hdmi_pm_ops,
			 mtk_hdmi_suspend, mtk_hdmi_resume);

static const struct of_device_id mtk_drm_hdmi_of_ids[] = {
	{ .compatible = "mediatek,mt8173-hdmi", },
	{}
};

static struct platform_driver mtk_hdmi_driver = {
	.probe = mtk_drm_hdmi_probe,
	.remove = mtk_drm_hdmi_remove,
	.driver = {
		.name = "mediatek-drm-hdmi",
		.of_match_table = mtk_drm_hdmi_of_ids,
		.pm = &mtk_hdmi_pm_ops,
	},
};

static struct platform_driver * const mtk_hdmi_drivers[] = {
	&mtk_hdmi_phy_driver,
	&mtk_hdmi_ddc_driver,
	&mtk_cec_driver,
	&mtk_hdmi_driver,
};

static int __init mtk_hdmitx_init(void)
{
	int ret;
	int i;

	for (i = 0; i < ARRAY_SIZE(mtk_hdmi_drivers); i++) {
		ret = platform_driver_register(mtk_hdmi_drivers[i]);
		if (ret < 0) {
			DDPPR_ERR("Failed to register %s driver: %d\n",
			       mtk_hdmi_drivers[i]->driver.name, ret);
			goto err;
		}
	}

	return 0;

err:
	while (--i >= 0)
		platform_driver_unregister(mtk_hdmi_drivers[i]);

	return ret;
}

static void __exit mtk_hdmitx_exit(void)
{
	int i;

	for (i = ARRAY_SIZE(mtk_hdmi_drivers) - 1; i >= 0; i--)
		platform_driver_unregister(mtk_hdmi_drivers[i]);
}

module_init(mtk_hdmitx_init);
module_exit(mtk_hdmitx_exit);

MODULE_AUTHOR("Jie Qiu <jie.qiu@mediatek.com>");
MODULE_DESCRIPTION("MediaTek HDMI Driver");
MODULE_LICENSE("GPL v2");<|MERGE_RESOLUTION|>--- conflicted
+++ resolved
@@ -1487,7 +1487,6 @@
 		goto put_device;
 	}
 
-<<<<<<< HEAD
 	port = of_graph_get_port_by_id(np, 1);
 	if (!port) {
 		dev_err(dev, "Missing output port node\n");
@@ -1511,13 +1510,6 @@
 		return -EINVAL;
 	}
 	of_node_put(ep);
-=======
-	remote = of_graph_get_remote_node(np, 1, 0);
-	if (!remote) {
-		ret = -EINVAL;
-		goto put_device;
-	}
->>>>>>> 58c25d1b
 
 	if (!of_device_is_compatible(remote, "hdmi-connector")) {
 		hdmi->bridge.next = of_drm_find_bridge(remote);
