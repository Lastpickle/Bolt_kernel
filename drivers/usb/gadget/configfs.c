--- conflicted
+++ resolved
@@ -154,43 +154,26 @@
 	struct list_head list;
 };
 
-<<<<<<< HEAD
 #define MAX_USB_STRING_LEN	126
 #define MAX_USB_STRING_WITH_NULL_LEN	(MAX_USB_STRING_LEN+1)
-=======
-#define USB_MAX_STRING_WITH_NULL_LEN	(USB_MAX_STRING_LEN+1)
-
->>>>>>> 58c25d1b
 static int usb_string_copy(const char *s, char **s_copy)
 {
 	int ret;
 	char *str;
 	char *copy = *s_copy;
 	ret = strlen(s);
-<<<<<<< HEAD
 	if (ret > MAX_USB_STRING_LEN)
-=======
-	if (ret > USB_MAX_STRING_LEN)
->>>>>>> 58c25d1b
 		return -EOVERFLOW;
 
 	if (copy) {
 		str = copy;
 	} else {
-<<<<<<< HEAD
 		str = kmalloc(MAX_USB_STRING_WITH_NULL_LEN, GFP_KERNEL);
 		if (!str)
 			return -ENOMEM;
 	}
 	strncpy(str, s, MAX_USB_STRING_WITH_NULL_LEN);
 
-=======
-		str = kmalloc(USB_MAX_STRING_WITH_NULL_LEN, GFP_KERNEL);
-		if (!str)
-			return -ENOMEM;
-	}
-	strcpy(str, s);
->>>>>>> 58c25d1b
 	if (str[ret - 1] == '\n')
 		str[ret - 1] = '\0';
 	*s_copy = str;
@@ -305,21 +288,12 @@
 	struct gadget_info *gi = to_gadget_info(item);
 	char *udc_name;
 	int ret;
-<<<<<<< HEAD
 
 	mutex_lock(&gi->lock);
 	udc_name = gi->composite.gadget_driver.udc_name;
 	ret = sprintf(page, "%s\n", udc_name ?: "");
 	mutex_unlock(&gi->lock);
 
-=======
-
-	mutex_lock(&gi->lock);
-	udc_name = gi->composite.gadget_driver.udc_name;
-	ret = sprintf(page, "%s\n", udc_name ?: "");
-	mutex_unlock(&gi->lock);
-
->>>>>>> 58c25d1b
 	return ret;
 }
 
