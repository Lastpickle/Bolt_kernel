/*
 * f_fs.c -- user mode file system API for USB composite function controllers
 *
 * Copyright (C) 2010 Samsung Electronics
 * Author: Michal Nazarewicz <mina86@mina86.com>
 *
 * Based on inode.c (GadgetFS) which was:
 * Copyright (C) 2003-2004 David Brownell
 * Copyright (C) 2003 Agilent Technologies
 *
 * This program is free software; you can redistribute it and/or modify
 * it under the terms of the GNU General Public License as published by
 * the Free Software Foundation; either version 2 of the License, or
 * (at your option) any later version.
 */


/* #define DEBUG */
/* #define VERBOSE_DEBUG */

#include <linux/blkdev.h>
#include <linux/pagemap.h>
#include <linux/export.h>
#include <linux/hid.h>
#include <linux/module.h>
#include <linux/sched/signal.h>
#include <linux/uio.h>
#include <asm/unaligned.h>

#include <linux/usb/composite.h>
#include <linux/usb/functionfs.h>

#include <linux/aio.h>
#include <linux/mmu_context.h>
#include <linux/poll.h>
#include <linux/eventfd.h>

#include "u_fs.h"
#include "u_f.h"
#include "u_os_desc.h"
#include "configfs.h"

#define FUNCTIONFS_MAGIC	0xa647361 /* Chosen by a honest dice roll ;) */

/* Reference counter handling */
static void ffs_data_get(struct ffs_data *ffs);
static void ffs_data_put(struct ffs_data *ffs);
/* Creates new ffs_data object. */
static struct ffs_data *__must_check ffs_data_new(const char *dev_name)
	__attribute__((malloc));

/* Opened counter handling. */
static void ffs_data_opened(struct ffs_data *ffs);
static void ffs_data_closed(struct ffs_data *ffs);

/* Called with ffs->mutex held; take over ownership of data. */
static int __must_check
__ffs_data_got_descs(struct ffs_data *ffs, char *data, size_t len);
static int __must_check
__ffs_data_got_strings(struct ffs_data *ffs, char *data, size_t len);


/* The function structure ***************************************************/

struct ffs_ep;

struct ffs_function {
	struct usb_configuration	*conf;
	struct usb_gadget		*gadget;
	struct ffs_data			*ffs;

	struct ffs_ep			*eps;
	u8				eps_revmap[16];
	short				*interfaces_nums;

	struct usb_function		function;
};


static struct ffs_function *ffs_func_from_usb(struct usb_function *f)
{
	return container_of(f, struct ffs_function, function);
}


static inline enum ffs_setup_state
ffs_setup_state_clear_cancelled(struct ffs_data *ffs)
{
	return (enum ffs_setup_state)
		cmpxchg(&ffs->setup_state, FFS_SETUP_CANCELLED, FFS_NO_SETUP);
}


static void ffs_func_eps_disable(struct ffs_function *func);
static int __must_check ffs_func_eps_enable(struct ffs_function *func);

static int ffs_func_bind(struct usb_configuration *,
			 struct usb_function *);
static int ffs_func_set_alt(struct usb_function *, unsigned, unsigned);
static void ffs_func_disable(struct usb_function *);
static int ffs_func_setup(struct usb_function *,
			  const struct usb_ctrlrequest *);
static bool ffs_func_req_match(struct usb_function *,
			       const struct usb_ctrlrequest *,
			       bool config0);
static void ffs_func_suspend(struct usb_function *);
static void ffs_func_resume(struct usb_function *);


static int ffs_func_revmap_ep(struct ffs_function *func, u8 num);
static int ffs_func_revmap_intf(struct ffs_function *func, u8 intf);


/* The endpoints structures *************************************************/

struct ffs_ep {
	struct usb_ep			*ep;	/* P: ffs->eps_lock */
	struct usb_request		*req;	/* P: epfile->mutex */

	/* [0]: full speed, [1]: high speed, [2]: super speed */
	struct usb_endpoint_descriptor	*descs[3];

	u8				num;

	int				status;	/* P: epfile->mutex */
};

struct ffs_epfile {
	/* Protects ep->ep and ep->req. */
	struct mutex			mutex;
	atomic_t				error;

	struct ffs_data			*ffs;
	struct ffs_ep			*ep;	/* P: ffs->eps_lock */

	struct dentry			*dentry;

	/*
	 * Buffer for holding data from partial reads which may happen since
	 * we’re rounding user read requests to a multiple of a max packet size.
	 *
	 * The pointer is initialised with NULL value and may be set by
	 * __ffs_epfile_read_data function to point to a temporary buffer.
	 *
	 * In normal operation, calls to __ffs_epfile_read_buffered will consume
	 * data from said buffer and eventually free it.  Importantly, while the
	 * function is using the buffer, it sets the pointer to NULL.  This is
	 * all right since __ffs_epfile_read_data and __ffs_epfile_read_buffered
	 * can never run concurrently (they are synchronised by epfile->mutex)
	 * so the latter will not assign a new value to the pointer.
	 *
	 * Meanwhile ffs_func_eps_disable frees the buffer (if the pointer is
	 * valid) and sets the pointer to READ_BUFFER_DROP value.  This special
	 * value is crux of the synchronisation between ffs_func_eps_disable and
	 * __ffs_epfile_read_data.
	 *
	 * Once __ffs_epfile_read_data is about to finish it will try to set the
	 * pointer back to its old value (as described above), but seeing as the
	 * pointer is not-NULL (namely READ_BUFFER_DROP) it will instead free
	 * the buffer.
	 *
	 * == State transitions ==
	 *
	 * • ptr == NULL:  (initial state)
	 *   ◦ __ffs_epfile_read_buffer_free: go to ptr == DROP
	 *   ◦ __ffs_epfile_read_buffered:    nop
	 *   ◦ __ffs_epfile_read_data allocates temp buffer: go to ptr == buf
	 *   ◦ reading finishes:              n/a, not in ‘and reading’ state
	 * • ptr == DROP:
	 *   ◦ __ffs_epfile_read_buffer_free: nop
	 *   ◦ __ffs_epfile_read_buffered:    go to ptr == NULL
	 *   ◦ __ffs_epfile_read_data allocates temp buffer: free buf, nop
	 *   ◦ reading finishes:              n/a, not in ‘and reading’ state
	 * • ptr == buf:
	 *   ◦ __ffs_epfile_read_buffer_free: free buf, go to ptr == DROP
	 *   ◦ __ffs_epfile_read_buffered:    go to ptr == NULL and reading
	 *   ◦ __ffs_epfile_read_data:        n/a, __ffs_epfile_read_buffered
	 *                                    is always called first
	 *   ◦ reading finishes:              n/a, not in ‘and reading’ state
	 * • ptr == NULL and reading:
	 *   ◦ __ffs_epfile_read_buffer_free: go to ptr == DROP and reading
	 *   ◦ __ffs_epfile_read_buffered:    n/a, mutex is held
	 *   ◦ __ffs_epfile_read_data:        n/a, mutex is held
	 *   ◦ reading finishes and …
	 *     … all data read:               free buf, go to ptr == NULL
	 *     … otherwise:                   go to ptr == buf and reading
	 * • ptr == DROP and reading:
	 *   ◦ __ffs_epfile_read_buffer_free: nop
	 *   ◦ __ffs_epfile_read_buffered:    n/a, mutex is held
	 *   ◦ __ffs_epfile_read_data:        n/a, mutex is held
	 *   ◦ reading finishes:              free buf, go to ptr == DROP
	 */
	struct ffs_buffer		*read_buffer;
#define READ_BUFFER_DROP ((struct ffs_buffer *)ERR_PTR(-ESHUTDOWN))

	char				name[5];

	unsigned char			in;	/* P: ffs->eps_lock */
	unsigned char			isoc;	/* P: ffs->eps_lock */

	unsigned char			_pad;
	atomic_t			opened;
};

struct ffs_buffer {
	size_t length;
	char *data;
	char storage[];
};

/*  ffs_io_data structure ***************************************************/

struct ffs_io_data {
	bool aio;
	bool read;

	struct kiocb *kiocb;
	struct iov_iter data;
	const void *to_free;
	char *buf;

	struct mm_struct *mm;
	struct work_struct work;

	struct usb_ep *ep;
	struct usb_request *req;

	struct ffs_data *ffs;
};

struct ffs_desc_helper {
	struct ffs_data *ffs;
	unsigned interfaces_count;
	unsigned eps_count;
};

static int  __must_check ffs_epfiles_create(struct ffs_data *ffs);
static void ffs_epfiles_destroy(struct ffs_epfile *epfiles, unsigned count);

static struct dentry *
ffs_sb_create_file(struct super_block *sb, const char *name, void *data,
		   const struct file_operations *fops);

/* Devices management *******************************************************/

DEFINE_MUTEX(ffs_lock);
EXPORT_SYMBOL_GPL(ffs_lock);

static struct ffs_dev *_ffs_find_dev(const char *name);
static struct ffs_dev *_ffs_alloc_dev(void);
static void _ffs_free_dev(struct ffs_dev *dev);
static int ffs_acquire_dev(const char *dev_name, struct ffs_data *ffs_data);
static void ffs_release_dev(struct ffs_dev *ffs_dev);
static int ffs_ready(struct ffs_data *ffs);
static void ffs_closed(struct ffs_data *ffs);

/* Misc helper functions ****************************************************/

static int ffs_mutex_lock(struct mutex *mutex, unsigned nonblock)
	__attribute__((warn_unused_result, nonnull));
static char *ffs_prepare_buffer(const char __user *buf, size_t len)
	__attribute__((warn_unused_result, nonnull));


/* Control file aka ep0 *****************************************************/

static void ffs_ep0_complete(struct usb_ep *ep, struct usb_request *req)
{
	struct ffs_data *ffs = req->context;

	complete(&ffs->ep0req_completion);
}

static int __ffs_ep0_queue_wait(struct ffs_data *ffs, char *data, size_t len)
	__releases(&ffs->ev.waitq.lock)
{
	struct usb_request *req = ffs->ep0req;
	int ret;

	req->zero     = len < le16_to_cpu(ffs->ev.setup.wLength);

	spin_unlock_irq(&ffs->ev.waitq.lock);

	req->buf      = data;
	req->length   = len;

	/*
	 * UDC layer requires to provide a buffer even for ZLP, but should
	 * not use it at all. Let's provide some poisoned pointer to catch
	 * possible bug in the driver.
	 */
	if (req->buf == NULL)
		req->buf = (void *)0xDEADBABE;

	reinit_completion(&ffs->ep0req_completion);

	ret = usb_ep_queue(ffs->gadget->ep0, req, GFP_ATOMIC);
	if (unlikely(ret < 0))
		return ret;

	ret = wait_for_completion_interruptible(&ffs->ep0req_completion);
	if (unlikely(ret)) {
		usb_ep_dequeue(ffs->gadget->ep0, req);
		return -EINTR;
	}

	ffs->setup_state = FFS_NO_SETUP;
	return req->status ? req->status : req->actual;
}

static int __ffs_ep0_stall(struct ffs_data *ffs)
{
	if (ffs->ev.can_stall) {
		pr_vdebug("ep0 stall\n");
		usb_ep_set_halt(ffs->gadget->ep0);
		ffs->setup_state = FFS_NO_SETUP;
		return -EL2HLT;
	} else {
		pr_debug("bogus ep0 stall!\n");
		return -ESRCH;
	}
}

static ssize_t ffs_ep0_write(struct file *file, const char __user *buf,
			     size_t len, loff_t *ptr)
{
	struct ffs_data *ffs = file->private_data;
	ssize_t ret;
	char *data;

	ENTER();

	/* Fast check if setup was canceled */
	if (ffs_setup_state_clear_cancelled(ffs) == FFS_SETUP_CANCELLED)
		return -EIDRM;

	/* Acquire mutex */
	ret = ffs_mutex_lock(&ffs->mutex, file->f_flags & O_NONBLOCK);
	if (unlikely(ret < 0))
		return ret;

	/* Check state */
	switch (ffs->state) {
	case FFS_READ_DESCRIPTORS:
	case FFS_READ_STRINGS:
		/* Copy data */
		if (unlikely(len < 16)) {
			ret = -EINVAL;
			break;
		}

		data = ffs_prepare_buffer(buf, len);
		if (IS_ERR(data)) {
			ret = PTR_ERR(data);
			break;
		}

		/* Handle data */
		if (ffs->state == FFS_READ_DESCRIPTORS) {
			pr_info("read descriptors\n");
			ret = __ffs_data_got_descs(ffs, data, len);
			if (unlikely(ret < 0))
				break;

			ffs->state = FFS_READ_STRINGS;
			ret = len;
		} else {
			pr_info("read strings\n");
			ret = __ffs_data_got_strings(ffs, data, len);
			if (unlikely(ret < 0))
				break;

			ret = ffs_epfiles_create(ffs);
			if (unlikely(ret)) {
				ffs->state = FFS_CLOSING;
				break;
			}

			ffs->state = FFS_ACTIVE;
			mutex_unlock(&ffs->mutex);

			ret = ffs_ready(ffs);
			if (unlikely(ret < 0)) {
				ffs->state = FFS_CLOSING;
				return ret;
			}

			return len;
		}
		break;

	case FFS_ACTIVE:
		data = NULL;
		/*
		 * We're called from user space, we can use _irq
		 * rather then _irqsave
		 */
		spin_lock_irq(&ffs->ev.waitq.lock);
		switch (ffs_setup_state_clear_cancelled(ffs)) {
		case FFS_SETUP_CANCELLED:
			ret = -EIDRM;
			goto done_spin;

		case FFS_NO_SETUP:
			ret = -ESRCH;
			goto done_spin;

		case FFS_SETUP_PENDING:
			break;
		}

		/* FFS_SETUP_PENDING */
		if (!(ffs->ev.setup.bRequestType & USB_DIR_IN)) {
			spin_unlock_irq(&ffs->ev.waitq.lock);
			ret = __ffs_ep0_stall(ffs);
			break;
		}

		/* FFS_SETUP_PENDING and not stall */
		len = min(len, (size_t)le16_to_cpu(ffs->ev.setup.wLength));

		spin_unlock_irq(&ffs->ev.waitq.lock);

		data = ffs_prepare_buffer(buf, len);
		if (IS_ERR(data)) {
			ret = PTR_ERR(data);
			break;
		}

		spin_lock_irq(&ffs->ev.waitq.lock);

		/*
		 * We are guaranteed to be still in FFS_ACTIVE state
		 * but the state of setup could have changed from
		 * FFS_SETUP_PENDING to FFS_SETUP_CANCELLED so we need
		 * to check for that.  If that happened we copied data
		 * from user space in vain but it's unlikely.
		 *
		 * For sure we are not in FFS_NO_SETUP since this is
		 * the only place FFS_SETUP_PENDING -> FFS_NO_SETUP
		 * transition can be performed and it's protected by
		 * mutex.
		 */
		if (ffs_setup_state_clear_cancelled(ffs) ==
		    FFS_SETUP_CANCELLED) {
			ret = -EIDRM;
done_spin:
			spin_unlock_irq(&ffs->ev.waitq.lock);
		} else {
			/* unlocks spinlock */
			ret = __ffs_ep0_queue_wait(ffs, data, len);
		}
		kfree(data);
		break;

	default:
		ret = -EBADFD;
		break;
	}

	mutex_unlock(&ffs->mutex);
	return ret;
}

/* Called with ffs->ev.waitq.lock and ffs->mutex held, both released on exit. */
static ssize_t __ffs_ep0_read_events(struct ffs_data *ffs, char __user *buf,
				     size_t n)
	__releases(&ffs->ev.waitq.lock)
{
	/*
	 * n cannot be bigger than ffs->ev.count, which cannot be bigger than
	 * size of ffs->ev.types array (which is four) so that's how much space
	 * we reserve.
	 */
	struct usb_functionfs_event events[ARRAY_SIZE(ffs->ev.types)];
	const size_t size = n * sizeof *events;
	unsigned i = 0;

	memset(events, 0, size);

	do {
		events[i].type = ffs->ev.types[i];
		if (events[i].type == FUNCTIONFS_SETUP) {
			events[i].u.setup = ffs->ev.setup;
			ffs->setup_state = FFS_SETUP_PENDING;
		}
	} while (++i < n);

	ffs->ev.count -= n;
	if (ffs->ev.count)
		memmove(ffs->ev.types, ffs->ev.types + n,
			ffs->ev.count * sizeof *ffs->ev.types);

	spin_unlock_irq(&ffs->ev.waitq.lock);
	mutex_unlock(&ffs->mutex);

	return unlikely(copy_to_user(buf, events, size)) ? -EFAULT : size;
}

static ssize_t ffs_ep0_read(struct file *file, char __user *buf,
			    size_t len, loff_t *ptr)
{
	struct ffs_data *ffs = file->private_data;
	char *data = NULL;
	size_t n;
	int ret;

	ENTER();

	/* Fast check if setup was canceled */
	if (ffs_setup_state_clear_cancelled(ffs) == FFS_SETUP_CANCELLED)
		return -EIDRM;

	/* Acquire mutex */
	ret = ffs_mutex_lock(&ffs->mutex, file->f_flags & O_NONBLOCK);
	if (unlikely(ret < 0))
		return ret;

	/* Check state */
	if (ffs->state != FFS_ACTIVE) {
		ret = -EBADFD;
		goto done_mutex;
	}

	/*
	 * We're called from user space, we can use _irq rather then
	 * _irqsave
	 */
	spin_lock_irq(&ffs->ev.waitq.lock);

	switch (ffs_setup_state_clear_cancelled(ffs)) {
	case FFS_SETUP_CANCELLED:
		ret = -EIDRM;
		break;

	case FFS_NO_SETUP:
		n = len / sizeof(struct usb_functionfs_event);
		if (unlikely(!n)) {
			ret = -EINVAL;
			break;
		}

		if ((file->f_flags & O_NONBLOCK) && !ffs->ev.count) {
			ret = -EAGAIN;
			break;
		}

		if (wait_event_interruptible_exclusive_locked_irq(ffs->ev.waitq,
							ffs->ev.count)) {
			ret = -EINTR;
			break;
		}

		/* unlocks spinlock */
		return __ffs_ep0_read_events(ffs, buf,
					     min(n, (size_t)ffs->ev.count));

	case FFS_SETUP_PENDING:
		if (ffs->ev.setup.bRequestType & USB_DIR_IN) {
			spin_unlock_irq(&ffs->ev.waitq.lock);
			ret = __ffs_ep0_stall(ffs);
			goto done_mutex;
		}

		len = min(len, (size_t)le16_to_cpu(ffs->ev.setup.wLength));

		spin_unlock_irq(&ffs->ev.waitq.lock);

		if (likely(len)) {
			data = kmalloc(len, GFP_KERNEL);
			if (unlikely(!data)) {
				ret = -ENOMEM;
				goto done_mutex;
			}
		}

		spin_lock_irq(&ffs->ev.waitq.lock);

		/* See ffs_ep0_write() */
		if (ffs_setup_state_clear_cancelled(ffs) ==
		    FFS_SETUP_CANCELLED) {
			ret = -EIDRM;
			break;
		}

		/* unlocks spinlock */
		ret = __ffs_ep0_queue_wait(ffs, data, len);
		if (likely(ret > 0) && unlikely(copy_to_user(buf, data, len)))
			ret = -EFAULT;
		goto done_mutex;

	default:
		ret = -EBADFD;
		break;
	}

	spin_unlock_irq(&ffs->ev.waitq.lock);
done_mutex:
	mutex_unlock(&ffs->mutex);
	kfree(data);
	return ret;
}

static int ffs_ep0_open(struct inode *inode, struct file *file)
{
	struct ffs_data *ffs = inode->i_private;

	ENTER();

	/* to get updated opened atomic variable value */
	smp_mb__before_atomic();
	if (atomic_read(&ffs->opened))
		return -EBUSY;

	if (unlikely(ffs->state == FFS_CLOSING))
		return -EBUSY;

	file->private_data = ffs;
	ffs_data_opened(ffs);

	return 0;
}

static int ffs_ep0_release(struct inode *inode, struct file *file)
{
	struct ffs_data *ffs = file->private_data;

	ENTER();

	ffs_data_closed(ffs);

	return 0;
}

static long ffs_ep0_ioctl(struct file *file, unsigned code, unsigned long value)
{
	struct ffs_data *ffs = file->private_data;
	struct usb_gadget *gadget = ffs->gadget;
	long ret;

	ENTER();

	if (code == FUNCTIONFS_INTERFACE_REVMAP) {
		struct ffs_function *func = ffs->func;
		ret = func ? ffs_func_revmap_intf(func, value) : -ENODEV;
	} else if (gadget && gadget->ops->ioctl) {
		ret = gadget->ops->ioctl(gadget, code, value);
	} else {
		ret = -ENOTTY;
	}

	return ret;
}

static unsigned int ffs_ep0_poll(struct file *file, poll_table *wait)
{
	struct ffs_data *ffs = file->private_data;
	unsigned int mask = POLLWRNORM;
	int ret;

	poll_wait(file, &ffs->ev.waitq, wait);

	ret = ffs_mutex_lock(&ffs->mutex, file->f_flags & O_NONBLOCK);
	if (unlikely(ret < 0))
		return mask;

	switch (ffs->state) {
	case FFS_READ_DESCRIPTORS:
	case FFS_READ_STRINGS:
		mask |= POLLOUT;
		break;

	case FFS_ACTIVE:
		switch (ffs->setup_state) {
		case FFS_NO_SETUP:
			if (ffs->ev.count)
				mask |= POLLIN;
			break;

		case FFS_SETUP_PENDING:
		case FFS_SETUP_CANCELLED:
			mask |= (POLLIN | POLLOUT);
			break;
		}
	case FFS_CLOSING:
		break;
	case FFS_DEACTIVATED:
		break;
	}

	mutex_unlock(&ffs->mutex);

	return mask;
}

static const struct file_operations ffs_ep0_operations = {
	.llseek =	no_llseek,

	.open =		ffs_ep0_open,
	.write =	ffs_ep0_write,
	.read =		ffs_ep0_read,
	.release =	ffs_ep0_release,
	.unlocked_ioctl =	ffs_ep0_ioctl,
	.poll =		ffs_ep0_poll,
};


/* "Normal" endpoints operations ********************************************/

static void ffs_epfile_io_complete(struct usb_ep *_ep, struct usb_request *req)
{
	ENTER();
	if (likely(req->context)) {
		struct ffs_ep *ep = _ep->driver_data;
		ep->status = req->status ? req->status : req->actual;
		complete(req->context);
	}
}

static ssize_t ffs_copy_to_iter(void *data, int data_len, struct iov_iter *iter)
{
	ssize_t ret = copy_to_iter(data, data_len, iter);
	if (likely(ret == data_len))
		return ret;

	if (unlikely(iov_iter_count(iter)))
		return -EFAULT;

	/*
	 * Dear user space developer!
	 *
	 * TL;DR: To stop getting below error message in your kernel log, change
	 * user space code using functionfs to align read buffers to a max
	 * packet size.
	 *
	 * Some UDCs (e.g. dwc3) require request sizes to be a multiple of a max
	 * packet size.  When unaligned buffer is passed to functionfs, it
	 * internally uses a larger, aligned buffer so that such UDCs are happy.
	 *
	 * Unfortunately, this means that host may send more data than was
	 * requested in read(2) system call.  f_fs doesn’t know what to do with
	 * that excess data so it simply drops it.
	 *
	 * Was the buffer aligned in the first place, no such problem would
	 * happen.
	 *
	 * Data may be dropped only in AIO reads.  Synchronous reads are handled
	 * by splitting a request into multiple parts.  This splitting may still
	 * be a problem though so it’s likely best to align the buffer
	 * regardless of it being AIO or not..
	 *
	 * This only affects OUT endpoints, i.e. reading data with a read(2),
	 * aio_read(2) etc. system calls.  Writing data to an IN endpoint is not
	 * affected.
	 */
	pr_err("functionfs read size %d > requested size %zd, dropping excess data. "
	       "Align read buffer size to max packet size to avoid the problem.\n",
	       data_len, ret);

	return ret;
}

static void ffs_user_copy_worker(struct work_struct *work)
{
	struct ffs_io_data *io_data = container_of(work, struct ffs_io_data,
						   work);
	int ret = io_data->req->status ? io_data->req->status :
					 io_data->req->actual;
	bool kiocb_has_eventfd = io_data->kiocb->ki_flags & IOCB_EVENTFD;

	if (io_data->read && ret > 0) {
		mm_segment_t oldfs = get_fs();

		set_fs(USER_DS);
		use_mm(io_data->mm);
		ret = ffs_copy_to_iter(io_data->buf, ret, &io_data->data);
		unuse_mm(io_data->mm);
		set_fs(oldfs);
	}

	io_data->kiocb->ki_complete(io_data->kiocb, ret, ret);

	if (io_data->ffs->ffs_eventfd && !kiocb_has_eventfd)
		eventfd_signal(io_data->ffs->ffs_eventfd, 1);

	usb_ep_free_request(io_data->ep, io_data->req);

	if (io_data->read)
		kfree(io_data->to_free);
	kfree(io_data->buf);
	kfree(io_data);
}

static void ffs_epfile_async_io_complete(struct usb_ep *_ep,
					 struct usb_request *req)
{
	struct ffs_io_data *io_data = req->context;
	struct ffs_data *ffs = io_data->ffs;

	ENTER();

	INIT_WORK(&io_data->work, ffs_user_copy_worker);
	queue_work(ffs->io_completion_wq, &io_data->work);
}

static void __ffs_epfile_read_buffer_free(struct ffs_epfile *epfile)
{
	/*
	 * See comment in struct ffs_epfile for full read_buffer pointer
	 * synchronisation story.
	 */
	struct ffs_buffer *buf = xchg(&epfile->read_buffer, READ_BUFFER_DROP);
	if (buf && buf != READ_BUFFER_DROP)
		kfree(buf);
}

/* Assumes epfile->mutex is held. */
static ssize_t __ffs_epfile_read_buffered(struct ffs_epfile *epfile,
					  struct iov_iter *iter)
{
	/*
	 * Null out epfile->read_buffer so ffs_func_eps_disable does not free
	 * the buffer while we are using it.  See comment in struct ffs_epfile
	 * for full read_buffer pointer synchronisation story.
	 */
	struct ffs_buffer *buf = xchg(&epfile->read_buffer, NULL);
	ssize_t ret;
	if (!buf || buf == READ_BUFFER_DROP)
		return 0;

	ret = copy_to_iter(buf->data, buf->length, iter);
	if (buf->length == ret) {
		kfree(buf);
		return ret;
	}

	if (unlikely(iov_iter_count(iter))) {
		ret = -EFAULT;
	} else {
		buf->length -= ret;
		buf->data += ret;
	}

	if (cmpxchg(&epfile->read_buffer, NULL, buf))
		kfree(buf);

	return ret;
}

/* Assumes epfile->mutex is held. */
static ssize_t __ffs_epfile_read_data(struct ffs_epfile *epfile,
				      void *data, int data_len,
				      struct iov_iter *iter)
{
	struct ffs_buffer *buf;

	ssize_t ret = copy_to_iter(data, data_len, iter);
	if (likely(data_len == ret))
		return ret;

	if (unlikely(iov_iter_count(iter)))
		return -EFAULT;

	/* See ffs_copy_to_iter for more context. */
	pr_warn("functionfs read size %d > requested size %zd, splitting request into multiple reads.",
		data_len, ret);

	data_len -= ret;
	buf = kmalloc(sizeof(*buf) + data_len, GFP_KERNEL);
	if (!buf)
		return -ENOMEM;
	buf->length = data_len;
	buf->data = buf->storage;
	memcpy(buf->storage, data + ret, data_len);

	/*
	 * At this point read_buffer is NULL or READ_BUFFER_DROP (if
	 * ffs_func_eps_disable has been called in the meanwhile).  See comment
	 * in struct ffs_epfile for full read_buffer pointer synchronisation
	 * story.
	 */
	if (unlikely(cmpxchg(&epfile->read_buffer, NULL, buf)))
		kfree(buf);

	return ret;
}

static ssize_t ffs_epfile_io(struct file *file, struct ffs_io_data *io_data)
{
	struct ffs_epfile *epfile = file->private_data;
	struct usb_request *req;
	struct ffs_ep *ep;
	char *data = NULL;
	ssize_t ret, data_len = -EINVAL;
	int halt;

	/* to get updated error atomic variable value */
	smp_mb__before_atomic();
	if (atomic_read(&epfile->error))
		return -ENODEV;

	/* Are we still active? */
	if (WARN_ON(epfile->ffs->state != FFS_ACTIVE))
		return -ENODEV;

	/* Wait for endpoint to be enabled */
	ep = epfile->ep;
	if (!ep) {
		if (file->f_flags & O_NONBLOCK)
			return -EAGAIN;

		/* Don't wait on write if device is offline */
		if (!io_data->read)
			return -ENODEV;

		/* to get updated error atomic variable value */
		smp_mb__before_atomic();
		/*
		 * if ep is disabled, this fails all current IOs
		 * and wait for next epfile open to happen
		 */
		if (!atomic_read(&epfile->error)) {
			ret = wait_event_interruptible(
					epfile->ffs->wait, (ep = epfile->ep));
			if (ret < 0)
				return -EINTR;
		}

		if (!ep)
			return -ENODEV;
	}

	/* Do we halt? */
	halt = (!io_data->read == !epfile->in);
	if (halt && epfile->isoc)
		return -EINVAL;

	/* We will be using request and read_buffer */
	ret = ffs_mutex_lock(&epfile->mutex, file->f_flags & O_NONBLOCK);
	if (unlikely(ret))
		goto error;

	/* Allocate & copy */
	if (!halt) {
		struct usb_gadget *gadget;

		/*
		 * Do we have buffered data from previous partial read?  Check
		 * that for synchronous case only because we do not have
		 * facility to ‘wake up’ a pending asynchronous read and push
		 * buffered data to it which we would need to make things behave
		 * consistently.
		 */
		if (!io_data->aio && io_data->read) {
			ret = __ffs_epfile_read_buffered(epfile, &io_data->data);
			if (ret)
				goto error_mutex;
		}

		/*
		 * if we _do_ wait above, the epfile->ffs->gadget might be NULL
		 * before the waiting completes, so do not assign to 'gadget'
		 * earlier
		 */
		gadget = epfile->ffs->gadget;

		spin_lock_irq(&epfile->ffs->eps_lock);
		/* In the meantime, endpoint got disabled or changed. */
		if (epfile->ep != ep) {
			ret = -ESHUTDOWN;
			goto error_lock;
		}
		data_len = iov_iter_count(&io_data->data);
		/*
		 * Controller may require buffer size to be aligned to
		 * maxpacketsize of an out endpoint.
		 */
		if (io_data->read)
			data_len = usb_ep_align_maybe(gadget, ep->ep, data_len);
		spin_unlock_irq(&epfile->ffs->eps_lock);

		data = kmalloc(data_len, GFP_KERNEL);
		if (unlikely(!data)) {
			ret = -ENOMEM;
			goto error_mutex;
		}
		if (!io_data->read &&
		    !copy_from_iter_full(data, data_len, &io_data->data)) {
			ret = -EFAULT;
			goto error_mutex;
		}
	}

	spin_lock_irq(&epfile->ffs->eps_lock);

	if (epfile->ep != ep) {
		/* In the meantime, endpoint got disabled or changed. */
		ret = -ESHUTDOWN;
	} else if (halt) {
		ret = usb_ep_set_halt(ep->ep);
		if (!ret)
			ret = -EBADMSG;
	} else if (unlikely(data_len == -EINVAL)) {
		/*
		 * Sanity Check: even though data_len can't be used
		 * uninitialized at the time I write this comment, some
		 * compilers complain about this situation.
		 * In order to keep the code clean from warnings, data_len is
		 * being initialized to -EINVAL during its declaration, which
		 * means we can't rely on compiler anymore to warn no future
		 * changes won't result in data_len being used uninitialized.
		 * For such reason, we're adding this redundant sanity check
		 * here.
		 */
		WARN(1, "%s: data_len == -EINVAL\n", __func__);
		ret = -EINVAL;
	} else if (!io_data->aio) {
		DECLARE_COMPLETION_ONSTACK(done);
		bool interrupted = false;

		req = ep->req;
		req->buf      = data;
		req->length   = data_len;

		req->context  = &done;
		req->complete = ffs_epfile_io_complete;

		ret = usb_ep_queue(ep->ep, req, GFP_ATOMIC);
		if (unlikely(ret < 0)) {
			ret = -EIO;
			goto error_lock;
		}

		spin_unlock_irq(&epfile->ffs->eps_lock);

		if (unlikely(wait_for_completion_interruptible(&done))) {
			/*
			 * To avoid race condition with ffs_epfile_io_complete,
			 * dequeue the request first then check
			 * status. usb_ep_dequeue API should guarantee no race
			 * condition with req->complete callback.
			 */
			spin_lock_irq(&epfile->ffs->eps_lock);
			interrupted = true;
			/*
			 * While we were acquiring lock endpoint got
			 * disabled (disconnect) or changed
			 * (composition switch) ?
			 */
			if (epfile->ep == ep) {
				usb_ep_dequeue(ep->ep, req);
				spin_unlock_irq(&epfile->ffs->eps_lock);
				wait_for_completion(&done);
				interrupted = ep->status < 0;
			} else {
				spin_unlock_irq(&epfile->ffs->eps_lock);
			}
		}

		if (interrupted) {
			ret = -EINTR;
			goto error_mutex;
		}

		ret = -ENODEV;
		spin_lock_irq(&epfile->ffs->eps_lock);
		/*
		 * While we were acquiring lock endpoint got
		 * disabled (disconnect) or changed
		 * (composition switch) ?
		 */
		if (epfile->ep == ep)
			ret = ep->status;
		spin_unlock_irq(&epfile->ffs->eps_lock);
		if (io_data->read && ret > 0)
			ret = __ffs_epfile_read_data(epfile, data, ep->status,
						     &io_data->data);
		goto error_mutex;
	} else if (!(req = usb_ep_alloc_request(ep->ep, GFP_ATOMIC))) {
		ret = -ENOMEM;
	} else {
		req->buf      = data;
		req->length   = data_len;

		io_data->buf = data;
		io_data->ep = ep->ep;
		io_data->req = req;
		io_data->ffs = epfile->ffs;

		req->context  = io_data;
		req->complete = ffs_epfile_async_io_complete;

		ret = usb_ep_queue(ep->ep, req, GFP_ATOMIC);
		if (unlikely(ret)) {
			io_data->req = NULL;
			usb_ep_free_request(ep->ep, req);
			goto error_lock;
		}

		ret = -EIOCBQUEUED;
		/*
		 * Do not kfree the buffer in this function.  It will be freed
		 * by ffs_user_copy_worker.
		 */
		data = NULL;
	}

error_lock:
	spin_unlock_irq(&epfile->ffs->eps_lock);
error_mutex:
	mutex_unlock(&epfile->mutex);
error:
	kfree(data);
	return ret;
}

static int
ffs_epfile_open(struct inode *inode, struct file *file)
{
	struct ffs_epfile *epfile = inode->i_private;

	ENTER();

	if (WARN_ON(epfile->ffs->state != FFS_ACTIVE))
		return -ENODEV;

	/* to get updated opened atomic variable value */
	smp_mb__before_atomic();
	if (atomic_read(&epfile->opened)) {
		pr_info("%s(): ep(%s) is already opened.\n",
					__func__, epfile->name);
		return -EBUSY;
	}

	atomic_set(&epfile->opened, 1);
	file->private_data = epfile;
	ffs_data_opened(epfile->ffs);
	atomic_set(&epfile->error, 0);

	return 0;
}

static int ffs_aio_cancel(struct kiocb *kiocb)
{
	struct ffs_io_data *io_data = kiocb->private;
	struct ffs_epfile *epfile = kiocb->ki_filp->private_data;
	unsigned long flags;
	int value;

	ENTER();

	spin_lock_irqsave(&epfile->ffs->eps_lock, flags);

	if (likely(io_data && io_data->ep && io_data->req))
		value = usb_ep_dequeue(io_data->ep, io_data->req);
	else
		value = -EINVAL;

	spin_unlock_irqrestore(&epfile->ffs->eps_lock, flags);

	return value;
}

static ssize_t ffs_epfile_write_iter(struct kiocb *kiocb, struct iov_iter *from)
{
	struct ffs_io_data io_data, *p = &io_data;
	ssize_t res;

	ENTER();

	if (!is_sync_kiocb(kiocb)) {
		p = kzalloc(sizeof(io_data), GFP_KERNEL);
		if (unlikely(!p))
			return -ENOMEM;
		p->aio = true;
	} else {
		memset(p, 0, sizeof(*p));
		p->aio = false;
	}

	p->read = false;
	p->kiocb = kiocb;
	p->data = *from;
	p->mm = current->mm;

	kiocb->private = p;

	if (p->aio)
		kiocb_set_cancel_fn(kiocb, ffs_aio_cancel);

	res = ffs_epfile_io(kiocb->ki_filp, p);
	if (res == -EIOCBQUEUED)
		return res;
	if (p->aio)
		kfree(p);
	else
		*from = p->data;
	return res;
}

static ssize_t ffs_epfile_read_iter(struct kiocb *kiocb, struct iov_iter *to)
{
	struct ffs_io_data io_data, *p = &io_data;
	ssize_t res;

	ENTER();

	if (!is_sync_kiocb(kiocb)) {
		p = kzalloc(sizeof(io_data), GFP_KERNEL);
		if (unlikely(!p))
			return -ENOMEM;
		p->aio = true;
	} else {
		memset(p, 0, sizeof(*p));
		p->aio = false;
	}

	p->read = true;
	p->kiocb = kiocb;
	if (p->aio) {
		p->to_free = dup_iter(&p->data, to, GFP_KERNEL);
		if (!p->to_free) {
			kfree(p);
			return -ENOMEM;
		}
	} else {
		p->data = *to;
		p->to_free = NULL;
	}
	p->mm = current->mm;

	kiocb->private = p;

	if (p->aio)
		kiocb_set_cancel_fn(kiocb, ffs_aio_cancel);

	res = ffs_epfile_io(kiocb->ki_filp, p);
	if (res == -EIOCBQUEUED)
		return res;

	if (p->aio) {
		kfree(p->to_free);
		kfree(p);
	} else {
		*to = p->data;
	}
	return res;
}

static int
ffs_epfile_release(struct inode *inode, struct file *file)
{
	struct ffs_epfile *epfile = inode->i_private;

	ENTER();

	/* to get updated opened atomic variable value */
	smp_mb__before_atomic();
	atomic_set(&epfile->opened, 0);
	__ffs_epfile_read_buffer_free(epfile);
	atomic_set(&epfile->error, 1);
	ffs_data_closed(epfile->ffs);
	file->private_data = NULL;

	return 0;
}

static long ffs_epfile_ioctl(struct file *file, unsigned code,
			     unsigned long value)
{
	struct ffs_epfile *epfile = file->private_data;
	struct ffs_ep *ep;
	int ret;

	ENTER();

	if (WARN_ON(epfile->ffs->state != FFS_ACTIVE))
		return -ENODEV;

	/* to get updated opened atomic variable value */
	smp_mb__before_atomic();
	if (atomic_read(&epfile->error))
		return -ENODEV;

	/* Wait for endpoint to be enabled */
	ep = epfile->ep;
	if (!ep) {
		if (file->f_flags & O_NONBLOCK)
			return -EAGAIN;

		ret = wait_event_interruptible(
				epfile->ffs->wait, (ep = epfile->ep));
		if (ret)
			return -EINTR;
	}

	spin_lock_irq(&epfile->ffs->eps_lock);

	/* In the meantime, endpoint got disabled or changed. */
	if (epfile->ep != ep) {
		spin_unlock_irq(&epfile->ffs->eps_lock);
		return -ESHUTDOWN;
	}

	switch (code) {
	case FUNCTIONFS_FIFO_STATUS:
		ret = usb_ep_fifo_status(epfile->ep->ep);
		break;
	case FUNCTIONFS_FIFO_FLUSH:
		usb_ep_fifo_flush(epfile->ep->ep);
		ret = 0;
		break;
	case FUNCTIONFS_CLEAR_HALT:
		ret = usb_ep_clear_halt(epfile->ep->ep);
		break;
	case FUNCTIONFS_ENDPOINT_REVMAP:
		ret = epfile->ep->num;
		break;
	case FUNCTIONFS_ENDPOINT_DESC:
	{
		int desc_idx;
		struct usb_endpoint_descriptor desc1, *desc;

		switch (epfile->ffs->gadget->speed) {
		case USB_SPEED_SUPER:
		case USB_SPEED_SUPER_PLUS:
			desc_idx = 2;
			break;
		case USB_SPEED_HIGH:
			desc_idx = 1;
			break;
		default:
			desc_idx = 0;
		}

		desc = epfile->ep->descs[desc_idx];
		memcpy(&desc1, desc, desc->bLength);

		spin_unlock_irq(&epfile->ffs->eps_lock);
<<<<<<< HEAD
		ret = copy_to_user((void __user *)value, desc, desc->bLength);
=======
		ret = copy_to_user((void *)value, &desc1, desc1.bLength);
>>>>>>> 58c25d1b
		if (ret)
			ret = -EFAULT;
		return ret;
	}
	default:
		ret = -ENOTTY;
	}
	spin_unlock_irq(&epfile->ffs->eps_lock);

	return ret;
}

#ifdef CONFIG_COMPAT
static long ffs_epfile_compat_ioctl(struct file *file, unsigned int code,
		unsigned long value)
{
	return ffs_epfile_ioctl(file, code, value);
}
#endif

static const struct file_operations ffs_epfile_operations = {
	.llseek =	no_llseek,

	.open =		ffs_epfile_open,
	.write_iter =	ffs_epfile_write_iter,
	.read_iter =	ffs_epfile_read_iter,
	.release =	ffs_epfile_release,
	.unlocked_ioctl =	ffs_epfile_ioctl,
#ifdef CONFIG_COMPAT
	.compat_ioctl = ffs_epfile_compat_ioctl,
#endif
};


/* File system and super block operations ***********************************/

/*
 * Mounting the file system creates a controller file, used first for
 * function configuration then later for event monitoring.
 */

static struct inode *__must_check
ffs_sb_make_inode(struct super_block *sb, void *data,
		  const struct file_operations *fops,
		  const struct inode_operations *iops,
		  struct ffs_file_perms *perms)
{
	struct inode *inode;

	ENTER();

	inode = new_inode(sb);

	if (likely(inode)) {
		struct timespec ts = current_time(inode);

		inode->i_ino	 = get_next_ino();
		inode->i_mode    = perms->mode;
		inode->i_uid     = perms->uid;
		inode->i_gid     = perms->gid;
		inode->i_atime   = ts;
		inode->i_mtime   = ts;
		inode->i_ctime   = ts;
		inode->i_private = data;
		if (fops)
			inode->i_fop = fops;
		if (iops)
			inode->i_op  = iops;
	}

	return inode;
}

/* Create "regular" file */
static struct dentry *ffs_sb_create_file(struct super_block *sb,
					const char *name, void *data,
					const struct file_operations *fops)
{
	struct ffs_data	*ffs = sb->s_fs_info;
	struct dentry	*dentry;
	struct inode	*inode;

	ENTER();

	dentry = d_alloc_name(sb->s_root, name);
	if (unlikely(!dentry))
		return NULL;

	inode = ffs_sb_make_inode(sb, data, fops, NULL, &ffs->file_perms);
	if (unlikely(!inode)) {
		dput(dentry);
		return NULL;
	}

	d_add(dentry, inode);
	return dentry;
}

/* Super block */
static const struct super_operations ffs_sb_operations = {
	.statfs =	simple_statfs,
	.drop_inode =	generic_delete_inode,
};

struct ffs_sb_fill_data {
	struct ffs_file_perms perms;
	umode_t root_mode;
	const char *dev_name;
	bool no_disconnect;
	struct ffs_data *ffs_data;
};

static int ffs_sb_fill(struct super_block *sb, void *_data, int silent)
{
	struct ffs_sb_fill_data *data = _data;
	struct inode	*inode;
	struct ffs_data	*ffs = data->ffs_data;

	ENTER();

	ffs->sb              = sb;
	data->ffs_data       = NULL;
	sb->s_fs_info        = ffs;
	sb->s_blocksize      = PAGE_SIZE;
	sb->s_blocksize_bits = PAGE_SHIFT;
	sb->s_magic          = FUNCTIONFS_MAGIC;
	sb->s_op             = &ffs_sb_operations;
	sb->s_time_gran      = 1;

	/* Root inode */
	data->perms.mode = data->root_mode;
	inode = ffs_sb_make_inode(sb, NULL,
				  &simple_dir_operations,
				  &simple_dir_inode_operations,
				  &data->perms);
	sb->s_root = d_make_root(inode);
	if (unlikely(!sb->s_root))
		return -ENOMEM;

	/* EP0 file */
	if (unlikely(!ffs_sb_create_file(sb, "ep0", ffs,
					 &ffs_ep0_operations)))
		return -ENOMEM;

	return 0;
}

static int ffs_fs_parse_opts(struct ffs_sb_fill_data *data, char *opts)
{
	ENTER();

	if (!opts || !*opts)
		return 0;

	for (;;) {
		unsigned long value;
		char *eq, *comma;

		/* Option limit */
		comma = strchr(opts, ',');
		if (comma)
			*comma = 0;

		/* Value limit */
		eq = strchr(opts, '=');
		if (unlikely(!eq)) {
			pr_err("'=' missing in %s\n", opts);
			return -EINVAL;
		}
		*eq = 0;

		/* Parse value */
		if (kstrtoul(eq + 1, 0, &value)) {
			pr_err("%s: invalid value: %s\n", opts, eq + 1);
			return -EINVAL;
		}

		/* Interpret option */
		switch (eq - opts) {
		case 13:
			if (!memcmp(opts, "no_disconnect", 13))
				data->no_disconnect = !!value;
			else
				goto invalid;
			break;
		case 5:
			if (!memcmp(opts, "rmode", 5))
				data->root_mode  = (value & 0555) | S_IFDIR;
			else if (!memcmp(opts, "fmode", 5))
				data->perms.mode = (value & 0666) | S_IFREG;
			else
				goto invalid;
			break;

		case 4:
			if (!memcmp(opts, "mode", 4)) {
				data->root_mode  = (value & 0555) | S_IFDIR;
				data->perms.mode = (value & 0666) | S_IFREG;
			} else {
				goto invalid;
			}
			break;

		case 3:
			if (!memcmp(opts, "uid", 3)) {
				data->perms.uid = make_kuid(current_user_ns(), value);
				if (!uid_valid(data->perms.uid)) {
					pr_err("%s: unmapped value: %lu\n", opts, value);
					return -EINVAL;
				}
			} else if (!memcmp(opts, "gid", 3)) {
				data->perms.gid = make_kgid(current_user_ns(), value);
				if (!gid_valid(data->perms.gid)) {
					pr_err("%s: unmapped value: %lu\n", opts, value);
					return -EINVAL;
				}
			} else {
				goto invalid;
			}
			break;

		default:
invalid:
			pr_err("%s: invalid option\n", opts);
			return -EINVAL;
		}

		/* Next iteration */
		if (!comma)
			break;
		opts = comma + 1;
	}

	return 0;
}

/* "mount -t functionfs dev_name /dev/function" ends up here */

static struct dentry *
ffs_fs_mount(struct file_system_type *t, int flags,
	      const char *dev_name, void *opts)
{
	struct ffs_sb_fill_data data = {
		.perms = {
			.mode = S_IFREG | 0600,
			.uid = GLOBAL_ROOT_UID,
			.gid = GLOBAL_ROOT_GID,
		},
		.root_mode = S_IFDIR | 0500,
		.no_disconnect = false,
	};
	struct dentry *rv;
	int ret;
	struct ffs_data	*ffs;

	ENTER();

	ret = ffs_fs_parse_opts(&data, opts);
	if (unlikely(ret < 0))
		return ERR_PTR(ret);

	ffs = ffs_data_new(dev_name);
	if (unlikely(!ffs))
		return ERR_PTR(-ENOMEM);
	ffs->file_perms = data.perms;
	ffs->no_disconnect = data.no_disconnect;

	ffs->dev_name = kstrdup(dev_name, GFP_KERNEL);
	if (unlikely(!ffs->dev_name)) {
		ffs_data_put(ffs);
		return ERR_PTR(-ENOMEM);
	}

	ret = ffs_acquire_dev(dev_name, ffs);
	if (ret) {
		ffs_data_put(ffs);
		return ERR_PTR(ret);
	}
	data.ffs_data = ffs;

	rv = mount_nodev(t, flags, &data, ffs_sb_fill);
	if (IS_ERR(rv) && data.ffs_data)
		ffs_data_put(data.ffs_data);
	return rv;
}

static void
ffs_fs_kill_sb(struct super_block *sb)
{
	ENTER();

	kill_litter_super(sb);
	if (sb->s_fs_info)
		ffs_data_closed(sb->s_fs_info);
}

static struct file_system_type ffs_fs_type = {
	.owner		= THIS_MODULE,
	.name		= "functionfs",
	.mount		= ffs_fs_mount,
	.kill_sb	= ffs_fs_kill_sb,
};
MODULE_ALIAS_FS("functionfs");


/* Driver's main init/cleanup functions *************************************/

static int functionfs_init(void)
{
	int ret;

	ENTER();

	ret = register_filesystem(&ffs_fs_type);
	if (likely(!ret))
		pr_info("file system registered\n");
	else
		pr_err("failed registering file system (%d)\n", ret);

	return ret;
}

static void functionfs_cleanup(void)
{
	ENTER();

	pr_info("unloading\n");
	unregister_filesystem(&ffs_fs_type);
}


/* ffs_data and ffs_function construction and destruction code **************/

static void ffs_data_clear(struct ffs_data *ffs);
static void ffs_data_reset(struct ffs_data *ffs);

static void ffs_data_get(struct ffs_data *ffs)
{
	ENTER();
	/* to get updated ref atomic variable value */
	smp_mb__before_atomic();
	refcount_inc(&ffs->ref);
}

static void ffs_data_opened(struct ffs_data *ffs)
{
	ENTER();

	/* to get updated ref atomic variable value */
	smp_mb__before_atomic();
	refcount_inc(&ffs->ref);
	if (atomic_add_return(1, &ffs->opened) == 1 &&
			ffs->state == FFS_DEACTIVATED) {
		ffs->state = FFS_CLOSING;
		ffs_data_reset(ffs);
	}
}

static void ffs_data_put(struct ffs_data *ffs)
{
	ENTER();

	/* to get updated ref atomic variable value */
	smp_mb__before_atomic();
	if (unlikely(refcount_dec_and_test(&ffs->ref))) {
		pr_info("%s(): freeing\n", __func__);
		ffs_data_clear(ffs);
		ffs_release_dev(ffs->private_data);
		BUG_ON(waitqueue_active(&ffs->ev.waitq) ||
		       waitqueue_active(&ffs->ep0req_completion.wait) ||
		       waitqueue_active(&ffs->wait));
		destroy_workqueue(ffs->io_completion_wq);
		kfree(ffs->dev_name);
		kfree(ffs);
	}
}

static void ffs_data_closed(struct ffs_data *ffs)
{
	ENTER();

	/* to get updated opened atomic variable value */
	smp_mb__before_atomic();
	if (atomic_dec_and_test(&ffs->opened)) {
		if (ffs->no_disconnect) {
			ffs->state = FFS_DEACTIVATED;
			if (ffs->epfiles) {
				ffs_epfiles_destroy(ffs->epfiles,
						   ffs->eps_count);
				ffs->epfiles = NULL;
			}
			if (ffs->setup_state == FFS_SETUP_PENDING)
				__ffs_ep0_stall(ffs);
		} else {
			ffs->state = FFS_CLOSING;
			ffs_data_reset(ffs);
		}
	}

	/* to get updated opened atomic variable value */
	smp_mb__before_atomic();
	if (atomic_read(&ffs->opened) < 0) {
		ffs->state = FFS_CLOSING;
		ffs_data_reset(ffs);
	}

	ffs_data_put(ffs);
}

static struct ffs_data *ffs_data_new(const char *dev_name)
{
	struct ffs_data *ffs = kzalloc(sizeof *ffs, GFP_KERNEL);
	if (unlikely(!ffs))
		return NULL;

	ENTER();

	ffs->io_completion_wq = alloc_ordered_workqueue("%s", 0, dev_name);
	if (!ffs->io_completion_wq) {
		kfree(ffs);
		return NULL;
	}

	/* to get updated opened atomic variable value */
	smp_mb__before_atomic();
	refcount_set(&ffs->ref, 1);
	atomic_set(&ffs->opened, 0);
	ffs->state = FFS_READ_DESCRIPTORS;
	mutex_init(&ffs->mutex);
	spin_lock_init(&ffs->eps_lock);
	init_waitqueue_head(&ffs->ev.waitq);
	init_waitqueue_head(&ffs->wait);
	init_completion(&ffs->ep0req_completion);

	/* XXX REVISIT need to update it in some places, or do we? */
	ffs->ev.can_stall = 1;

	return ffs;
}

static void ffs_data_clear(struct ffs_data *ffs)
{
	ENTER();

	ffs_closed(ffs);

	BUG_ON(ffs->gadget);

	if (ffs->epfiles)
		ffs_epfiles_destroy(ffs->epfiles, ffs->eps_count);

	if (ffs->ffs_eventfd)
		eventfd_ctx_put(ffs->ffs_eventfd);

	kfree(ffs->raw_descs_data);
	kfree(ffs->raw_strings);
	kfree(ffs->stringtabs);
}

static void ffs_data_reset(struct ffs_data *ffs)
{
	ENTER();

	ffs_data_clear(ffs);

	ffs->epfiles = NULL;
	ffs->raw_descs_data = NULL;
	ffs->raw_descs = NULL;
	ffs->raw_strings = NULL;
	ffs->stringtabs = NULL;

	ffs->raw_descs_length = 0;
	ffs->fs_descs_count = 0;
	ffs->hs_descs_count = 0;
	ffs->ss_descs_count = 0;

	ffs->strings_count = 0;
	ffs->interfaces_count = 0;
	ffs->eps_count = 0;

	ffs->ev.count = 0;

	ffs->state = FFS_READ_DESCRIPTORS;
	ffs->setup_state = FFS_NO_SETUP;
	ffs->flags = 0;

	ffs->ms_os_descs_ext_prop_count = 0;
	ffs->ms_os_descs_ext_prop_name_len = 0;
	ffs->ms_os_descs_ext_prop_data_len = 0;
}


static int functionfs_bind(struct ffs_data *ffs, struct usb_composite_dev *cdev)
{
	struct usb_gadget_strings **lang;
	int first_id;

	ENTER();

	if (WARN_ON(ffs->state != FFS_ACTIVE
		 || test_and_set_bit(FFS_FL_BOUND, &ffs->flags)))
		return -EBADFD;

	first_id = usb_string_ids_n(cdev, ffs->strings_count);
	if (unlikely(first_id < 0))
		return first_id;

	ffs->ep0req = usb_ep_alloc_request(cdev->gadget->ep0, GFP_KERNEL);
	if (unlikely(!ffs->ep0req))
		return -ENOMEM;
	ffs->ep0req->complete = ffs_ep0_complete;
	ffs->ep0req->context = ffs;

	lang = ffs->stringtabs;
	if (lang) {
		for (; *lang; ++lang) {
			struct usb_string *str = (*lang)->strings;
			int id = first_id;
			for (; str->s; ++id, ++str)
				str->id = id;
		}
	}

	ffs->gadget = cdev->gadget;
	ffs_data_get(ffs);
	return 0;
}

static void functionfs_unbind(struct ffs_data *ffs)
{
	ENTER();

	if (!WARN_ON(!ffs->gadget)) {
		usb_ep_free_request(ffs->gadget->ep0, ffs->ep0req);
		ffs->ep0req = NULL;
		ffs->gadget = NULL;
		clear_bit(FFS_FL_BOUND, &ffs->flags);
		ffs_data_put(ffs);
	}
}

static int ffs_epfiles_create(struct ffs_data *ffs)
{
	struct ffs_epfile *epfile, *epfiles;
	unsigned i, count;

	ENTER();

	count = ffs->eps_count;
	epfiles = kcalloc(count, sizeof(*epfiles), GFP_KERNEL);
	if (!epfiles)
		return -ENOMEM;

	epfile = epfiles;
	for (i = 1; i <= count; ++i, ++epfile) {
		epfile->ffs = ffs;
		mutex_init(&epfile->mutex);
		atomic_set(&epfile->opened, 0);
		if (ffs->user_flags & FUNCTIONFS_VIRTUAL_ADDR)
			sprintf(epfile->name, "ep%02x", ffs->eps_addrmap[i]);
		else
			sprintf(epfile->name, "ep%u", i);
		epfile->dentry = ffs_sb_create_file(ffs->sb, epfile->name,
						 epfile,
						 &ffs_epfile_operations);
		if (unlikely(!epfile->dentry)) {
			ffs_epfiles_destroy(epfiles, i - 1);
			return -ENOMEM;
		}
	}

	ffs->epfiles = epfiles;
	return 0;
}

static void ffs_epfiles_destroy(struct ffs_epfile *epfiles, unsigned count)
{
	struct ffs_epfile *epfile = epfiles;

	ENTER();

	for (; count; --count, ++epfile) {
		BUG_ON(mutex_is_locked(&epfile->mutex));
		if (epfile->dentry) {
			d_delete(epfile->dentry);
			dput(epfile->dentry);
			epfile->dentry = NULL;
		}
	}

	kfree(epfiles);
}

static void ffs_func_eps_disable(struct ffs_function *func)
{
	struct ffs_ep *ep         = func->eps;
	struct ffs_epfile *epfile = func->ffs->epfiles;
	unsigned count            = func->ffs->eps_count;
	unsigned long flags;

	spin_lock_irqsave(&func->ffs->eps_lock, flags);
	while (count--) {

		if (epfile)
			atomic_set(&epfile->error, 1);

		/* pending requests get nuked */
		if (likely(ep->ep))
			usb_ep_disable(ep->ep);
		++ep;

		if (epfile) {
			epfile->ep = NULL;
			__ffs_epfile_read_buffer_free(epfile);
			++epfile;
		}
	}
	spin_unlock_irqrestore(&func->ffs->eps_lock, flags);
}

static int ffs_func_eps_enable(struct ffs_function *func)
{
	struct ffs_data *ffs      = func->ffs;
	struct ffs_ep *ep         = func->eps;
	struct ffs_epfile *epfile = ffs->epfiles;
	unsigned count            = ffs->eps_count;
	unsigned long flags;
	int ret = 0;

	spin_lock_irqsave(&func->ffs->eps_lock, flags);
	while(count--) {
		ep->ep->driver_data = ep;

		ret = config_ep_by_speed(func->gadget, &func->function, ep->ep);
		if (ret) {
			pr_err("%s: config_ep_by_speed(%s) returned %d\n",
					__func__, ep->ep->name, ret);
			break;
		}

		ret = usb_ep_enable(ep->ep);
		if (likely(!ret)) {
			epfile->ep = ep;
			epfile->in = usb_endpoint_dir_in(ep->ep->desc);
			epfile->isoc = usb_endpoint_xfer_isoc(ep->ep->desc);
		} else {
			break;
		}

		++ep;
		++epfile;
	}

	wake_up_interruptible(&ffs->wait);
	spin_unlock_irqrestore(&func->ffs->eps_lock, flags);

	return ret;
}


/* Parsing and building descriptors and strings *****************************/

/*
 * This validates if data pointed by data is a valid USB descriptor as
 * well as record how many interfaces, endpoints and strings are
 * required by given configuration.  Returns address after the
 * descriptor or NULL if data is invalid.
 */

enum ffs_entity_type {
	FFS_DESCRIPTOR, FFS_INTERFACE, FFS_STRING, FFS_ENDPOINT
};

enum ffs_os_desc_type {
	FFS_OS_DESC, FFS_OS_DESC_EXT_COMPAT, FFS_OS_DESC_EXT_PROP
};

typedef int (*ffs_entity_callback)(enum ffs_entity_type entity,
				   u8 *valuep,
				   struct usb_descriptor_header *desc,
				   void *priv);

typedef int (*ffs_os_desc_callback)(enum ffs_os_desc_type entity,
				    struct usb_os_desc_header *h, void *data,
				    unsigned len, void *priv);

static int __must_check ffs_do_single_desc(char *data, unsigned len,
					   ffs_entity_callback entity,
					   void *priv)
{
	struct usb_descriptor_header *_ds = (void *)data;
	u8 length;
	int ret;

	ENTER();

	/* At least two bytes are required: length and type */
	if (len < 2) {
		pr_vdebug("descriptor too short\n");
		return -EINVAL;
	}

	/* If we have at least as many bytes as the descriptor takes? */
	length = _ds->bLength;
	if (len < length) {
		pr_vdebug("descriptor longer then available data\n");
		return -EINVAL;
	}

#define __entity_check_INTERFACE(val)  1
#define __entity_check_STRING(val)     (val)
#define __entity_check_ENDPOINT(val)   ((val) & USB_ENDPOINT_NUMBER_MASK)
#define __entity(type, val) do {					\
		pr_vdebug("entity " #type "(%02x)\n", (val));		\
		if (unlikely(!__entity_check_ ##type(val))) {		\
			pr_vdebug("invalid entity's value\n");		\
			return -EINVAL;					\
		}							\
		ret = entity(FFS_ ##type, &val, _ds, priv);		\
		if (unlikely(ret < 0)) {				\
			pr_debug("entity " #type "(%02x); ret = %d\n",	\
				 (val), ret);				\
			return ret;					\
		}							\
	} while (0)

	/* Parse descriptor depending on type. */
	switch (_ds->bDescriptorType) {
	case USB_DT_DEVICE:
	case USB_DT_CONFIG:
	case USB_DT_STRING:
	case USB_DT_DEVICE_QUALIFIER:
		/* function can't have any of those */
		pr_vdebug("descriptor reserved for gadget: %d\n",
		      _ds->bDescriptorType);
		return -EINVAL;

	case USB_DT_INTERFACE: {
		struct usb_interface_descriptor *ds = (void *)_ds;
		pr_vdebug("interface descriptor\n");
		if (length != sizeof *ds)
			goto inv_length;

		__entity(INTERFACE, ds->bInterfaceNumber);
		if (ds->iInterface)
			__entity(STRING, ds->iInterface);
	}
		break;

	case USB_DT_ENDPOINT: {
		struct usb_endpoint_descriptor *ds = (void *)_ds;
		pr_vdebug("endpoint descriptor\n");
		if (length != USB_DT_ENDPOINT_SIZE &&
		    length != USB_DT_ENDPOINT_AUDIO_SIZE)
			goto inv_length;
		__entity(ENDPOINT, ds->bEndpointAddress);
	}
		break;

	case HID_DT_HID:
		pr_vdebug("hid descriptor\n");
		if (length != sizeof(struct hid_descriptor))
			goto inv_length;
		break;

	case USB_DT_OTG:
		if (length != sizeof(struct usb_otg_descriptor))
			goto inv_length;
		break;

	case USB_DT_INTERFACE_ASSOCIATION: {
		struct usb_interface_assoc_descriptor *ds = (void *)_ds;
		pr_vdebug("interface association descriptor\n");
		if (length != sizeof *ds)
			goto inv_length;
		if (ds->iFunction)
			__entity(STRING, ds->iFunction);
	}
		break;

	case USB_DT_SS_ENDPOINT_COMP:
		pr_vdebug("EP SS companion descriptor\n");
		if (length != sizeof(struct usb_ss_ep_comp_descriptor))
			goto inv_length;
		break;

	case USB_DT_OTHER_SPEED_CONFIG:
	case USB_DT_INTERFACE_POWER:
	case USB_DT_DEBUG:
	case USB_DT_SECURITY:
	case USB_DT_CS_RADIO_CONTROL:
		/* TODO */
		pr_vdebug("unimplemented descriptor: %d\n", _ds->bDescriptorType);
		return -EINVAL;

	default:
		/* We should never be here */
		pr_vdebug("unknown descriptor: %d\n", _ds->bDescriptorType);
		return -EINVAL;

inv_length:
		pr_vdebug("invalid length: %d (descriptor %d)\n",
			  _ds->bLength, _ds->bDescriptorType);
		return -EINVAL;
	}

#undef __entity
#undef __entity_check_DESCRIPTOR
#undef __entity_check_INTERFACE
#undef __entity_check_STRING
#undef __entity_check_ENDPOINT

	return length;
}

static int __must_check ffs_do_descs(unsigned count, char *data, unsigned len,
				     ffs_entity_callback entity, void *priv)
{
	const unsigned _len = len;
	unsigned long num = 0;

	ENTER();

	for (;;) {
		int ret;

		if (num == count)
			data = NULL;

		/* Record "descriptor" entity */
		ret = entity(FFS_DESCRIPTOR, (u8 *)num, (void *)data, priv);
		if (unlikely(ret < 0)) {
			pr_debug("entity DESCRIPTOR(%02lx); ret = %d\n",
				 num, ret);
			return ret;
		}

		if (!data)
			return _len - len;

		ret = ffs_do_single_desc(data, len, entity, priv);
		if (unlikely(ret < 0)) {
			pr_debug("%s returns %d\n", __func__, ret);
			return ret;
		}

		len -= ret;
		data += ret;
		++num;
	}
}

static int __ffs_data_do_entity(enum ffs_entity_type type,
				u8 *valuep, struct usb_descriptor_header *desc,
				void *priv)
{
	struct ffs_desc_helper *helper = priv;
	struct usb_endpoint_descriptor *d;

	ENTER();

	switch (type) {
	case FFS_DESCRIPTOR:
		break;

	case FFS_INTERFACE:
		/*
		 * Interfaces are indexed from zero so if we
		 * encountered interface "n" then there are at least
		 * "n+1" interfaces.
		 */
		if (*valuep >= helper->interfaces_count)
			helper->interfaces_count = *valuep + 1;
		break;

	case FFS_STRING:
		/*
		 * Strings are indexed from 1 (0 is reserved
		 * for languages list)
		 */
		if (*valuep > helper->ffs->strings_count)
			helper->ffs->strings_count = *valuep;
		break;

	case FFS_ENDPOINT:
		d = (void *)desc;
		helper->eps_count++;
		if (helper->eps_count >= FFS_MAX_EPS_COUNT)
			return -EINVAL;
		/* Check if descriptors for any speed were already parsed */
		if (!helper->ffs->eps_count && !helper->ffs->interfaces_count)
			helper->ffs->eps_addrmap[helper->eps_count] =
				d->bEndpointAddress;
		else if (helper->ffs->eps_addrmap[helper->eps_count] !=
				d->bEndpointAddress)
			return -EINVAL;
		break;
	}

	return 0;
}

static int __ffs_do_os_desc_header(enum ffs_os_desc_type *next_type,
				   struct usb_os_desc_header *desc)
{
	u16 bcd_version = le16_to_cpu(desc->bcdVersion);
	u16 w_index = le16_to_cpu(desc->wIndex);

	if (bcd_version != 1) {
		pr_vdebug("unsupported os descriptors version: %d",
			  bcd_version);
		return -EINVAL;
	}
	switch (w_index) {
	case 0x4:
		*next_type = FFS_OS_DESC_EXT_COMPAT;
		break;
	case 0x5:
		*next_type = FFS_OS_DESC_EXT_PROP;
		break;
	default:
		pr_vdebug("unsupported os descriptor type: %d", w_index);
		return -EINVAL;
	}

	return sizeof(*desc);
}

/*
 * Process all extended compatibility/extended property descriptors
 * of a feature descriptor
 */
static int __must_check ffs_do_single_os_desc(char *data, unsigned len,
					      enum ffs_os_desc_type type,
					      u16 feature_count,
					      ffs_os_desc_callback entity,
					      void *priv,
					      struct usb_os_desc_header *h)
{
	int ret;
	const unsigned _len = len;

	ENTER();

	/* loop over all ext compat/ext prop descriptors */
	while (feature_count--) {
		ret = entity(type, h, data, len, priv);
		if (unlikely(ret < 0)) {
			pr_debug("bad OS descriptor, type: %d\n", type);
			return ret;
		}
		data += ret;
		len -= ret;
	}
	return _len - len;
}

/* Process a number of complete Feature Descriptors (Ext Compat or Ext Prop) */
static int __must_check ffs_do_os_descs(unsigned count,
					char *data, unsigned len,
					ffs_os_desc_callback entity, void *priv)
{
	const unsigned _len = len;
	unsigned long num = 0;

	ENTER();

	for (num = 0; num < count; ++num) {
		int ret;
		enum ffs_os_desc_type type;
		u16 feature_count;
		struct usb_os_desc_header *desc = (void *)data;

		if (len < sizeof(*desc))
			return -EINVAL;

		/*
		 * Record "descriptor" entity.
		 * Process dwLength, bcdVersion, wIndex, get b/wCount.
		 * Move the data pointer to the beginning of extended
		 * compatibilities proper or extended properties proper
		 * portions of the data
		 */
		if (le32_to_cpu(desc->dwLength) > len)
			return -EINVAL;

		ret = __ffs_do_os_desc_header(&type, desc);
		if (unlikely(ret < 0)) {
			pr_debug("entity OS_DESCRIPTOR(%02lx); ret = %d\n",
				 num, ret);
			return ret;
		}
		/*
		 * 16-bit hex "?? 00" Little Endian looks like 8-bit hex "??"
		 */
		feature_count = le16_to_cpu(desc->wCount);
		if (type == FFS_OS_DESC_EXT_COMPAT &&
		    (feature_count > 255 || desc->Reserved))
				return -EINVAL;
		len -= ret;
		data += ret;

		/*
		 * Process all function/property descriptors
		 * of this Feature Descriptor
		 */
		ret = ffs_do_single_os_desc(data, len, type,
					    feature_count, entity, priv, desc);
		if (unlikely(ret < 0)) {
			pr_debug("%s returns %d\n", __func__, ret);
			return ret;
		}

		len -= ret;
		data += ret;
	}
	return _len - len;
}

/**
 * Validate contents of the buffer from userspace related to OS descriptors.
 */
static int __ffs_data_do_os_desc(enum ffs_os_desc_type type,
				 struct usb_os_desc_header *h, void *data,
				 unsigned len, void *priv)
{
	struct ffs_data *ffs = priv;
	u8 length;

	ENTER();

	switch (type) {
	case FFS_OS_DESC_EXT_COMPAT: {
		struct usb_ext_compat_desc *d = data;
		int i;

		if (len < sizeof(*d) ||
		    d->bFirstInterfaceNumber >= ffs->interfaces_count)
			return -EINVAL;
		if (d->Reserved1 != 1) {
			/*
			 * According to the spec, Reserved1 must be set to 1
			 * but older kernels incorrectly rejected non-zero
			 * values.  We fix it here to avoid returning EINVAL
			 * in response to values we used to accept.
			 */
			pr_debug("usb_ext_compat_desc::Reserved1 forced to 1\n");
			d->Reserved1 = 1;
		}
		for (i = 0; i < ARRAY_SIZE(d->Reserved2); ++i)
			if (d->Reserved2[i])
				return -EINVAL;

		length = sizeof(struct usb_ext_compat_desc);
	}
		break;
	case FFS_OS_DESC_EXT_PROP: {
		struct usb_ext_prop_desc *d = data;
		u32 type, pdl;
		u16 pnl;

		if (len < sizeof(*d) || h->interface >= ffs->interfaces_count)
			return -EINVAL;
		length = le32_to_cpu(d->dwSize);
		if (len < length)
			return -EINVAL;
		type = le32_to_cpu(d->dwPropertyDataType);
		if (type < USB_EXT_PROP_UNICODE ||
		    type > USB_EXT_PROP_UNICODE_MULTI) {
			pr_vdebug("unsupported os descriptor property type: %d",
				  type);
			return -EINVAL;
		}
		pnl = le16_to_cpu(d->wPropertyNameLength);
		if (length < 14 + pnl) {
			pr_vdebug("invalid os descriptor length: %d pnl:%d (descriptor %d)\n",
				  length, pnl, type);
			return -EINVAL;
		}
		pdl = le32_to_cpu(*(__le32 *)((u8 *)data + 10 + pnl));
		if (length != 14 + pnl + pdl) {
			pr_vdebug("invalid os descriptor length: %d pnl:%d pdl:%d (descriptor %d)\n",
				  length, pnl, pdl, type);
			return -EINVAL;
		}
		++ffs->ms_os_descs_ext_prop_count;
		/* property name reported to the host as "WCHAR"s */
		ffs->ms_os_descs_ext_prop_name_len += pnl * 2;
		ffs->ms_os_descs_ext_prop_data_len += pdl;
	}
		break;
	default:
		pr_vdebug("unknown descriptor: %d\n", type);
		return -EINVAL;
	}
	return length;
}

static int __ffs_data_got_descs(struct ffs_data *ffs,
				char *const _data, size_t len)
{
	char *data = _data, *raw_descs;
	unsigned os_descs_count = 0, counts[3], flags;
	int ret = -EINVAL, i;
	struct ffs_desc_helper helper;

	ENTER();

	if (get_unaligned_le32(data + 4) != len)
		goto error;

	switch (get_unaligned_le32(data)) {
	case FUNCTIONFS_DESCRIPTORS_MAGIC:
		flags = FUNCTIONFS_HAS_FS_DESC | FUNCTIONFS_HAS_HS_DESC;
		data += 8;
		len  -= 8;
		break;
	case FUNCTIONFS_DESCRIPTORS_MAGIC_V2:
		flags = get_unaligned_le32(data + 8);
		ffs->user_flags = flags;
		if (flags & ~(FUNCTIONFS_HAS_FS_DESC |
			      FUNCTIONFS_HAS_HS_DESC |
			      FUNCTIONFS_HAS_SS_DESC |
			      FUNCTIONFS_HAS_MS_OS_DESC |
			      FUNCTIONFS_VIRTUAL_ADDR |
			      FUNCTIONFS_EVENTFD |
			      FUNCTIONFS_ALL_CTRL_RECIP |
			      FUNCTIONFS_CONFIG0_SETUP)) {
			ret = -ENOSYS;
			goto error;
		}
		data += 12;
		len  -= 12;
		break;
	default:
		goto error;
	}

	if (flags & FUNCTIONFS_EVENTFD) {
		if (len < 4)
			goto error;
		ffs->ffs_eventfd =
			eventfd_ctx_fdget((int)get_unaligned_le32(data));
		if (IS_ERR(ffs->ffs_eventfd)) {
			ret = PTR_ERR(ffs->ffs_eventfd);
			ffs->ffs_eventfd = NULL;
			goto error;
		}
		data += 4;
		len  -= 4;
	}

	/* Read fs_count, hs_count and ss_count (if present) */
	for (i = 0; i < 3; ++i) {
		if (!(flags & (1 << i))) {
			counts[i] = 0;
		} else if (len < 4) {
			goto error;
		} else {
			counts[i] = get_unaligned_le32(data);
			data += 4;
			len  -= 4;
		}
	}
	if (flags & (1 << i)) {
		if (len < 4) {
			goto error;
		}
		os_descs_count = get_unaligned_le32(data);
		data += 4;
		len -= 4;
	};

	/* Read descriptors */
	raw_descs = data;
	helper.ffs = ffs;
	for (i = 0; i < 3; ++i) {
		if (!counts[i])
			continue;
		helper.interfaces_count = 0;
		helper.eps_count = 0;
		ret = ffs_do_descs(counts[i], data, len,
				   __ffs_data_do_entity, &helper);
		if (ret < 0)
			goto error;
		if (!ffs->eps_count && !ffs->interfaces_count) {
			ffs->eps_count = helper.eps_count;
			ffs->interfaces_count = helper.interfaces_count;
		} else {
			if (ffs->eps_count != helper.eps_count) {
				ret = -EINVAL;
				goto error;
			}
			if (ffs->interfaces_count != helper.interfaces_count) {
				ret = -EINVAL;
				goto error;
			}
		}
		data += ret;
		len  -= ret;
	}
	if (os_descs_count) {
		ret = ffs_do_os_descs(os_descs_count, data, len,
				      __ffs_data_do_os_desc, ffs);
		if (ret < 0)
			goto error;
		data += ret;
		len -= ret;
	}

	if (raw_descs == data || len) {
		ret = -EINVAL;
		goto error;
	}

	ffs->raw_descs_data	= _data;
	ffs->raw_descs		= raw_descs;
	ffs->raw_descs_length	= data - raw_descs;
	ffs->fs_descs_count	= counts[0];
	ffs->hs_descs_count	= counts[1];
	ffs->ss_descs_count	= counts[2];
	ffs->ms_os_descs_count	= os_descs_count;

	return 0;

error:
	kfree(_data);
	return ret;
}

static int __ffs_data_got_strings(struct ffs_data *ffs,
				  char *const _data, size_t len)
{
	u32 str_count, needed_count, lang_count;
	struct usb_gadget_strings **stringtabs, *t;
	const char *data = _data;
	struct usb_string *s;

	ENTER();

	if (unlikely(len < 16 ||
		     get_unaligned_le32(data) != FUNCTIONFS_STRINGS_MAGIC ||
		     get_unaligned_le32(data + 4) != len))
		goto error;
	str_count  = get_unaligned_le32(data + 8);
	lang_count = get_unaligned_le32(data + 12);

	/* if one is zero the other must be zero */
	if (unlikely(!str_count != !lang_count))
		goto error;

	/* Do we have at least as many strings as descriptors need? */
	needed_count = ffs->strings_count;
	if (unlikely(str_count < needed_count))
		goto error;

	/*
	 * If we don't need any strings just return and free all
	 * memory.
	 */
	if (!needed_count) {
		kfree(_data);
		return 0;
	}

	/* Allocate everything in one chunk so there's less maintenance. */
	{
		unsigned i = 0;
		vla_group(d);
		vla_item(d, struct usb_gadget_strings *, stringtabs,
			lang_count + 1);
		vla_item(d, struct usb_gadget_strings, stringtab, lang_count);
		vla_item(d, struct usb_string, strings,
			lang_count*(needed_count+1));

		char *vlabuf = kmalloc(vla_group_size(d), GFP_KERNEL);

		if (unlikely(!vlabuf)) {
			kfree(_data);
			return -ENOMEM;
		}

		/* Initialize the VLA pointers */
		stringtabs = vla_ptr(vlabuf, d, stringtabs);
		t = vla_ptr(vlabuf, d, stringtab);
		i = lang_count;
		do {
			*stringtabs++ = t++;
		} while (--i);
		*stringtabs = NULL;

		/* stringtabs = vlabuf = d_stringtabs for later kfree */
		stringtabs = vla_ptr(vlabuf, d, stringtabs);
		t = vla_ptr(vlabuf, d, stringtab);
		s = vla_ptr(vlabuf, d, strings);
	}

	/* For each language */
	data += 16;
	len -= 16;

	do { /* lang_count > 0 so we can use do-while */
		unsigned needed = needed_count;
		u32 str_per_lang = str_count;

		if (unlikely(len < 3))
			goto error_free;
		t->language = get_unaligned_le16(data);
		t->strings  = s;
		++t;

		data += 2;
		len -= 2;

		/* For each string */
		do { /* str_count > 0 so we can use do-while */
			size_t length = strnlen(data, len);

			if (unlikely(length == len))
				goto error_free;

			/*
			 * User may provide more strings then we need,
			 * if that's the case we simply ignore the
			 * rest
			 */
			if (likely(needed)) {
				/*
				 * s->id will be set while adding
				 * function to configuration so for
				 * now just leave garbage here.
				 */
				s->s = data;
				--needed;
				++s;
			}

			data += length + 1;
			len -= length + 1;
		} while (--str_per_lang);

		s->id = 0;   /* terminator */
		s->s = NULL;
		++s;

	} while (--lang_count);

	/* Some garbage left? */
	if (unlikely(len))
		goto error_free;

	/* Done! */
	ffs->stringtabs = stringtabs;
	ffs->raw_strings = _data;

	return 0;

error_free:
	kfree(stringtabs);
error:
	kfree(_data);
	return -EINVAL;
}


/* Events handling and management *******************************************/

static void __ffs_event_add(struct ffs_data *ffs,
			    enum usb_functionfs_event_type type)
{
	enum usb_functionfs_event_type rem_type1, rem_type2 = type;
	int neg = 0;

	/*
	 * Abort any unhandled setup
	 *
	 * We do not need to worry about some cmpxchg() changing value
	 * of ffs->setup_state without holding the lock because when
	 * state is FFS_SETUP_PENDING cmpxchg() in several places in
	 * the source does nothing.
	 */
	if (ffs->setup_state == FFS_SETUP_PENDING)
		ffs->setup_state = FFS_SETUP_CANCELLED;

	/*
	 * Logic of this function guarantees that there are at most four pending
	 * evens on ffs->ev.types queue.  This is important because the queue
	 * has space for four elements only and __ffs_ep0_read_events function
	 * depends on that limit as well.  If more event types are added, those
	 * limits have to be revisited or guaranteed to still hold.
	 */
	switch (type) {
	case FUNCTIONFS_RESUME:
		rem_type2 = FUNCTIONFS_SUSPEND;
		/* FALL THROUGH */
	case FUNCTIONFS_SUSPEND:
	case FUNCTIONFS_SETUP:
		rem_type1 = type;
		/* Discard all similar events */
		break;

	case FUNCTIONFS_BIND:
	case FUNCTIONFS_UNBIND:
	case FUNCTIONFS_DISABLE:
	case FUNCTIONFS_ENABLE:
		/* Discard everything other then power management. */
		rem_type1 = FUNCTIONFS_SUSPEND;
		rem_type2 = FUNCTIONFS_RESUME;
		neg = 1;
		break;

	default:
		WARN(1, "%d: unknown event, this should not happen\n", type);
		return;
	}

	{
		u8 *ev  = ffs->ev.types, *out = ev;
		unsigned n = ffs->ev.count;
		for (; n; --n, ++ev)
			if ((*ev == rem_type1 || *ev == rem_type2) == neg)
				*out++ = *ev;
			else
				pr_vdebug("purging event %d\n", *ev);
		ffs->ev.count = out - ffs->ev.types;
	}

	pr_vdebug("adding event %d\n", type);
	ffs->ev.types[ffs->ev.count++] = type;
	wake_up_locked(&ffs->ev.waitq);
	if (ffs->ffs_eventfd)
		eventfd_signal(ffs->ffs_eventfd, 1);
}

static void ffs_event_add(struct ffs_data *ffs,
			  enum usb_functionfs_event_type type)
{
	unsigned long flags;
	spin_lock_irqsave(&ffs->ev.waitq.lock, flags);
	__ffs_event_add(ffs, type);
	spin_unlock_irqrestore(&ffs->ev.waitq.lock, flags);
}

/* Bind/unbind USB function hooks *******************************************/

static int ffs_ep_addr2idx(struct ffs_data *ffs, u8 endpoint_address)
{
	int i;

	for (i = 1; i < ARRAY_SIZE(ffs->eps_addrmap); ++i)
		if (ffs->eps_addrmap[i] == endpoint_address)
			return i;
	return -ENOENT;
}

static int __ffs_func_bind_do_descs(enum ffs_entity_type type, u8 *valuep,
				    struct usb_descriptor_header *desc,
				    void *priv)
{
	struct usb_endpoint_descriptor *ds = (void *)desc;
	struct ffs_function *func = priv;
	struct ffs_ep *ffs_ep;
	unsigned ep_desc_id;
	int idx;
	static const char *speed_names[] = { "full", "high", "super" };

	if (type != FFS_DESCRIPTOR)
		return 0;

	/*
	 * If ss_descriptors is not NULL, we are reading super speed
	 * descriptors; if hs_descriptors is not NULL, we are reading high
	 * speed descriptors; otherwise, we are reading full speed
	 * descriptors.
	 */
	if (func->function.ss_descriptors) {
		ep_desc_id = 2;
		func->function.ss_descriptors[(long)valuep] = desc;
	} else if (func->function.hs_descriptors) {
		ep_desc_id = 1;
		func->function.hs_descriptors[(long)valuep] = desc;
	} else {
		ep_desc_id = 0;
		func->function.fs_descriptors[(long)valuep]    = desc;
	}

	if (!desc || desc->bDescriptorType != USB_DT_ENDPOINT)
		return 0;

	idx = ffs_ep_addr2idx(func->ffs, ds->bEndpointAddress) - 1;
	if (idx < 0)
		return idx;

	ffs_ep = func->eps + idx;

	if (unlikely(ffs_ep->descs[ep_desc_id])) {
		pr_err("two %sspeed descriptors for EP %d\n",
			  speed_names[ep_desc_id],
			  ds->bEndpointAddress & USB_ENDPOINT_NUMBER_MASK);
		return -EINVAL;
	}
	ffs_ep->descs[ep_desc_id] = ds;

	ffs_dump_mem(": Original  ep desc", ds, ds->bLength);
	if (ffs_ep->ep) {
		ds->bEndpointAddress = ffs_ep->descs[0]->bEndpointAddress;
		if (!ds->wMaxPacketSize)
			ds->wMaxPacketSize = ffs_ep->descs[0]->wMaxPacketSize;
	} else {
		struct usb_request *req;
		struct usb_ep *ep;
		u8 bEndpointAddress;

		/*
		 * We back up bEndpointAddress because autoconfig overwrites
		 * it with physical endpoint address.
		 */
		bEndpointAddress = ds->bEndpointAddress;
		pr_vdebug("autoconfig\n");
		ep = usb_ep_autoconfig(func->gadget, ds);
		if (unlikely(!ep))
			return -ENOTSUPP;
		ep->driver_data = func->eps + idx;

		req = usb_ep_alloc_request(ep, GFP_KERNEL);
		if (unlikely(!req))
			return -ENOMEM;

		ffs_ep->ep  = ep;
		ffs_ep->req = req;
		func->eps_revmap[ds->bEndpointAddress &
				 USB_ENDPOINT_NUMBER_MASK] = idx + 1;
		/*
		 * If we use virtual address mapping, we restore
		 * original bEndpointAddress value.
		 */
		if (func->ffs->user_flags & FUNCTIONFS_VIRTUAL_ADDR)
			ds->bEndpointAddress = bEndpointAddress;
	}
	ffs_dump_mem(": Rewritten ep desc", ds, ds->bLength);

	return 0;
}

static int __ffs_func_bind_do_nums(enum ffs_entity_type type, u8 *valuep,
				   struct usb_descriptor_header *desc,
				   void *priv)
{
	struct ffs_function *func = priv;
	unsigned idx;
	u8 newValue;

	switch (type) {
	default:
	case FFS_DESCRIPTOR:
		/* Handled in previous pass by __ffs_func_bind_do_descs() */
		return 0;

	case FFS_INTERFACE:
		idx = *valuep;
		if (func->interfaces_nums[idx] < 0) {
			int id = usb_interface_id(func->conf, &func->function);
			if (unlikely(id < 0))
				return id;
			func->interfaces_nums[idx] = id;
		}
		newValue = func->interfaces_nums[idx];
		break;

	case FFS_STRING:
		/* String' IDs are allocated when fsf_data is bound to cdev */
		newValue = func->ffs->stringtabs[0]->strings[*valuep - 1].id;
		break;

	case FFS_ENDPOINT:
		/*
		 * USB_DT_ENDPOINT are handled in
		 * __ffs_func_bind_do_descs().
		 */
		if (desc->bDescriptorType == USB_DT_ENDPOINT)
			return 0;

		idx = (*valuep & USB_ENDPOINT_NUMBER_MASK) - 1;
		if (unlikely(!func->eps[idx].ep))
			return -EINVAL;

		{
			struct usb_endpoint_descriptor **descs;
			descs = func->eps[idx].descs;
			newValue = descs[descs[0] ? 0 : 1]->bEndpointAddress;
		}
		break;
	}

	pr_vdebug("%02x -> %02x\n", *valuep, newValue);
	*valuep = newValue;
	return 0;
}

static int __ffs_func_bind_do_os_desc(enum ffs_os_desc_type type,
				      struct usb_os_desc_header *h, void *data,
				      unsigned len, void *priv)
{
	struct ffs_function *func = priv;
	u8 length = 0;

	switch (type) {
	case FFS_OS_DESC_EXT_COMPAT: {
		struct usb_ext_compat_desc *desc = data;
		struct usb_os_desc_table *t;

		t = &func->function.os_desc_table[desc->bFirstInterfaceNumber];
		t->if_id = func->interfaces_nums[desc->bFirstInterfaceNumber];
		memcpy(t->os_desc->ext_compat_id, &desc->CompatibleID,
		       ARRAY_SIZE(desc->CompatibleID) +
		       ARRAY_SIZE(desc->SubCompatibleID));
		length = sizeof(*desc);
	}
		break;
	case FFS_OS_DESC_EXT_PROP: {
		struct usb_ext_prop_desc *desc = data;
		struct usb_os_desc_table *t;
		struct usb_os_desc_ext_prop *ext_prop;
		char *ext_prop_name;
		char *ext_prop_data;

		t = &func->function.os_desc_table[h->interface];
		t->if_id = func->interfaces_nums[h->interface];

		ext_prop = func->ffs->ms_os_descs_ext_prop_avail;
		func->ffs->ms_os_descs_ext_prop_avail += sizeof(*ext_prop);

		ext_prop->type = le32_to_cpu(desc->dwPropertyDataType);
		ext_prop->name_len = le16_to_cpu(desc->wPropertyNameLength);
		ext_prop->data_len = le32_to_cpu(*(__le32 *)
			usb_ext_prop_data_len_ptr(data, ext_prop->name_len));
		length = ext_prop->name_len + ext_prop->data_len + 14;

		ext_prop_name = func->ffs->ms_os_descs_ext_prop_name_avail;
		func->ffs->ms_os_descs_ext_prop_name_avail +=
			ext_prop->name_len;

		ext_prop_data = func->ffs->ms_os_descs_ext_prop_data_avail;
		func->ffs->ms_os_descs_ext_prop_data_avail +=
			ext_prop->data_len;
		memcpy(ext_prop_data,
		       usb_ext_prop_data_ptr(data, ext_prop->name_len),
		       ext_prop->data_len);
		/* unicode data reported to the host as "WCHAR"s */
		switch (ext_prop->type) {
		case USB_EXT_PROP_UNICODE:
		case USB_EXT_PROP_UNICODE_ENV:
		case USB_EXT_PROP_UNICODE_LINK:
		case USB_EXT_PROP_UNICODE_MULTI:
			ext_prop->data_len *= 2;
			break;
		}
		ext_prop->data = ext_prop_data;

		memcpy(ext_prop_name, usb_ext_prop_name_ptr(data),
		       ext_prop->name_len);
		/* property name reported to the host as "WCHAR"s */
		ext_prop->name_len *= 2;
		ext_prop->name = ext_prop_name;

		t->os_desc->ext_prop_len +=
			ext_prop->name_len + ext_prop->data_len + 14;
		++t->os_desc->ext_prop_count;
		list_add_tail(&ext_prop->entry, &t->os_desc->ext_prop);
	}
		break;
	default:
		pr_vdebug("unknown descriptor: %d\n", type);
	}

	return length;
}

static inline struct f_fs_opts *ffs_do_functionfs_bind(struct usb_function *f,
						struct usb_configuration *c)
{
	struct ffs_function *func = ffs_func_from_usb(f);
	struct f_fs_opts *ffs_opts =
		container_of(f->fi, struct f_fs_opts, func_inst);
	struct ffs_data *ffs_data;
	int ret;

	ENTER();

	/*
	 * Legacy gadget triggers binding in functionfs_ready_callback,
	 * which already uses locking; taking the same lock here would
	 * cause a deadlock.
	 *
	 * Configfs-enabled gadgets however do need ffs_dev_lock.
	 */
	if (!ffs_opts->no_configfs)
		ffs_dev_lock();
	ret = ffs_opts->dev->desc_ready ? 0 : -ENODEV;
	ffs_data = ffs_opts->dev->ffs_data;
	if (!ffs_opts->no_configfs)
		ffs_dev_unlock();
	if (ret)
		return ERR_PTR(ret);

	func->ffs = ffs_data;
	func->conf = c;
	func->gadget = c->cdev->gadget;

	/*
	 * in drivers/usb/gadget/configfs.c:configfs_composite_bind()
	 * configurations are bound in sequence with list_for_each_entry,
	 * in each configuration its functions are bound in sequence
	 * with list_for_each_entry, so we assume no race condition
	 * with regard to ffs_opts->bound access
	 */
	if (!ffs_opts->refcnt) {
		ret = functionfs_bind(func->ffs, c->cdev);
		if (ret)
			return ERR_PTR(ret);
	}
	ffs_opts->refcnt++;
	func->function.strings = func->ffs->stringtabs;

	return ffs_opts;
}

static int _ffs_func_bind(struct usb_configuration *c,
			  struct usb_function *f)
{
	struct ffs_function *func = ffs_func_from_usb(f);
	struct ffs_data *ffs = func->ffs;

	const int full = !!func->ffs->fs_descs_count;
	const int high = !!func->ffs->hs_descs_count;
	const int super = !!func->ffs->ss_descs_count;

	int fs_len, hs_len, ss_len, ret, i;
	struct ffs_ep *eps_ptr;

	/* Make it a single chunk, less management later on */
	vla_group(d);
	vla_item_with_sz(d, struct ffs_ep, eps, ffs->eps_count);
	vla_item_with_sz(d, struct usb_descriptor_header *, fs_descs,
		full ? ffs->fs_descs_count + 1 : 0);
	vla_item_with_sz(d, struct usb_descriptor_header *, hs_descs,
		high ? ffs->hs_descs_count + 1 : 0);
	vla_item_with_sz(d, struct usb_descriptor_header *, ss_descs,
		super ? ffs->ss_descs_count + 1 : 0);
	vla_item_with_sz(d, short, inums, ffs->interfaces_count);
	vla_item_with_sz(d, struct usb_os_desc_table, os_desc_table,
			 c->cdev->use_os_string ? ffs->interfaces_count : 0);
	vla_item_with_sz(d, char[16], ext_compat,
			 c->cdev->use_os_string ? ffs->interfaces_count : 0);
	vla_item_with_sz(d, struct usb_os_desc, os_desc,
			 c->cdev->use_os_string ? ffs->interfaces_count : 0);
	vla_item_with_sz(d, struct usb_os_desc_ext_prop, ext_prop,
			 ffs->ms_os_descs_ext_prop_count);
	vla_item_with_sz(d, char, ext_prop_name,
			 ffs->ms_os_descs_ext_prop_name_len);
	vla_item_with_sz(d, char, ext_prop_data,
			 ffs->ms_os_descs_ext_prop_data_len);
	vla_item_with_sz(d, char, raw_descs, ffs->raw_descs_length);
	char *vlabuf;

	ENTER();

	/* Has descriptors only for speeds gadget does not support */
	if (unlikely(!(full | high | super)))
		return -ENOTSUPP;

	/* Allocate a single chunk, less management later on */
	vlabuf = kzalloc(vla_group_size(d), GFP_KERNEL);
	if (unlikely(!vlabuf))
		return -ENOMEM;

	ffs->ms_os_descs_ext_prop_avail = vla_ptr(vlabuf, d, ext_prop);
	ffs->ms_os_descs_ext_prop_name_avail =
		vla_ptr(vlabuf, d, ext_prop_name);
	ffs->ms_os_descs_ext_prop_data_avail =
		vla_ptr(vlabuf, d, ext_prop_data);

	/* Copy descriptors  */
	memcpy(vla_ptr(vlabuf, d, raw_descs), ffs->raw_descs,
	       ffs->raw_descs_length);

	memset(vla_ptr(vlabuf, d, inums), 0xff, d_inums__sz);
	eps_ptr = vla_ptr(vlabuf, d, eps);
	for (i = 0; i < ffs->eps_count; i++)
		eps_ptr[i].num = -1;

	/* Save pointers
	 * d_eps == vlabuf, func->eps used to kfree vlabuf later
	*/
	func->eps             = vla_ptr(vlabuf, d, eps);
	func->interfaces_nums = vla_ptr(vlabuf, d, inums);

	/*
	 * Go through all the endpoint descriptors and allocate
	 * endpoints first, so that later we can rewrite the endpoint
	 * numbers without worrying that it may be described later on.
	 */
	if (likely(full)) {
		func->function.fs_descriptors = vla_ptr(vlabuf, d, fs_descs);
		fs_len = ffs_do_descs(ffs->fs_descs_count,
				      vla_ptr(vlabuf, d, raw_descs),
				      d_raw_descs__sz,
				      __ffs_func_bind_do_descs, func);
		if (unlikely(fs_len < 0)) {
			ret = fs_len;
			goto error;
		}
	} else {
		fs_len = 0;
	}

	if (likely(high)) {
		func->function.hs_descriptors = vla_ptr(vlabuf, d, hs_descs);
		hs_len = ffs_do_descs(ffs->hs_descs_count,
				      vla_ptr(vlabuf, d, raw_descs) + fs_len,
				      d_raw_descs__sz - fs_len,
				      __ffs_func_bind_do_descs, func);
		if (unlikely(hs_len < 0)) {
			ret = hs_len;
			goto error;
		}
	} else {
		hs_len = 0;
	}

	if (likely(super)) {
		func->function.ss_descriptors = func->function.ssp_descriptors =
			vla_ptr(vlabuf, d, ss_descs);
		ss_len = ffs_do_descs(ffs->ss_descs_count,
				vla_ptr(vlabuf, d, raw_descs) + fs_len + hs_len,
				d_raw_descs__sz - fs_len - hs_len,
				__ffs_func_bind_do_descs, func);
		if (unlikely(ss_len < 0)) {
			ret = ss_len;
			goto error;
		}
	} else {
		ss_len = 0;
	}

	/*
	 * Now handle interface numbers allocation and interface and
	 * endpoint numbers rewriting.  We can do that in one go
	 * now.
	 */
	ret = ffs_do_descs(ffs->fs_descs_count +
			   (high ? ffs->hs_descs_count : 0) +
			   (super ? ffs->ss_descs_count : 0),
			   vla_ptr(vlabuf, d, raw_descs), d_raw_descs__sz,
			   __ffs_func_bind_do_nums, func);
	if (unlikely(ret < 0))
		goto error;

	func->function.os_desc_table = vla_ptr(vlabuf, d, os_desc_table);
	if (c->cdev->use_os_string) {
		for (i = 0; i < ffs->interfaces_count; ++i) {
			struct usb_os_desc *desc;

			desc = func->function.os_desc_table[i].os_desc =
				vla_ptr(vlabuf, d, os_desc) +
				i * sizeof(struct usb_os_desc);
			desc->ext_compat_id =
				vla_ptr(vlabuf, d, ext_compat) + i * 16;
			INIT_LIST_HEAD(&desc->ext_prop);
		}
		ret = ffs_do_os_descs(ffs->ms_os_descs_count,
				      vla_ptr(vlabuf, d, raw_descs) +
				      fs_len + hs_len + ss_len,
				      d_raw_descs__sz - fs_len - hs_len -
				      ss_len,
				      __ffs_func_bind_do_os_desc, func);
		if (unlikely(ret < 0))
			goto error;
	}
	func->function.os_desc_n =
		c->cdev->use_os_string ? ffs->interfaces_count : 0;

	/* And we're done */
	ffs_event_add(ffs, FUNCTIONFS_BIND);
	return 0;

error:
	/* XXX Do we need to release all claimed endpoints here? */
	return ret;
}

static int ffs_func_bind(struct usb_configuration *c,
			 struct usb_function *f)
{
	struct f_fs_opts *ffs_opts = ffs_do_functionfs_bind(f, c);
	struct ffs_function *func = ffs_func_from_usb(f);
	int ret;

	if (IS_ERR(ffs_opts))
		return PTR_ERR(ffs_opts);

	ret = _ffs_func_bind(c, f);
	if (ret && !--ffs_opts->refcnt)
		functionfs_unbind(func->ffs);

	return ret;
}


/* Other USB function hooks *************************************************/

static void ffs_reset_work(struct work_struct *work)
{
	struct ffs_data *ffs = container_of(work,
		struct ffs_data, reset_work);
	ffs_data_reset(ffs);
}

static int ffs_func_set_alt(struct usb_function *f,
			    unsigned interface, unsigned alt)
{
	struct ffs_function *func = ffs_func_from_usb(f);
	struct ffs_data *ffs = func->ffs;
	int ret = 0, intf;

	if (alt != (unsigned)-1) {
		intf = ffs_func_revmap_intf(func, interface);
		if (unlikely(intf < 0))
			return intf;
	}

	if (ffs->func) {
		ffs_func_eps_disable(ffs->func);
		ffs->func = NULL;
	}

	if (ffs->state == FFS_DEACTIVATED) {
		ffs->state = FFS_CLOSING;
		INIT_WORK(&ffs->reset_work, ffs_reset_work);
		schedule_work(&ffs->reset_work);
		return -ENODEV;
	}

	if (ffs->state != FFS_ACTIVE)
		return -ENODEV;

	if (alt == (unsigned)-1) {
		ffs->func = NULL;
		ffs_event_add(ffs, FUNCTIONFS_DISABLE);
		return 0;
	}

	ffs->func = func;
	ret = ffs_func_eps_enable(func);
	if (likely(ret >= 0))
		ffs_event_add(ffs, FUNCTIONFS_ENABLE);
	return ret;
}

static void ffs_func_disable(struct usb_function *f)
{
	ffs_func_set_alt(f, 0, (unsigned)-1);
}

static int ffs_func_setup(struct usb_function *f,
			  const struct usb_ctrlrequest *creq)
{
	struct ffs_function *func = ffs_func_from_usb(f);
	struct ffs_data *ffs = func->ffs;
	unsigned long flags;
	int ret;

	ENTER();

	pr_vdebug("creq->bRequestType = %02x\n", creq->bRequestType);
	pr_vdebug("creq->bRequest     = %02x\n", creq->bRequest);
	pr_vdebug("creq->wValue       = %04x\n", le16_to_cpu(creq->wValue));
	pr_vdebug("creq->wIndex       = %04x\n", le16_to_cpu(creq->wIndex));
	pr_vdebug("creq->wLength      = %04x\n", le16_to_cpu(creq->wLength));

	/*
	 * Most requests directed to interface go through here
	 * (notable exceptions are set/get interface) so we need to
	 * handle them.  All other either handled by composite or
	 * passed to usb_configuration->setup() (if one is set).  No
	 * matter, we will handle requests directed to endpoint here
	 * as well (as it's straightforward).  Other request recipient
	 * types are only handled when the user flag FUNCTIONFS_ALL_CTRL_RECIP
	 * is being used.
	 */
	if (ffs->state != FFS_ACTIVE)
		return -ENODEV;

	switch (creq->bRequestType & USB_RECIP_MASK) {
	case USB_RECIP_INTERFACE:
		ret = ffs_func_revmap_intf(func, le16_to_cpu(creq->wIndex));
		if (unlikely(ret < 0))
			return ret;
		break;

	case USB_RECIP_ENDPOINT:
		ret = ffs_func_revmap_ep(func, le16_to_cpu(creq->wIndex));
		if (unlikely(ret < 0))
			return ret;
		if (func->ffs->user_flags & FUNCTIONFS_VIRTUAL_ADDR)
			ret = func->ffs->eps_addrmap[ret];
		break;

	default:
		if (func->ffs->user_flags & FUNCTIONFS_ALL_CTRL_RECIP)
			ret = le16_to_cpu(creq->wIndex);
		else
			return -EOPNOTSUPP;
	}

	spin_lock_irqsave(&ffs->ev.waitq.lock, flags);
	ffs->ev.setup = *creq;
	ffs->ev.setup.wIndex = cpu_to_le16(ret);
	__ffs_event_add(ffs, FUNCTIONFS_SETUP);
	spin_unlock_irqrestore(&ffs->ev.waitq.lock, flags);

	return creq->wLength == 0 ? USB_GADGET_DELAYED_STATUS : 0;
}

static bool ffs_func_req_match(struct usb_function *f,
			       const struct usb_ctrlrequest *creq,
			       bool config0)
{
	struct ffs_function *func = ffs_func_from_usb(f);

	if (config0 && !(func->ffs->user_flags & FUNCTIONFS_CONFIG0_SETUP))
		return false;

	switch (creq->bRequestType & USB_RECIP_MASK) {
	case USB_RECIP_INTERFACE:
		return (ffs_func_revmap_intf(func,
					     le16_to_cpu(creq->wIndex)) >= 0);
	case USB_RECIP_ENDPOINT:
		return (ffs_func_revmap_ep(func,
					   le16_to_cpu(creq->wIndex)) >= 0);
	default:
		return (bool) (func->ffs->user_flags &
			       FUNCTIONFS_ALL_CTRL_RECIP);
	}
}

static void ffs_func_suspend(struct usb_function *f)
{
	ENTER();
	ffs_event_add(ffs_func_from_usb(f)->ffs, FUNCTIONFS_SUSPEND);
}

static void ffs_func_resume(struct usb_function *f)
{
	ENTER();
	ffs_event_add(ffs_func_from_usb(f)->ffs, FUNCTIONFS_RESUME);
}


/* Endpoint and interface numbers reverse mapping ***************************/

static int ffs_func_revmap_ep(struct ffs_function *func, u8 num)
{
	num = func->eps_revmap[num & USB_ENDPOINT_NUMBER_MASK];
	return num ? num : -EDOM;
}

static int ffs_func_revmap_intf(struct ffs_function *func, u8 intf)
{
	short *nums = func->interfaces_nums;
	unsigned count = func->ffs->interfaces_count;

	for (; count; --count, ++nums) {
		if (*nums >= 0 && *nums == intf)
			return nums - func->interfaces_nums;
	}

	return -EDOM;
}


/* Devices management *******************************************************/

static LIST_HEAD(ffs_devices);

static struct ffs_dev *_ffs_do_find_dev(const char *name)
{
	struct ffs_dev *dev;

	if (!name)
		return NULL;

	list_for_each_entry(dev, &ffs_devices, entry) {
		if (strcmp(dev->name, name) == 0)
			return dev;
	}

	return NULL;
}

/*
 * ffs_lock must be taken by the caller of this function
 */
static struct ffs_dev *_ffs_get_single_dev(void)
{
	struct ffs_dev *dev;

	if (list_is_singular(&ffs_devices)) {
		dev = list_first_entry(&ffs_devices, struct ffs_dev, entry);
		if (dev->single)
			return dev;
	}

	return NULL;
}

/*
 * ffs_lock must be taken by the caller of this function
 */
static struct ffs_dev *_ffs_find_dev(const char *name)
{
	struct ffs_dev *dev;

	dev = _ffs_get_single_dev();
	if (dev)
		return dev;

	return _ffs_do_find_dev(name);
}

/* Configfs support *********************************************************/

static inline struct f_fs_opts *to_ffs_opts(struct config_item *item)
{
	return container_of(to_config_group(item), struct f_fs_opts,
			    func_inst.group);
}

static void ffs_attr_release(struct config_item *item)
{
	struct f_fs_opts *opts = to_ffs_opts(item);

	usb_put_function_instance(&opts->func_inst);
}

static struct configfs_item_operations ffs_item_ops = {
	.release	= ffs_attr_release,
};

static struct config_item_type ffs_func_type = {
	.ct_item_ops	= &ffs_item_ops,
	.ct_owner	= THIS_MODULE,
};


/* Function registration interface ******************************************/

static void ffs_free_inst(struct usb_function_instance *f)
{
	struct f_fs_opts *opts;

	opts = to_f_fs_opts(f);
	ffs_release_dev(opts->dev);
	ffs_dev_lock();
	_ffs_free_dev(opts->dev);
	ffs_dev_unlock();
	kfree(opts);
}

static int ffs_set_inst_name(struct usb_function_instance *fi, const char *name)
{
	if (strlen(name) >= FIELD_SIZEOF(struct ffs_dev, name))
		return -ENAMETOOLONG;
	return ffs_name_dev(to_f_fs_opts(fi)->dev, name);
}

static struct usb_function_instance *ffs_alloc_inst(void)
{
	struct f_fs_opts *opts;
	struct ffs_dev *dev;

	opts = kzalloc(sizeof(*opts), GFP_KERNEL);
	if (!opts)
		return ERR_PTR(-ENOMEM);

	opts->func_inst.set_inst_name = ffs_set_inst_name;
	opts->func_inst.free_func_inst = ffs_free_inst;
	ffs_dev_lock();
	dev = _ffs_alloc_dev();
	ffs_dev_unlock();
	if (IS_ERR(dev)) {
		kfree(opts);
		return ERR_CAST(dev);
	}
	opts->dev = dev;
	dev->opts = opts;

	config_group_init_type_name(&opts->func_inst.group, "",
				    &ffs_func_type);
	return &opts->func_inst;
}

static void ffs_free(struct usb_function *f)
{
	kfree(ffs_func_from_usb(f));
}

static void ffs_func_unbind(struct usb_configuration *c,
			    struct usb_function *f)
{
	struct ffs_function *func = ffs_func_from_usb(f);
	struct ffs_data *ffs = func->ffs;
	struct f_fs_opts *opts =
		container_of(f->fi, struct f_fs_opts, func_inst);
	struct ffs_ep *ep = func->eps;
	unsigned count = ffs->eps_count;
	unsigned long flags;

	ENTER();
	if (ffs->func == func) {
		ffs_func_eps_disable(func);
		ffs->func = NULL;
	}

	/* Drain any pending AIO completions */
	drain_workqueue(ffs->io_completion_wq);

	if (!--opts->refcnt)
		functionfs_unbind(ffs);

	/* cleanup after autoconfig */
	spin_lock_irqsave(&func->ffs->eps_lock, flags);
	while (count--) {
		if (ep->ep && ep->req)
			usb_ep_free_request(ep->ep, ep->req);
		ep->req = NULL;
		ep->ep = NULL;
		++ep;
	}
	spin_unlock_irqrestore(&func->ffs->eps_lock, flags);
	kfree(func->eps);
	func->eps = NULL;
	/*
	 * eps, descriptors and interfaces_nums are allocated in the
	 * same chunk so only one free is required.
	 */
	func->function.fs_descriptors = NULL;
	func->function.hs_descriptors = NULL;
	func->function.ss_descriptors = NULL;
	func->function.ssp_descriptors = NULL;
	func->interfaces_nums = NULL;

	ffs_event_add(ffs, FUNCTIONFS_UNBIND);
}

static struct usb_function *ffs_alloc(struct usb_function_instance *fi)
{
	struct ffs_function *func;

	ENTER();

	func = kzalloc(sizeof(*func), GFP_KERNEL);
	if (unlikely(!func))
		return ERR_PTR(-ENOMEM);

	func->function.name    = "Function FS Gadget";

	func->function.bind    = ffs_func_bind;
	func->function.unbind  = ffs_func_unbind;
	func->function.set_alt = ffs_func_set_alt;
	func->function.disable = ffs_func_disable;
	func->function.setup   = ffs_func_setup;
	func->function.req_match = ffs_func_req_match;
	func->function.suspend = ffs_func_suspend;
	func->function.resume  = ffs_func_resume;
	func->function.free_func = ffs_free;

	return &func->function;
}

/*
 * ffs_lock must be taken by the caller of this function
 */
static struct ffs_dev *_ffs_alloc_dev(void)
{
	struct ffs_dev *dev;
	int ret;

	if (_ffs_get_single_dev())
			return ERR_PTR(-EBUSY);

	dev = kzalloc(sizeof(*dev), GFP_KERNEL);
	if (!dev)
		return ERR_PTR(-ENOMEM);

	if (list_empty(&ffs_devices)) {
		ret = functionfs_init();
		if (ret) {
			kfree(dev);
			return ERR_PTR(ret);
		}
	}

	list_add(&dev->entry, &ffs_devices);

	return dev;
}

int ffs_name_dev(struct ffs_dev *dev, const char *name)
{
	struct ffs_dev *existing;
	int ret = 0;

	ffs_dev_lock();

	existing = _ffs_do_find_dev(name);
	if (!existing)
		strlcpy(dev->name, name, ARRAY_SIZE(dev->name));
	else if (existing != dev)
		ret = -EBUSY;

	ffs_dev_unlock();

	return ret;
}
EXPORT_SYMBOL_GPL(ffs_name_dev);

int ffs_single_dev(struct ffs_dev *dev)
{
	int ret;

	ret = 0;
	ffs_dev_lock();

	if (!list_is_singular(&ffs_devices))
		ret = -EBUSY;
	else
		dev->single = true;

	ffs_dev_unlock();
	return ret;
}
EXPORT_SYMBOL_GPL(ffs_single_dev);

/*
 * ffs_lock must be taken by the caller of this function
 */
static void _ffs_free_dev(struct ffs_dev *dev)
{
	list_del(&dev->entry);

	kfree(dev);
	if (list_empty(&ffs_devices))
		functionfs_cleanup();
}

static int ffs_acquire_dev(const char *dev_name, struct ffs_data *ffs_data)
{
	int ret = 0;
	struct ffs_dev *ffs_dev;

	ENTER();
	ffs_dev_lock();

	ffs_dev = _ffs_find_dev(dev_name);
	if (!ffs_dev) {
		ret = -ENOENT;
	} else if (ffs_dev->mounted) {
		ret = -EBUSY;
	} else if (ffs_dev->ffs_acquire_dev_callback &&
		   ffs_dev->ffs_acquire_dev_callback(ffs_dev)) {
		ret = -ENOENT;
	} else {
		ffs_dev->mounted = true;
		ffs_dev->ffs_data = ffs_data;
		ffs_data->private_data = ffs_dev;
	}

	ffs_dev_unlock();
	return ret;
}

static void ffs_release_dev(struct ffs_dev *ffs_dev)
{
	ENTER();
	ffs_dev_lock();

	if (ffs_dev && ffs_dev->mounted) {
		ffs_dev->mounted = false;
		if (ffs_dev->ffs_data) {
			ffs_dev->ffs_data->private_data = NULL;
			ffs_dev->ffs_data = NULL;
		}

		if (ffs_dev->ffs_release_dev_callback)
			ffs_dev->ffs_release_dev_callback(ffs_dev);
	}

	ffs_dev_unlock();
}

static int ffs_ready(struct ffs_data *ffs)
{
	struct ffs_dev *ffs_obj;
	int ret = 0;

	ENTER();
	ffs_dev_lock();

	ffs_obj = ffs->private_data;
	if (!ffs_obj) {
		ret = -EINVAL;
		goto done;
	}
	if (WARN_ON(ffs_obj->desc_ready)) {
		ret = -EBUSY;
		goto done;
	}

	ffs_obj->desc_ready = true;

	if (ffs_obj->ffs_ready_callback) {
		ret = ffs_obj->ffs_ready_callback(ffs);
		if (ret)
			goto done;
	}

	set_bit(FFS_FL_CALL_CLOSED_CALLBACK, &ffs->flags);
done:
	ffs_dev_unlock();
	return ret;
}

static void ffs_closed(struct ffs_data *ffs)
{
	struct ffs_dev *ffs_obj;
	struct f_fs_opts *opts;
	struct config_item *ci;

	ENTER();
	ffs_dev_lock();

	ffs_obj = ffs->private_data;
	if (!ffs_obj)
		goto done;

	ffs_obj->desc_ready = false;

	if (test_and_clear_bit(FFS_FL_CALL_CLOSED_CALLBACK, &ffs->flags) &&
	    ffs_obj->ffs_closed_callback)
		ffs_obj->ffs_closed_callback(ffs);

	if (ffs_obj->opts)
		opts = ffs_obj->opts;
	else
		goto done;

	if (opts->no_configfs || !opts->func_inst.group.cg_item.ci_parent
	    || !kref_read(&opts->func_inst.group.cg_item.ci_kref))
		goto done;

	ci = opts->func_inst.group.cg_item.ci_parent->ci_parent;
	ffs_dev_unlock();

	if (test_bit(FFS_FL_BOUND, &ffs->flags))
		unregister_gadget_item(ci);
	return;
done:
	ffs_dev_unlock();
}

/* Misc helper functions ****************************************************/

static int ffs_mutex_lock(struct mutex *mutex, unsigned nonblock)
{
	return nonblock
		? likely(mutex_trylock(mutex)) ? 0 : -EAGAIN
		: mutex_lock_interruptible(mutex);
}

static char *ffs_prepare_buffer(const char __user *buf, size_t len)
{
	char *data;

	if (unlikely(!len))
		return NULL;

	data = kmalloc(len, GFP_KERNEL);
	if (unlikely(!data))
		return ERR_PTR(-ENOMEM);

	if (unlikely(copy_from_user(data, buf, len))) {
		kfree(data);
		return ERR_PTR(-EFAULT);
	}

	pr_vdebug("Buffer from user space:\n");
	ffs_dump_mem("", data, len);

	return data;
}

DECLARE_USB_FUNCTION_INIT(ffs, ffs_alloc_inst, ffs_alloc);
MODULE_LICENSE("GPL");
MODULE_AUTHOR("Michal Nazarewicz");<|MERGE_RESOLUTION|>--- conflicted
+++ resolved
@@ -1337,11 +1337,7 @@
 		memcpy(&desc1, desc, desc->bLength);
 
 		spin_unlock_irq(&epfile->ffs->eps_lock);
-<<<<<<< HEAD
-		ret = copy_to_user((void __user *)value, desc, desc->bLength);
-=======
 		ret = copy_to_user((void *)value, &desc1, desc1.bLength);
->>>>>>> 58c25d1b
 		if (ret)
 			ret = -EFAULT;
 		return ret;
