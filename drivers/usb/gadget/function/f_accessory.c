--- conflicted
+++ resolved
@@ -667,8 +667,6 @@
 		goto done;
 	}
 
-<<<<<<< HEAD
-=======
 	if (!dev->rx_req[0]) {
 		pr_warn("acc_read: USB request already handled/freed");
 		r = -EINVAL;
@@ -680,7 +678,6 @@
 	 * Then compansite the difference of rounding up to
 	 * integer multiple of maxpacket size.
 	 */
->>>>>>> 58c25d1b
 	data_length = count;
 	data_length += dev->ep_out->maxpacket - 1;
 	data_length -= data_length % dev->ep_out->maxpacket;
