/*
 * Gadget Function Driver for Android USB accessories
 *
 * Copyright (C) 2011 Google, Inc.
 * Author: Mike Lockwood <lockwood@android.com>
 *
 * This software is licensed under the terms of the GNU General Public
 * License version 2, as published by the Free Software Foundation, and
 * may be copied, distributed, and modified under those terms.
 *
 * This program is distributed in the hope that it will be useful,
 * but WITHOUT ANY WARRANTY; without even the implied warranty of
 * MERCHANTABILITY or FITNESS FOR A PARTICULAR PURPOSE.  See the
 * GNU General Public License for more details.
 *
 */

/* #define DEBUG */
/* #define VERBOSE_DEBUG */

#include <linux/module.h>
#include <linux/init.h>
#include <linux/poll.h>
#include <linux/delay.h>
#include <linux/wait.h>
#include <linux/err.h>
#include <linux/interrupt.h>
#include <linux/kthread.h>
#include <linux/freezer.h>
#include <linux/kref.h>

#include <linux/types.h>
#include <linux/file.h>
#include <linux/device.h>
#include <linux/miscdevice.h>

#include <linux/hid.h>
#include <linux/hiddev.h>
#include <linux/usb.h>
#include <linux/usb/ch9.h>
#include <linux/usb/f_accessory.h>

#include <linux/configfs.h>
#include <linux/usb/composite.h>

#define MAX_INST_NAME_LEN        40
#define BULK_BUFFER_SIZE    16384
#define ACC_STRING_SIZE     256

#define PROTOCOL_VERSION    2

/* String IDs */
#define INTERFACE_STRING_INDEX	0

/* number of tx and rx requests to allocate */
#define TX_REQ_MAX 4
#define RX_REQ_MAX 2

struct acc_hid_dev {
	struct list_head	list;
	struct hid_device *hid;
	struct acc_dev *dev;
	/* accessory defined ID */
	int id;
	/* HID report descriptor */
	u8 *report_desc;
	/* length of HID report descriptor */
	int report_desc_len;
	/* number of bytes of report_desc we have received so far */
	int report_desc_offset;
};

struct acc_dev {
	struct usb_function function;
	struct usb_composite_dev *cdev;
	spinlock_t lock;
	struct acc_dev_ref *ref;

	struct usb_ep *ep_in;
	struct usb_ep *ep_out;

	/* online indicates state of function_set_alt & function_unbind
	 * set to 1 when we connect
	 */
	int online;

	/* disconnected indicates state of open & release
	 * Set to 1 when we disconnect.
	 * Not cleared until our file is closed.
	 */
	int disconnected;

	/* strings sent by the host */
	char manufacturer[ACC_STRING_SIZE];
	char model[ACC_STRING_SIZE];
	char description[ACC_STRING_SIZE];
	char version[ACC_STRING_SIZE];
	char uri[ACC_STRING_SIZE];
	char serial[ACC_STRING_SIZE];

	/* for acc_complete_set_string */
	int string_index;

	/* set to 1 if we have a pending start request */
	int start_requested;

	int audio_mode;

	/* synchronize access to our device file */
	atomic_t open_excl;

	struct list_head tx_idle;

	wait_queue_head_t read_wq;
	wait_queue_head_t write_wq;
	struct usb_request *rx_req[RX_REQ_MAX];
	int rx_done;

	/* delayed work for handling ACCESSORY_START */
	struct delayed_work start_work;

	/* worker for registering and unregistering hid devices */
	struct work_struct hid_work;

	/* list of active HID devices */
	struct list_head	hid_list;

	/* list of new HID devices to register */
	struct list_head	new_hid_list;

	/* list of dead HID devices to unregister */
	struct list_head	dead_hid_list;
};

static struct usb_interface_descriptor acc_interface_desc = {
	.bLength                = USB_DT_INTERFACE_SIZE,
	.bDescriptorType        = USB_DT_INTERFACE,
	.bInterfaceNumber       = 0,
	.bNumEndpoints          = 2,
	.bInterfaceClass        = USB_CLASS_VENDOR_SPEC,
	.bInterfaceSubClass     = USB_SUBCLASS_VENDOR_SPEC,
	.bInterfaceProtocol     = 0,
};

static struct usb_endpoint_descriptor acc_highspeed_in_desc = {
	.bLength                = USB_DT_ENDPOINT_SIZE,
	.bDescriptorType        = USB_DT_ENDPOINT,
	.bEndpointAddress       = USB_DIR_IN,
	.bmAttributes           = USB_ENDPOINT_XFER_BULK,
	.wMaxPacketSize         = __constant_cpu_to_le16(512),
};

static struct usb_endpoint_descriptor acc_highspeed_out_desc = {
	.bLength                = USB_DT_ENDPOINT_SIZE,
	.bDescriptorType        = USB_DT_ENDPOINT,
	.bEndpointAddress       = USB_DIR_OUT,
	.bmAttributes           = USB_ENDPOINT_XFER_BULK,
	.wMaxPacketSize         = __constant_cpu_to_le16(512),
};

static struct usb_endpoint_descriptor acc_fullspeed_in_desc = {
	.bLength                = USB_DT_ENDPOINT_SIZE,
	.bDescriptorType        = USB_DT_ENDPOINT,
	.bEndpointAddress       = USB_DIR_IN,
	.bmAttributes           = USB_ENDPOINT_XFER_BULK,
};

static struct usb_endpoint_descriptor acc_fullspeed_out_desc = {
	.bLength                = USB_DT_ENDPOINT_SIZE,
	.bDescriptorType        = USB_DT_ENDPOINT,
	.bEndpointAddress       = USB_DIR_OUT,
	.bmAttributes           = USB_ENDPOINT_XFER_BULK,
};

static struct usb_descriptor_header *fs_acc_descs[] = {
	(struct usb_descriptor_header *) &acc_interface_desc,
	(struct usb_descriptor_header *) &acc_fullspeed_in_desc,
	(struct usb_descriptor_header *) &acc_fullspeed_out_desc,
	NULL,
};

static struct usb_descriptor_header *hs_acc_descs[] = {
	(struct usb_descriptor_header *) &acc_interface_desc,
	(struct usb_descriptor_header *) &acc_highspeed_in_desc,
	(struct usb_descriptor_header *) &acc_highspeed_out_desc,
	NULL,
};

static struct usb_string acc_string_defs[] = {
	[INTERFACE_STRING_INDEX].s	= "Android Accessory Interface",
	{  },	/* end of list */
};

static struct usb_gadget_strings acc_string_table = {
	.language		= 0x0409,	/* en-US */
	.strings		= acc_string_defs,
};

static struct usb_gadget_strings *acc_strings[] = {
	&acc_string_table,
	NULL,
};

struct acc_dev_ref {
	struct kref	kref;
	struct acc_dev	*acc_dev;
};

static struct acc_dev_ref _acc_dev_ref = {
	.kref = KREF_INIT(0),
};

struct acc_instance {
	struct usb_function_instance func_inst;
	const char *name;
};

static struct acc_dev *get_acc_dev(void)
{
	struct acc_dev_ref *ref = &_acc_dev_ref;

	return kref_get_unless_zero(&ref->kref) ? ref->acc_dev : NULL;
}

static void __put_acc_dev(struct kref *kref)
{
	struct acc_dev_ref *ref = container_of(kref, struct acc_dev_ref, kref);
	struct acc_dev *dev = ref->acc_dev;

	/* Cancel any async work */
	cancel_delayed_work_sync(&dev->start_work);
	cancel_work_sync(&dev->hid_work);

	ref->acc_dev = NULL;
	kfree(dev);
}

static void put_acc_dev(struct acc_dev *dev)
{
	struct acc_dev_ref *ref = dev->ref;

	WARN_ON(ref->acc_dev != dev);
	kref_put(&ref->kref, __put_acc_dev);
}

static inline struct acc_dev *func_to_dev(struct usb_function *f)
{
	return container_of(f, struct acc_dev, function);
}

static struct usb_request *acc_request_new(struct usb_ep *ep, int buffer_size)
{
	struct usb_request *req = usb_ep_alloc_request(ep, GFP_KERNEL);

	if (!req)
		return NULL;

	/* now allocate buffers for the requests */
	req->buf = kmalloc(buffer_size, GFP_KERNEL);
	if (!req->buf) {
		usb_ep_free_request(ep, req);
		return NULL;
	}

	return req;
}

static void acc_request_free(struct usb_request *req, struct usb_ep *ep)
{
	if (req) {
		kfree(req->buf);
		usb_ep_free_request(ep, req);
	}
}

/* add a request to the tail of a list */
static void req_put(struct acc_dev *dev, struct list_head *head,
		struct usb_request *req)
{
	unsigned long flags;

	spin_lock_irqsave(&dev->lock, flags);
	list_add_tail(&req->list, head);
	spin_unlock_irqrestore(&dev->lock, flags);
}

/* remove a request from the head of a list */
static struct usb_request *req_get(struct acc_dev *dev, struct list_head *head)
{
	unsigned long flags;
	struct usb_request *req;

	spin_lock_irqsave(&dev->lock, flags);
	if (list_empty(head)) {
		req = 0;
	} else {
		req = list_first_entry(head, struct usb_request, list);
		list_del(&req->list);
	}
	spin_unlock_irqrestore(&dev->lock, flags);
	return req;
}

static void acc_set_disconnected(struct acc_dev *dev)
{
	dev->disconnected = 1;
}

static void acc_complete_in(struct usb_ep *ep, struct usb_request *req)
{
	struct acc_dev *dev = get_acc_dev();

	if (!dev)
		return;

	if (req->status == -ESHUTDOWN) {
		pr_debug("acc_complete_in set disconnected");
		acc_set_disconnected(dev);
	}

	req_put(dev, &dev->tx_idle, req);

	wake_up(&dev->write_wq);
	put_acc_dev(dev);
}

static void acc_complete_out(struct usb_ep *ep, struct usb_request *req)
{
	struct acc_dev *dev = get_acc_dev();

	if (!dev)
		return;

	dev->rx_done = 1;
	if (req->status == -ESHUTDOWN) {
		pr_debug("acc_complete_out set disconnected");
		acc_set_disconnected(dev);
	}

	wake_up(&dev->read_wq);
	put_acc_dev(dev);
}

static void acc_complete_set_string(struct usb_ep *ep, struct usb_request *req)
{
	struct acc_dev	*dev = ep->driver_data;
	char *string_dest = NULL;
	int length = req->actual;

	if (req->status != 0) {
		pr_err("acc_complete_set_string, err %d\n", req->status);
		return;
	}

	switch (dev->string_index) {
	case ACCESSORY_STRING_MANUFACTURER:
		string_dest = dev->manufacturer;
		break;
	case ACCESSORY_STRING_MODEL:
		string_dest = dev->model;
		break;
	case ACCESSORY_STRING_DESCRIPTION:
		string_dest = dev->description;
		break;
	case ACCESSORY_STRING_VERSION:
		string_dest = dev->version;
		break;
	case ACCESSORY_STRING_URI:
		string_dest = dev->uri;
		break;
	case ACCESSORY_STRING_SERIAL:
		string_dest = dev->serial;
		break;
	}
	if (string_dest) {
		unsigned long flags;

		if (length >= ACC_STRING_SIZE)
			length = ACC_STRING_SIZE - 1;

		spin_lock_irqsave(&dev->lock, flags);
		memcpy(string_dest, req->buf, length);
		/* ensure zero termination */
		string_dest[length] = 0;
		spin_unlock_irqrestore(&dev->lock, flags);
	} else {
		pr_err("unknown accessory string index %d\n",
			dev->string_index);
	}
}

static void acc_complete_set_hid_report_desc(struct usb_ep *ep,
		struct usb_request *req)
{
	struct acc_hid_dev *hid = req->context;
	struct acc_dev *dev = hid->dev;
	int length = req->actual;

	if (req->status != 0) {
		pr_err("acc_complete_set_hid_report_desc, err %d\n",
			req->status);
		return;
	}

	memcpy(hid->report_desc + hid->report_desc_offset, req->buf, length);
	hid->report_desc_offset += length;
	if (hid->report_desc_offset == hid->report_desc_len) {
		/* After we have received the entire report descriptor
		 * we schedule work to initialize the HID device
		 */
		schedule_work(&dev->hid_work);
	}
}

static void acc_complete_send_hid_event(struct usb_ep *ep,
		struct usb_request *req)
{
	struct acc_hid_dev *hid = req->context;
	int length = req->actual;

	if (req->status != 0) {
		pr_err("acc_complete_send_hid_event, err %d\n", req->status);
		return;
	}

	hid_report_raw_event(hid->hid, HID_INPUT_REPORT, req->buf, length, 1);
}

static int acc_hid_parse(struct hid_device *hid)
{
	struct acc_hid_dev *hdev = hid->driver_data;

	hid_parse_report(hid, hdev->report_desc, hdev->report_desc_len);
	return 0;
}

static int acc_hid_start(struct hid_device *hid)
{
	return 0;
}

static void acc_hid_stop(struct hid_device *hid)
{
}

static int acc_hid_open(struct hid_device *hid)
{
	return 0;
}

static void acc_hid_close(struct hid_device *hid)
{
}

static int acc_hid_raw_request(struct hid_device *hid, unsigned char reportnum,
	__u8 *buf, size_t len, unsigned char rtype, int reqtype)
{
	return 0;
}

static struct hid_ll_driver acc_hid_ll_driver = {
	.parse = acc_hid_parse,
	.start = acc_hid_start,
	.stop = acc_hid_stop,
	.open = acc_hid_open,
	.close = acc_hid_close,
	.raw_request = acc_hid_raw_request,
};

static struct acc_hid_dev *acc_hid_new(struct acc_dev *dev,
		int id, int desc_len)
{
	struct acc_hid_dev *hdev;

	hdev = kzalloc(sizeof(*hdev), GFP_ATOMIC);
	if (!hdev)
		return NULL;
	hdev->report_desc = kzalloc(desc_len, GFP_ATOMIC);
	if (!hdev->report_desc) {
		kfree(hdev);
		return NULL;
	}
	hdev->dev = dev;
	hdev->id = id;
	hdev->report_desc_len = desc_len;

	return hdev;
}

static struct acc_hid_dev *acc_hid_get(struct list_head *list, int id)
{
	struct acc_hid_dev *hid;

	list_for_each_entry(hid, list, list) {
		if (hid->id == id)
			return hid;
	}
	return NULL;
}

static int acc_register_hid(struct acc_dev *dev, int id, int desc_length)
{
	struct acc_hid_dev *hid;
	unsigned long flags;

	/* report descriptor length must be > 0 */
	if (desc_length <= 0)
		return -EINVAL;

	spin_lock_irqsave(&dev->lock, flags);
	/* replace HID if one already exists with this ID */
	hid = acc_hid_get(&dev->hid_list, id);
	if (!hid)
		hid = acc_hid_get(&dev->new_hid_list, id);
	if (hid)
		list_move(&hid->list, &dev->dead_hid_list);

	hid = acc_hid_new(dev, id, desc_length);
	if (!hid) {
		spin_unlock_irqrestore(&dev->lock, flags);
		return -ENOMEM;
	}

	list_add(&hid->list, &dev->new_hid_list);
	spin_unlock_irqrestore(&dev->lock, flags);

	/* schedule work to register the HID device */
	schedule_work(&dev->hid_work);
	return 0;
}

static int acc_unregister_hid(struct acc_dev *dev, int id)
{
	struct acc_hid_dev *hid;
	unsigned long flags;

	spin_lock_irqsave(&dev->lock, flags);
	hid = acc_hid_get(&dev->hid_list, id);
	if (!hid)
		hid = acc_hid_get(&dev->new_hid_list, id);
	if (!hid) {
		spin_unlock_irqrestore(&dev->lock, flags);
		return -EINVAL;
	}

	list_move(&hid->list, &dev->dead_hid_list);
	spin_unlock_irqrestore(&dev->lock, flags);

	schedule_work(&dev->hid_work);
	return 0;
}

static int create_bulk_endpoints(struct acc_dev *dev,
				struct usb_endpoint_descriptor *in_desc,
				struct usb_endpoint_descriptor *out_desc)
{
	struct usb_composite_dev *cdev = dev->cdev;
	struct usb_request *req;
	struct usb_ep *ep;
	int i;

	DBG(cdev, "create_bulk_endpoints dev: %p\n", dev);

	ep = usb_ep_autoconfig(cdev->gadget, in_desc);
	if (!ep) {
		DBG(cdev, "usb_ep_autoconfig for ep_in failed\n");
		return -ENODEV;
	}
	DBG(cdev, "usb_ep_autoconfig for ep_in got %s\n", ep->name);
	ep->driver_data = dev;		/* claim the endpoint */
	dev->ep_in = ep;

	ep = usb_ep_autoconfig(cdev->gadget, out_desc);
	if (!ep) {
		DBG(cdev, "usb_ep_autoconfig for ep_out failed\n");
		return -ENODEV;
	}
	DBG(cdev, "usb_ep_autoconfig for ep_out got %s\n", ep->name);
	ep->driver_data = dev;		/* claim the endpoint */
	dev->ep_out = ep;

	/* now allocate requests for our endpoints */
	for (i = 0; i < TX_REQ_MAX; i++) {
		req = acc_request_new(dev->ep_in, BULK_BUFFER_SIZE);
		if (!req)
			goto fail;
		req->complete = acc_complete_in;
		req_put(dev, &dev->tx_idle, req);
	}
	for (i = 0; i < RX_REQ_MAX; i++) {
		req = acc_request_new(dev->ep_out, BULK_BUFFER_SIZE);
		if (!req)
			goto fail;
		req->complete = acc_complete_out;
		dev->rx_req[i] = req;
	}

	return 0;

fail:
	pr_err("acc_bind() could not allocate requests\n");
	while ((req = req_get(dev, &dev->tx_idle)))
		acc_request_free(req, dev->ep_in);
	for (i = 0; i < RX_REQ_MAX; i++) {
		acc_request_free(dev->rx_req[i], dev->ep_out);
		dev->rx_req[i] = NULL;
	}

	return -1;
}

static ssize_t acc_read(struct file *fp, char __user *buf,
	size_t count, loff_t *pos)
{
	struct acc_dev *dev = fp->private_data;
	struct usb_request *req;
	ssize_t r = count;
	ssize_t data_length;
	unsigned xfer;
	int ret = 0;

	pr_debug("acc_read(%zu)\n", count);

	if (dev->disconnected) {
		pr_debug("acc_read disconnected");
		return -ENODEV;
	}

	if (count > BULK_BUFFER_SIZE)
		count = BULK_BUFFER_SIZE;

	/* we will block until we're online */
	pr_debug("acc_read: waiting for online\n");
	ret = wait_event_interruptible(dev->read_wq, dev->online);
	if (ret < 0) {
		r = ret;
		goto done;
	}

<<<<<<< HEAD
=======
	if (!dev->rx_req[0]) {
		pr_warn("acc_read: USB request already handled/freed");
		r = -EINVAL;
		goto done;
	}

	/*
	 * Calculate the data length by considering termination character.
	 * Then compansite the difference of rounding up to
	 * integer multiple of maxpacket size.
	 */
>>>>>>> 58c25d1b
	data_length = count;
	data_length += dev->ep_out->maxpacket - 1;
	data_length -= data_length % dev->ep_out->maxpacket;

	if (dev->rx_done) {
		// last req cancelled. try to get it.
		req = dev->rx_req[0];
		goto copy_data;
	}

requeue_req:
	/* queue a request */
	req = dev->rx_req[0];
	req->length = data_length;
	dev->rx_done = 0;
	ret = usb_ep_queue(dev->ep_out, req, GFP_KERNEL);
	if (ret < 0) {
		r = -EIO;
		goto done;
	} else {
		pr_debug("rx %p queue\n", req);
	}

	/* wait for a request to complete */
	ret = wait_event_interruptible(dev->read_wq, dev->rx_done);
	if (ret < 0) {
		r = ret;
		ret = usb_ep_dequeue(dev->ep_out, req);
		if (ret != 0) {
			// cancel failed. There can be a data already received.
			// it will be retrieved in the next read.
			pr_debug("acc_read: cancelling failed %d", ret);
		}
		goto done;
	}

copy_data:
	dev->rx_done = 0;
	if (dev->online) {
		/* If we got a 0-len packet, throw it back and try again. */
		if (req->actual == 0)
			goto requeue_req;

		pr_debug("rx %p %u\n", req, req->actual);
		xfer = (req->actual < count) ? req->actual : count;
		r = xfer;
		if (copy_to_user(buf, req->buf, xfer))
			r = -EFAULT;
	} else
		r = -EIO;

done:
	pr_debug("acc_read returning %zd\n", r);
	return r;
}

static ssize_t acc_write(struct file *fp, const char __user *buf,
	size_t count, loff_t *pos)
{
	struct acc_dev *dev = fp->private_data;
	struct usb_request *req = 0;
	ssize_t r = count;
	unsigned xfer;
	int ret;

	pr_debug("acc_write(%zu)\n", count);

	if (!dev->online || dev->disconnected) {
		pr_debug("acc_write disconnected or not online");
		return -ENODEV;
	}

	while (count > 0) {
		if (!dev->online) {
			pr_debug("acc_write dev->error\n");
			r = -EIO;
			break;
		}

		/* get an idle tx request to use */
		req = 0;
		ret = wait_event_interruptible(dev->write_wq,
			((req = req_get(dev, &dev->tx_idle)) || !dev->online));
		if (!req) {
			r = ret;
			break;
		}

		if (count > BULK_BUFFER_SIZE) {
			xfer = BULK_BUFFER_SIZE;
			/* ZLP, They will be more TX requests so not yet. */
			req->zero = 0;
		} else {
			xfer = count;
			/* If the data length is a multple of the
			 * maxpacket size then send a zero length packet(ZLP).
			*/
			req->zero = ((xfer % dev->ep_in->maxpacket) == 0);
		}
		if (copy_from_user(req->buf, buf, xfer)) {
			r = -EFAULT;
			break;
		}

		req->length = xfer;
		ret = usb_ep_queue(dev->ep_in, req, GFP_KERNEL);
		if (ret < 0) {
			pr_debug("acc_write: xfer error %d\n", ret);
			r = -EIO;
			break;
		}

		buf += xfer;
		count -= xfer;

		/* zero this so we don't try to free it on error exit */
		req = 0;
	}

	if (req)
		req_put(dev, &dev->tx_idle, req);

	pr_debug("acc_write returning %zd\n", r);
	return r;
}

static long acc_ioctl(struct file *fp, unsigned code, unsigned long value)
{
	struct acc_dev *dev = fp->private_data;
	char *src = NULL;
	int ret;

	switch (code) {
	case ACCESSORY_GET_STRING_MANUFACTURER:
		src = dev->manufacturer;
		break;
	case ACCESSORY_GET_STRING_MODEL:
		src = dev->model;
		break;
	case ACCESSORY_GET_STRING_DESCRIPTION:
		src = dev->description;
		break;
	case ACCESSORY_GET_STRING_VERSION:
		src = dev->version;
		break;
	case ACCESSORY_GET_STRING_URI:
		src = dev->uri;
		break;
	case ACCESSORY_GET_STRING_SERIAL:
		src = dev->serial;
		break;
	case ACCESSORY_IS_START_REQUESTED:
		return dev->start_requested;
	case ACCESSORY_GET_AUDIO_MODE:
		return dev->audio_mode;
	}
	if (!src)
		return -EINVAL;

	ret = strlen(src) + 1;
	if (copy_to_user((void __user *)value, src, ret))
		ret = -EFAULT;
	return ret;
}

static int acc_open(struct inode *ip, struct file *fp)
{
	struct acc_dev *dev = get_acc_dev();

	if (!dev)
		return -ENODEV;

	if (atomic_xchg(&dev->open_excl, 1)) {
		put_acc_dev(dev);
		return -EBUSY;
	}

	dev->disconnected = 0;
	fp->private_data = dev;
	return 0;
}

static int acc_release(struct inode *ip, struct file *fp)
{
	struct acc_dev *dev = fp->private_data;

	if (!dev)
		return -ENOENT;

	/* indicate that we are disconnected
	 * still could be online so don't touch online flag
	 */
	dev->disconnected = 1;

	fp->private_data = NULL;
	WARN_ON(!atomic_xchg(&dev->open_excl, 0));
	put_acc_dev(dev);
	return 0;
}

/* file operations for /dev/usb_accessory */
static const struct file_operations acc_fops = {
	.owner = THIS_MODULE,
	.read = acc_read,
	.write = acc_write,
	.unlocked_ioctl = acc_ioctl,
#ifdef CONFIG_COMPAT
	.compat_ioctl = acc_ioctl,
#endif
	.open = acc_open,
	.release = acc_release,
};

static int acc_hid_probe(struct hid_device *hdev,
		const struct hid_device_id *id)
{
	int ret;

	ret = hid_parse(hdev);
	if (ret)
		return ret;
	return hid_hw_start(hdev, HID_CONNECT_DEFAULT);
}

static struct miscdevice acc_device = {
	.minor = MISC_DYNAMIC_MINOR,
	.name = "usb_accessory",
	.fops = &acc_fops,
};

static const struct hid_device_id acc_hid_table[] = {
	{ HID_USB_DEVICE(HID_ANY_ID, HID_ANY_ID) },
	{ }
};

static struct hid_driver acc_hid_driver = {
	.name = "USB accessory",
	.id_table = acc_hid_table,
	.probe = acc_hid_probe,
};

static void acc_complete_setup_noop(struct usb_ep *ep, struct usb_request *req)
{
	/*
	 * Default no-op function when nothing needs to be done for the
	 * setup request
	 */
}

int acc_ctrlrequest(struct usb_composite_dev *cdev,
				const struct usb_ctrlrequest *ctrl)
{
	struct acc_dev	*dev = get_acc_dev();
	int	value = -EOPNOTSUPP;
	struct acc_hid_dev *hid;
	int offset;
	u8 b_requestType = ctrl->bRequestType;
	u8 b_request = ctrl->bRequest;
	u16	w_index = le16_to_cpu(ctrl->wIndex);
	u16	w_value = le16_to_cpu(ctrl->wValue);
	u16	w_length = le16_to_cpu(ctrl->wLength);
	unsigned long flags;

	/*
	 * If instance is not created which is the case in power off charging
	 * mode, dev will be NULL. Hence return error if it is the case.
	 */
	if (!dev)
		return -ENODEV;

	if (b_requestType == (USB_DIR_OUT | USB_TYPE_VENDOR)) {
		if (b_request == ACCESSORY_START) {
			dev->start_requested = 1;
			schedule_delayed_work(
				&dev->start_work, msecs_to_jiffies(10));
			value = 0;
			cdev->req->complete = acc_complete_setup_noop;
		} else if (b_request == ACCESSORY_SEND_STRING) {
			dev->string_index = w_index;
			cdev->gadget->ep0->driver_data = dev;
			cdev->req->complete = acc_complete_set_string;
			value = w_length;
		} else if (b_request == ACCESSORY_SET_AUDIO_MODE &&
				w_index == 0 && w_length == 0) {
			dev->audio_mode = w_value;
			cdev->req->complete = acc_complete_setup_noop;
			value = 0;
		} else if (b_request == ACCESSORY_REGISTER_HID) {
			cdev->req->complete = acc_complete_setup_noop;
			value = acc_register_hid(dev, w_value, w_index);
		} else if (b_request == ACCESSORY_UNREGISTER_HID) {
			cdev->req->complete = acc_complete_setup_noop;
			value = acc_unregister_hid(dev, w_value);
		} else if (b_request == ACCESSORY_SET_HID_REPORT_DESC) {
			spin_lock_irqsave(&dev->lock, flags);
			hid = acc_hid_get(&dev->new_hid_list, w_value);
			spin_unlock_irqrestore(&dev->lock, flags);
			if (!hid) {
				value = -EINVAL;
				goto err;
			}
			offset = w_index;
			if (offset != hid->report_desc_offset
				|| offset + w_length > hid->report_desc_len) {
				value = -EINVAL;
				goto err;
			}
			cdev->req->context = hid;
			cdev->req->complete = acc_complete_set_hid_report_desc;
			value = w_length;
		} else if (b_request == ACCESSORY_SEND_HID_EVENT) {
			spin_lock_irqsave(&dev->lock, flags);
			hid = acc_hid_get(&dev->hid_list, w_value);
			spin_unlock_irqrestore(&dev->lock, flags);
			if (!hid) {
				value = -EINVAL;
				goto err;
			}
			cdev->req->context = hid;
			cdev->req->complete = acc_complete_send_hid_event;
			value = w_length;
		}
	} else if (b_requestType == (USB_DIR_IN | USB_TYPE_VENDOR)) {
		if (b_request == ACCESSORY_GET_PROTOCOL) {
			*((u16 *)cdev->req->buf) = PROTOCOL_VERSION;
			value = sizeof(u16);
			cdev->req->complete = acc_complete_setup_noop;
			/* clear any string left over from a previous session */
			memset(dev->manufacturer, 0, sizeof(dev->manufacturer));
			memset(dev->model, 0, sizeof(dev->model));
			memset(dev->description, 0, sizeof(dev->description));
			memset(dev->version, 0, sizeof(dev->version));
			memset(dev->uri, 0, sizeof(dev->uri));
			memset(dev->serial, 0, sizeof(dev->serial));
			dev->start_requested = 0;
			dev->audio_mode = 0;
		}
	}

	if (value >= 0) {
		cdev->req->zero = 0;
		cdev->req->length = value;
		value = usb_ep_queue(cdev->gadget->ep0, cdev->req, GFP_ATOMIC);
		if (value < 0)
			ERROR(cdev, "%s setup response queue error\n",
				__func__);
	}

err:
	if (value == -EOPNOTSUPP)
		VDBG(cdev,
			"unknown class-specific control req "
			"%02x.%02x v%04x i%04x l%u\n",
			ctrl->bRequestType, ctrl->bRequest,
			w_value, w_index, w_length);
	put_acc_dev(dev);
	return value;
}
EXPORT_SYMBOL_GPL(acc_ctrlrequest);

static int
__acc_function_bind(struct usb_configuration *c,
			struct usb_function *f, bool configfs)
{
	struct usb_composite_dev *cdev = c->cdev;
	struct acc_dev	*dev = func_to_dev(f);
	int			id;
	int			ret;

	DBG(cdev, "acc_function_bind dev: %p\n", dev);

	if (configfs) {
		if (acc_string_defs[INTERFACE_STRING_INDEX].id == 0) {
			ret = usb_string_id(c->cdev);
			if (ret < 0)
				return ret;
			acc_string_defs[INTERFACE_STRING_INDEX].id = ret;
			acc_interface_desc.iInterface = ret;
		}
		dev->cdev = c->cdev;
	}
	ret = hid_register_driver(&acc_hid_driver);
	if (ret)
		return ret;

	dev->start_requested = 0;

	/* allocate interface ID(s) */
	id = usb_interface_id(c, f);
	if (id < 0)
		return id;
	acc_interface_desc.bInterfaceNumber = id;

	/* allocate endpoints */
	ret = create_bulk_endpoints(dev, &acc_fullspeed_in_desc,
			&acc_fullspeed_out_desc);
	if (ret)
		return ret;

	/* support high speed hardware */
	if (gadget_is_dualspeed(c->cdev->gadget)) {
		acc_highspeed_in_desc.bEndpointAddress =
			acc_fullspeed_in_desc.bEndpointAddress;
		acc_highspeed_out_desc.bEndpointAddress =
			acc_fullspeed_out_desc.bEndpointAddress;
	}

	DBG(cdev, "%s speed %s: IN/%s, OUT/%s\n",
			gadget_is_dualspeed(c->cdev->gadget) ? "dual" : "full",
			f->name, dev->ep_in->name, dev->ep_out->name);
	return 0;
}

static int
acc_function_bind_configfs(struct usb_configuration *c,
			struct usb_function *f) {
	return __acc_function_bind(c, f, true);
}

static void
kill_all_hid_devices(struct acc_dev *dev)
{
	struct acc_hid_dev *hid;
	struct list_head *entry, *temp;
	unsigned long flags;

	spin_lock_irqsave(&dev->lock, flags);
	list_for_each_safe(entry, temp, &dev->hid_list) {
		hid = list_entry(entry, struct acc_hid_dev, list);
		list_del(&hid->list);
		list_add(&hid->list, &dev->dead_hid_list);
	}
	list_for_each_safe(entry, temp, &dev->new_hid_list) {
		hid = list_entry(entry, struct acc_hid_dev, list);
		list_del(&hid->list);
		list_add(&hid->list, &dev->dead_hid_list);
	}
	spin_unlock_irqrestore(&dev->lock, flags);

	schedule_work(&dev->hid_work);
}

static void
acc_hid_unbind(struct acc_dev *dev)
{
	hid_unregister_driver(&acc_hid_driver);
	kill_all_hid_devices(dev);
}

static void
acc_function_unbind(struct usb_configuration *c, struct usb_function *f)
{
	struct acc_dev	*dev = func_to_dev(f);
	struct usb_request *req;
	int i;

	dev->online = 0;		/* clear online flag */
	wake_up(&dev->read_wq);		/* unblock reads on closure */
	wake_up(&dev->write_wq);	/* likewise for writes */

	while ((req = req_get(dev, &dev->tx_idle)))
		acc_request_free(req, dev->ep_in);
	for (i = 0; i < RX_REQ_MAX; i++) {
		acc_request_free(dev->rx_req[i], dev->ep_out);
		dev->rx_req[i] = NULL;
	}

	acc_hid_unbind(dev);
}

static void acc_start_work(struct work_struct *data)
{
	char *envp[2] = { "ACCESSORY=START", NULL };

	kobject_uevent_env(&acc_device.this_device->kobj, KOBJ_CHANGE, envp);
}

static int acc_hid_init(struct acc_hid_dev *hdev)
{
	struct hid_device *hid;
	int ret;

	hid = hid_allocate_device();
	if (IS_ERR(hid))
		return PTR_ERR(hid);

	hid->ll_driver = &acc_hid_ll_driver;
	hid->dev.parent = acc_device.this_device;

	hid->bus = BUS_USB;
	hid->vendor = HID_ANY_ID;
	hid->product = HID_ANY_ID;
	hid->driver_data = hdev;
	ret = hid_add_device(hid);
	if (ret) {
		pr_err("can't add hid device: %d\n", ret);
		hid_destroy_device(hid);
		return ret;
	}

	hdev->hid = hid;
	return 0;
}

static void acc_hid_delete(struct acc_hid_dev *hid)
{
	kfree(hid->report_desc);
	kfree(hid);
}

static void acc_hid_work(struct work_struct *data)
{
	struct acc_dev *dev = get_acc_dev();
	struct list_head	*entry, *temp;
	struct acc_hid_dev *hid;
	struct list_head	new_list, dead_list;
	unsigned long flags;

	if (!dev)
		return;

	INIT_LIST_HEAD(&new_list);

	spin_lock_irqsave(&dev->lock, flags);

	/* copy hids that are ready for initialization to new_list */
	list_for_each_safe(entry, temp, &dev->new_hid_list) {
		hid = list_entry(entry, struct acc_hid_dev, list);
		if (hid->report_desc_offset == hid->report_desc_len)
			list_move(&hid->list, &new_list);
	}

	if (list_empty(&dev->dead_hid_list)) {
		INIT_LIST_HEAD(&dead_list);
	} else {
		/* move all of dev->dead_hid_list to dead_list */
		dead_list.prev = dev->dead_hid_list.prev;
		dead_list.next = dev->dead_hid_list.next;
		dead_list.next->prev = &dead_list;
		dead_list.prev->next = &dead_list;
		INIT_LIST_HEAD(&dev->dead_hid_list);
	}

	spin_unlock_irqrestore(&dev->lock, flags);

	/* register new HID devices */
	list_for_each_safe(entry, temp, &new_list) {
		hid = list_entry(entry, struct acc_hid_dev, list);
		if (acc_hid_init(hid)) {
			pr_err("can't add HID device %p\n", hid);
			acc_hid_delete(hid);
		} else {
			spin_lock_irqsave(&dev->lock, flags);
			list_move(&hid->list, &dev->hid_list);
			spin_unlock_irqrestore(&dev->lock, flags);
		}
	}

	/* remove dead HID devices */
	list_for_each_safe(entry, temp, &dead_list) {
		hid = list_entry(entry, struct acc_hid_dev, list);
		list_del(&hid->list);
		if (hid->hid)
			hid_destroy_device(hid->hid);
		acc_hid_delete(hid);
	}

	put_acc_dev(dev);
}

static int acc_function_set_alt(struct usb_function *f,
		unsigned intf, unsigned alt)
{
	struct acc_dev	*dev = func_to_dev(f);
	struct usb_composite_dev *cdev = f->config->cdev;
	int ret;

	DBG(cdev, "acc_function_set_alt intf: %d alt: %d\n", intf, alt);

	ret = config_ep_by_speed(cdev->gadget, f, dev->ep_in);
	if (ret)
		return ret;

	ret = usb_ep_enable(dev->ep_in);
	if (ret)
		return ret;

	ret = config_ep_by_speed(cdev->gadget, f, dev->ep_out);
	if (ret)
		return ret;

	ret = usb_ep_enable(dev->ep_out);
	if (ret) {
		usb_ep_disable(dev->ep_in);
		return ret;
	}

	dev->online = 1;
	dev->disconnected = 0; /* if online then not disconnected */

	/* readers may be blocked waiting for us to go online */
	wake_up(&dev->read_wq);
	return 0;
}

static void acc_function_disable(struct usb_function *f)
{
	struct acc_dev	*dev = func_to_dev(f);
	struct usb_composite_dev	*cdev = dev->cdev;

	DBG(cdev, "acc_function_disable\n");
	acc_set_disconnected(dev); /* this now only sets disconnected */
	dev->online = 0; /* so now need to clear online flag here too */
	usb_ep_disable(dev->ep_in);
	usb_ep_disable(dev->ep_out);

	/* readers may be blocked waiting for us to go online */
	wake_up(&dev->read_wq);

	VDBG(cdev, "%s disabled\n", dev->function.name);
}

static int acc_setup(void)
{
	struct acc_dev_ref *ref = &_acc_dev_ref;
	struct acc_dev *dev;
	int ret;

	if (kref_read(&ref->kref))
		return -EBUSY;

	dev = kzalloc(sizeof(*dev), GFP_KERNEL);
	if (!dev)
		return -ENOMEM;

	spin_lock_init(&dev->lock);
	init_waitqueue_head(&dev->read_wq);
	init_waitqueue_head(&dev->write_wq);
	atomic_set(&dev->open_excl, 0);
	INIT_LIST_HEAD(&dev->tx_idle);
	INIT_LIST_HEAD(&dev->hid_list);
	INIT_LIST_HEAD(&dev->new_hid_list);
	INIT_LIST_HEAD(&dev->dead_hid_list);
	INIT_DELAYED_WORK(&dev->start_work, acc_start_work);
	INIT_WORK(&dev->hid_work, acc_hid_work);

	dev->ref = ref;
	if (cmpxchg_relaxed(&ref->acc_dev, NULL, dev)) {
		ret = -EBUSY;
		goto err_free_dev;
	}

	ret = misc_register(&acc_device);
	if (ret)
		goto err_zap_ptr;

	kref_init(&ref->kref);
	return 0;

err_zap_ptr:
	ref->acc_dev = NULL;
err_free_dev:
	kfree(dev);
	pr_err("USB accessory gadget driver failed to initialize\n");
	return ret;
}

void acc_disconnect(void)
{
	struct acc_dev *dev = get_acc_dev();

	if (!dev)
		return;

	/* unregister all HID devices if USB is disconnected */
	kill_all_hid_devices(dev);
	put_acc_dev(dev);
}
EXPORT_SYMBOL_GPL(acc_disconnect);

static void acc_cleanup(void)
{
	struct acc_dev *dev = get_acc_dev();

	misc_deregister(&acc_device);
	put_acc_dev(dev);
	put_acc_dev(dev); /* Pairs with kref_init() in acc_setup() */
}
static struct acc_instance *to_acc_instance(struct config_item *item)
{
	return container_of(to_config_group(item), struct acc_instance,
		func_inst.group);
}

static void acc_attr_release(struct config_item *item)
{
	struct acc_instance *fi_acc = to_acc_instance(item);

	usb_put_function_instance(&fi_acc->func_inst);
}

static struct configfs_item_operations acc_item_ops = {
	.release        = acc_attr_release,
};

static struct config_item_type acc_func_type = {
	.ct_item_ops    = &acc_item_ops,
	.ct_owner       = THIS_MODULE,
};

static struct acc_instance *to_fi_acc(struct usb_function_instance *fi)
{
	return container_of(fi, struct acc_instance, func_inst);
}

static int acc_set_inst_name(struct usb_function_instance *fi, const char *name)
{
	struct acc_instance *fi_acc;
	char *ptr;
	int name_len;

	name_len = strlen(name) + 1;
	if (name_len > MAX_INST_NAME_LEN)
		return -ENAMETOOLONG;

	ptr = kstrndup(name, name_len, GFP_KERNEL);
	if (!ptr)
		return -ENOMEM;

	fi_acc = to_fi_acc(fi);
	fi_acc->name = ptr;
	return 0;
}

static void acc_free_inst(struct usb_function_instance *fi)
{
	struct acc_instance *fi_acc;

	fi_acc = to_fi_acc(fi);
	kfree(fi_acc->name);
	acc_cleanup();
}

static struct usb_function_instance *acc_alloc_inst(void)
{
	struct acc_instance *fi_acc;
	int err;

	fi_acc = kzalloc(sizeof(*fi_acc), GFP_KERNEL);
	if (!fi_acc)
		return ERR_PTR(-ENOMEM);
	fi_acc->func_inst.set_inst_name = acc_set_inst_name;
	fi_acc->func_inst.free_func_inst = acc_free_inst;

	err = acc_setup();
	if (err) {
		kfree(fi_acc);
		return ERR_PTR(err);
	}

	config_group_init_type_name(&fi_acc->func_inst.group,
					"", &acc_func_type);
	return  &fi_acc->func_inst;
}

static void acc_free(struct usb_function *f)
{
	struct acc_dev *dev = func_to_dev(f);

	put_acc_dev(dev);
}

int acc_ctrlrequest_configfs(struct usb_function *f,
			const struct usb_ctrlrequest *ctrl) {
	if (f->config != NULL && f->config->cdev != NULL)
		return acc_ctrlrequest(f->config->cdev, ctrl);
	else
		return -1;
}

static struct usb_function *acc_alloc(struct usb_function_instance *fi)
{
	struct acc_dev *dev = get_acc_dev();

	dev->function.name = "accessory";
	dev->function.strings = acc_strings,
	dev->function.fs_descriptors = fs_acc_descs;
	dev->function.hs_descriptors = hs_acc_descs;
	dev->function.bind = acc_function_bind_configfs;
	dev->function.unbind = acc_function_unbind;
	dev->function.set_alt = acc_function_set_alt;
	dev->function.disable = acc_function_disable;
	dev->function.free_func = acc_free;
	dev->function.setup = acc_ctrlrequest_configfs;

	return &dev->function;
}
DECLARE_USB_FUNCTION_INIT(accessory, acc_alloc_inst, acc_alloc);
MODULE_LICENSE("GPL");<|MERGE_RESOLUTION|>--- conflicted
+++ resolved
@@ -346,7 +346,10 @@
 	struct acc_dev	*dev = ep->driver_data;
 	char *string_dest = NULL;
 	int length = req->actual;
-
+#ifdef OPLUS_FEATURE_CHG_BASIC
+/* tongfeng.Huang@BSP.CHG.Basic, 2018/11/17,  Add for dump issue */
+	unsigned long flags;
+#endif
 	if (req->status != 0) {
 		pr_err("acc_complete_set_string, err %d\n", req->status);
 		return;
@@ -371,7 +374,33 @@
 	case ACCESSORY_STRING_SERIAL:
 		string_dest = dev->serial;
 		break;
-	}
+#ifdef OPLUS_FEATURE_CHG_BASIC
+/* tongfeng.Huang@BSP.CHG.Basic, 2018/11/17,  Add for dump issue */
+	default:
+		pr_err("unknown accessory string index %d\n",
+				dev->string_index);
+		return;
+#endif
+	}
+
+#ifdef VENDOR_EDIT
+/* tongfeng.Huang@BSP.CHG.Basic, 2018/11/17,  Add for dump issue */
+	if (!length) {
+		pr_debug("zero length for accessory string index %d\n",
+				dev->string_index);
+		return;
+	}
+
+	if (length >= ACC_STRING_SIZE)
+		length = ACC_STRING_SIZE - 1;
+
+	spin_lock_irqsave(&dev->lock, flags);
+	memcpy(string_dest, req->buf, length);
+	/* ensure zero termination */
+	string_dest[length] = 0;
+	spin_unlock_irqrestore(&dev->lock, flags);
+
+#else
 	if (string_dest) {
 		unsigned long flags;
 
@@ -387,6 +416,7 @@
 		pr_err("unknown accessory string index %d\n",
 			dev->string_index);
 	}
+#endif /*OPLUS_FEATURE_CHG_BASIC*/
 }
 
 static void acc_complete_set_hid_report_desc(struct usb_ep *ep,
@@ -637,8 +667,6 @@
 		goto done;
 	}
 
-<<<<<<< HEAD
-=======
 	if (!dev->rx_req[0]) {
 		pr_warn("acc_read: USB request already handled/freed");
 		r = -EINVAL;
@@ -650,7 +678,6 @@
 	 * Then compansite the difference of rounding up to
 	 * integer multiple of maxpacket size.
 	 */
->>>>>>> 58c25d1b
 	data_length = count;
 	data_length += dev->ep_out->maxpacket - 1;
 	data_length -= data_length % dev->ep_out->maxpacket;
