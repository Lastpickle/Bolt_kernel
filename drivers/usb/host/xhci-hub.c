--- conflicted
+++ resolved
@@ -1614,7 +1614,6 @@
 	hcd->state = HC_STATE_SUSPENDED;
 	bus_state->next_statechange = jiffies + msecs_to_jiffies(10);
 	spin_unlock_irqrestore(&xhci->lock, flags);
-<<<<<<< HEAD
 #if IS_ENABLED(CONFIG_USB_XHCI_MTK_SUSPEND)
 	if (hcd->self.root_hub->do_remote_wakeup == 1) {
 		struct xhci_hcd_mtk *mtk = hcd_to_mtk(hcd);
@@ -1624,12 +1623,10 @@
 		mtk_xhci_wakelock_unlock(mtk);
 	}
 #endif
-=======
 
 	if (bus_state->bus_suspended)
 		usleep_range(5000, 10000);
 
->>>>>>> 58c25d1b
 	return 0;
 }
 
