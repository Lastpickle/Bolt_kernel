--- conflicted
+++ resolved
@@ -52,10 +52,7 @@
 			       const u8 *ssid, size_t ssid_len,
 			       const u8 *ie, size_t ie_len, u8 band);
 int wl1271_build_qos_null_data(struct wl1271 *wl);
-<<<<<<< HEAD
-=======
 int wl1271_cmd_build_klv_null_data(struct wl1271 *wl);
->>>>>>> a5e944f1
 int wl1271_cmd_set_default_wep_key(struct wl1271 *wl, u8 id);
 int wl1271_cmd_set_key(struct wl1271 *wl, u16 action, u8 id, u8 key_type,
 		       u8 key_size, const u8 *key, const u8 *addr,
