/* SPDX-License-Identifier: GPL-2.0 */
#ifndef MMC_QUEUE_H
#define MMC_QUEUE_H

#include <linux/types.h>
#include <linux/blkdev.h>
#include <linux/blk-mq.h>
#include <linux/mmc/core.h>
#include <linux/mmc/host.h>

#ifdef CONFIG_MTK_EMMC_HW_CQ
static inline bool mmc_req_is_special(struct request *req)
{
	return req &&
		(req_op(req) == REQ_OP_FLUSH ||
		 req_op(req) == REQ_OP_DISCARD ||
		 req_op(req) == REQ_OP_SECURE_ERASE);
}
#endif

static inline struct mmc_queue_req *req_to_mmc_queue_req(struct request *rq)
{
	return blk_mq_rq_to_pdu(rq);
}

struct mmc_queue_req;

static inline struct request *mmc_queue_req_to_req(struct mmc_queue_req *mqr)
{
	return blk_mq_rq_from_pdu(mqr);
}

struct task_struct;
struct mmc_blk_data;
struct mmc_blk_ioc_data;

struct mmc_blk_request {
#ifdef CONFIG_MTK_EMMC_CQ_SUPPORT
	struct mmc_request	mrq_que;
#endif
	struct mmc_request	mrq;
	struct mmc_command	sbc;
#ifdef CONFIG_MTK_EMMC_CQ_SUPPORT
	struct mmc_command	que;
#endif
	struct mmc_command	cmd;
	struct mmc_command	stop;
	struct mmc_data		data;
	int			retune_retry_done;
};

/**
 * enum mmc_drv_op - enumerates the operations in the mmc_queue_req
 * @MMC_DRV_OP_IOCTL: ioctl operation
 * @MMC_DRV_OP_IOCTL_RPMB: RPMB-oriented ioctl operation
 * @MMC_DRV_OP_BOOT_WP: write protect boot partitions
 * @MMC_DRV_OP_GET_CARD_STATUS: get card status
 * @MMC_DRV_OP_GET_EXT_CSD: get the EXT CSD from an eMMC card
 */
enum mmc_drv_op {
	MMC_DRV_OP_IOCTL,
	MMC_DRV_OP_IOCTL_RPMB,
	MMC_DRV_OP_BOOT_WP,
	MMC_DRV_OP_GET_CARD_STATUS,
	MMC_DRV_OP_GET_EXT_CSD,
};

struct mmc_queue_req {
#if defined(CONFIG_MTK_EMMC_CQ_SUPPORT) || defined(CONFIG_MTK_EMMC_HW_CQ)
	struct request		*req;
#endif
	struct mmc_blk_request	brq;
	struct scatterlist	*sg;
	struct mmc_async_req	areq;
	enum mmc_drv_op		drv_op;
	int			drv_op_result;
	void			*drv_op_data;
	unsigned int		ioc_count;
#ifdef CONFIG_MTK_EMMC_CQ_SUPPORT
	atomic_t		index;
#endif
#ifdef CONFIG_MTK_EMMC_HW_CQ
	struct mmc_cmdq_req	cmdq_req;
#endif
};

struct mmc_queue {
	struct mmc_card		*card;
	struct task_struct	*thread;
	struct semaphore	thread_sem;
#ifdef CONFIG_MTK_EMMC_HW_CQ
	unsigned long	flags;
#define MMC_QUEUE_SUSPENDED	(1 << 0)
#else
	bool			suspended;
#endif
	bool			asleep;
	struct mmc_blk_data	*blkdata;
	struct request_queue	*queue;
#ifdef CONFIG_MTK_EMMC_CQ_SUPPORT
	struct mmc_queue_req	mqrq[EMMC_MAX_QUEUE_DEPTH];
#endif
	/*
	 * FIXME: this counter is not a very reliable way of keeping
	 * track of how many requests that are ongoing. Switch to just
	 * letting the block core keep track of requests and per-request
	 * associated mmc_queue_req data.
	 */
	atomic_t		qcnt;
#ifdef CONFIG_MTK_EMMC_HW_CQ
	struct mmc_queue_req	*mqrq_cmdq;
	struct work_struct	cmdq_err_work;
	struct completion	cmdq_pending_req_done;
	struct completion	cmdq_shutdown_complete;
	struct request		*cmdq_req_peeked;
	int (*err_check_fn)(struct mmc_card *card, struct mmc_async_req *areq);
	void (*cmdq_shutdown)(struct mmc_queue *mq);
	int (*issue_fn)(struct mmc_queue *mq, struct request *req);
	int (*cmdq_issue_fn)(struct mmc_queue *mq,
			     struct request *req);
	void (*cmdq_complete_fn)(struct request *req);
	void (*cmdq_error_fn)(struct mmc_queue *mq);
	enum blk_eh_timer_return (*cmdq_req_timed_out)(struct request *req);
#endif
};

#if defined(CONFIG_MTK_EMMC_CQ_SUPPORT) || defined(CONFIG_MTK_EMMC_HW_CQ)
#define IS_RT_CLASS_REQ(x)	\
	(IOPRIO_PRIO_CLASS(req_get_ioprio(x)) == IOPRIO_CLASS_RT)
#endif

extern int mmc_init_queue(struct mmc_queue *, struct mmc_card *, spinlock_t *,
			  const char *, int);
extern void mmc_cleanup_queue(struct mmc_queue *);
#ifdef CONFIG_MTK_EMMC_HW_CQ
extern int mmc_queue_suspend(struct mmc_queue *mq, int wait);
#else
extern void mmc_queue_suspend(struct mmc_queue *);
#endif
extern void mmc_queue_resume(struct mmc_queue *);
#ifdef CONFIG_MTK_EMMC_HW_CQ
extern unsigned int mmc_cmdq_queue_map_sg(struct mmc_queue *mq,
	struct mmc_queue_req *mqrq);
#endif
extern unsigned int mmc_queue_map_sg(struct mmc_queue *,
				     struct mmc_queue_req *);

<<<<<<< HEAD
#ifdef CONFIG_MTK_EMMC_CQ_SUPPORT
extern void mmc_wait_cmdq_empty(struct mmc_host *host);
#endif
extern bool mmc_blk_part_cmdq_en(struct mmc_queue *mq);
extern int mmc_access_rpmb(struct mmc_queue *);

#ifdef CONFIG_MTK_EMMC_HW_CQ
extern int mmc_cmdq_init(struct mmc_queue *mq, struct mmc_card *card);
extern void mmc_cmdq_clean(struct mmc_queue *mq, struct mmc_card *card);
#endif
=======
>>>>>>> 32bc956b
#endif<|MERGE_RESOLUTION|>--- conflicted
+++ resolved
@@ -145,17 +145,12 @@
 extern unsigned int mmc_queue_map_sg(struct mmc_queue *,
 				     struct mmc_queue_req *);
 
-<<<<<<< HEAD
 #ifdef CONFIG_MTK_EMMC_CQ_SUPPORT
 extern void mmc_wait_cmdq_empty(struct mmc_host *host);
 #endif
-extern bool mmc_blk_part_cmdq_en(struct mmc_queue *mq);
-extern int mmc_access_rpmb(struct mmc_queue *);
 
 #ifdef CONFIG_MTK_EMMC_HW_CQ
 extern int mmc_cmdq_init(struct mmc_queue *mq, struct mmc_card *card);
 extern void mmc_cmdq_clean(struct mmc_queue *mq, struct mmc_card *card);
 #endif
-=======
->>>>>>> 32bc956b
 #endif