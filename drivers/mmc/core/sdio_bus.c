--- conflicted
+++ resolved
@@ -275,12 +275,8 @@
 	 */
 	if (!func->card->host->embedded_sdio_data.funcs)
 #endif
-<<<<<<< HEAD
-		sdio_free_func_cis(func);
-=======
 		if (!(func->card->quirks & MMC_QUIRK_NONSTD_SDIO))
 			sdio_free_func_cis(func);
->>>>>>> 980d7f36
 
 	kfree(func->info);
 	kfree(func->tmpbuf);
