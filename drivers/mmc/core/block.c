--- conflicted
+++ resolved
@@ -1304,7 +1304,6 @@
 	const unsigned int mask = EXT_CSD_PART_CONFIG_ACC_RPMB;
 	int ret = 0;
 
-<<<<<<< HEAD
 #if defined(CONFIG_MTK_EMMC_CQ_SUPPORT) || defined(CONFIG_MTK_EMMC_HW_CQ)
 	/* disabe cmdq
 	 * if partition does not support cmdq
@@ -1318,10 +1317,7 @@
 	if (part_type == EXT_CSD_PART_CONFIG_ACC_RPMB)
 		mmc_retune_pause(card->host);
 #else
-	if (part_type == EXT_CSD_PART_CONFIG_ACC_RPMB) {
-=======
 	if ((part_type & mask) == mask) {
->>>>>>> 014241ad
 		if (card->ext_csd.cmdq_en) {
 			ret = mmc_cmdq_disable(card);
 			if (ret)
@@ -1339,7 +1335,6 @@
 	const unsigned int mask = EXT_CSD_PART_CONFIG_ACC_RPMB;
 	int ret = 0;
 
-<<<<<<< HEAD
 #if defined(CONFIG_MTK_EMMC_CQ_SUPPORT) || defined(CONFIG_MTK_EMMC_HW_CQ)
 	if (part_type == EXT_CSD_PART_CONFIG_ACC_RPMB)
 		mmc_retune_unpause(card->host);
@@ -1354,10 +1349,7 @@
 	}
 #else
 
-	if (part_type == EXT_CSD_PART_CONFIG_ACC_RPMB) {
-=======
 	if ((part_type & mask) == mask) {
->>>>>>> 014241ad
 		mmc_retune_unpause(card->host);
 		if (card->reenable_cmdq && !card->ext_csd.cmdq_en)
 			ret = mmc_cmdq_enable(card);
