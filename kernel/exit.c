/*
 *  linux/kernel/exit.c
 *
 *  Copyright (C) 1991, 1992  Linus Torvalds
 */

#include <linux/mm.h>
#include <linux/slab.h>
#include <linux/sched/autogroup.h>
#include <linux/sched/mm.h>
#include <linux/sched/stat.h>
#include <linux/sched/task.h>
#include <linux/sched/task_stack.h>
#include <linux/sched/cputime.h>
#include <linux/interrupt.h>
#include <linux/module.h>
#include <linux/capability.h>
#include <linux/completion.h>
#include <linux/personality.h>
#include <linux/tty.h>
#include <linux/iocontext.h>
#include <linux/key.h>
#include <linux/cpu.h>
#include <linux/acct.h>
#include <linux/tsacct_kern.h>
#include <linux/file.h>
#include <linux/fdtable.h>
#include <linux/freezer.h>
#include <linux/binfmts.h>
#include <linux/nsproxy.h>
#include <linux/pid_namespace.h>
#include <linux/ptrace.h>
#include <linux/profile.h>
#include <linux/mount.h>
#include <linux/proc_fs.h>
#include <linux/kthread.h>
#include <linux/mempolicy.h>
#include <linux/taskstats_kern.h>
#include <linux/delayacct.h>
#include <linux/cgroup.h>
#include <linux/syscalls.h>
#include <linux/signal.h>
#include <linux/posix-timers.h>
#include <linux/cn_proc.h>
#include <linux/mutex.h>
#include <linux/futex.h>
#include <linux/pipe_fs_i.h>
#include <linux/audit.h> /* for audit_free() */
#include <linux/resource.h>
#include <linux/blkdev.h>
#include <linux/task_io_accounting_ops.h>
#include <linux/tracehook.h>
#include <linux/fs_struct.h>
#include <linux/init_task.h>
#include <linux/perf_event.h>
#include <trace/events/sched.h>
#include <linux/hw_breakpoint.h>
#include <linux/oom.h>
#include <linux/writeback.h>
#include <linux/shm.h>
#include <linux/kcov.h>
#include <linux/random.h>
#include <linux/rcuwait.h>
#include <linux/compat.h>
#include <linux/sysfs.h>

#include <linux/uaccess.h>
#include <asm/unistd.h>
#include <asm/pgtable.h>
#include <asm/mmu_context.h>

<<<<<<< HEAD
#if defined(OPLUS_FEATURE_VIRTUAL_RESERVE_MEMORY) && defined(CONFIG_VIRTUAL_RESERVE_MEMORY)
/* Kui.Zhang@PSW.TEC.KERNEL.Performance, 2019/01/22,
 * reserved area operations
 */
#include <linux/resmap_account.h>
=======
/*
 * The default value should be high enough to not crash a system that randomly
 * crashes its kernel from time to time, but low enough to at least not permit
 * overflowing 32-bit refcounts or the ldsem writer count.
 */
static unsigned int oops_limit = 10000;

#ifdef CONFIG_SYSCTL
static struct ctl_table kern_exit_table[] = {
	{
		.procname       = "oops_limit",
		.data           = &oops_limit,
		.maxlen         = sizeof(oops_limit),
		.mode           = 0644,
		.proc_handler   = proc_douintvec,
	},
	{ }
};

static __init int kernel_exit_sysctls_init(void)
{
	register_sysctl_init("kernel", kern_exit_table);
	return 0;
}
late_initcall(kernel_exit_sysctls_init);
#endif

static atomic_t oops_count = ATOMIC_INIT(0);

#ifdef CONFIG_SYSFS
static ssize_t oops_count_show(struct kobject *kobj, struct kobj_attribute *attr,
			       char *page)
{
	return sysfs_emit(page, "%d\n", atomic_read(&oops_count));
}

static struct kobj_attribute oops_count_attr = __ATTR_RO(oops_count);

static __init int kernel_exit_sysfs_init(void)
{
	sysfs_add_file_to_group(kernel_kobj, &oops_count_attr.attr, NULL);
	return 0;
}
late_initcall(kernel_exit_sysfs_init);
>>>>>>> bc88138f
#endif

static void __unhash_process(struct task_struct *p, bool group_dead)
{
	nr_threads--;
	detach_pid(p, PIDTYPE_PID);
	if (group_dead) {
		detach_pid(p, PIDTYPE_PGID);
		detach_pid(p, PIDTYPE_SID);

		list_del_rcu(&p->tasks);
#if defined(OPLUS_FEATURE_MEMLEAK_DETECT) && defined(CONFIG_ION) && defined(CONFIG_DUMP_TASKS_MEM)
		/* Peifeng.Li@BSP.Kernel.MM, 2020-05-20 delete the task */
		list_del_rcu(&p->user_tasks);
#endif
		list_del_init(&p->sibling);
		__this_cpu_dec(process_counts);
	}
	list_del_rcu(&p->thread_group);
	list_del_rcu(&p->thread_node);
}

/*
 * This function expects the tasklist_lock write-locked.
 */
static void __exit_signal(struct task_struct *tsk)
{
	struct signal_struct *sig = tsk->signal;
	bool group_dead = thread_group_leader(tsk);
	struct sighand_struct *sighand;
	struct tty_struct *uninitialized_var(tty);
	u64 utime, stime;

	sighand = rcu_dereference_check(tsk->sighand,
					lockdep_tasklist_lock_is_held());
	spin_lock(&sighand->siglock);

#ifdef CONFIG_POSIX_TIMERS
	posix_cpu_timers_exit(tsk);
	if (group_dead) {
		posix_cpu_timers_exit_group(tsk);
	} else {
		/*
		 * This can only happen if the caller is de_thread().
		 * FIXME: this is the temporary hack, we should teach
		 * posix-cpu-timers to handle this case correctly.
		 */
		if (unlikely(has_group_leader_pid(tsk)))
			posix_cpu_timers_exit_group(tsk);
	}
#endif

	if (group_dead) {
		tty = sig->tty;
		sig->tty = NULL;
	} else {
		/*
		 * If there is any task waiting for the group exit
		 * then notify it:
		 */
		if (sig->notify_count > 0 && !--sig->notify_count)
			wake_up_process(sig->group_exit_task);

		if (tsk == sig->curr_target)
			sig->curr_target = next_thread(tsk);
	}

	add_device_randomness((const void*) &tsk->se.sum_exec_runtime,
			      sizeof(unsigned long long));

	/*
	 * Accumulate here the counters for all threads as they die. We could
	 * skip the group leader because it is the last user of signal_struct,
	 * but we want to avoid the race with thread_group_cputime() which can
	 * see the empty ->thread_head list.
	 */
	task_cputime(tsk, &utime, &stime);
	write_seqlock(&sig->stats_lock);
	sig->utime += utime;
	sig->stime += stime;
	sig->gtime += task_gtime(tsk);
	sig->min_flt += tsk->min_flt;
	sig->maj_flt += tsk->maj_flt;
	sig->nvcsw += tsk->nvcsw;
	sig->nivcsw += tsk->nivcsw;
	sig->inblock += task_io_get_inblock(tsk);
	sig->oublock += task_io_get_oublock(tsk);
	task_io_accounting_add(&sig->ioac, &tsk->ioac);
	sig->sum_sched_runtime += tsk->se.sum_exec_runtime;
	sig->nr_threads--;
	__unhash_process(tsk, group_dead);
	write_sequnlock(&sig->stats_lock);

	/*
	 * Do this under ->siglock, we can race with another thread
	 * doing sigqueue_free() if we have SIGQUEUE_PREALLOC signals.
	 */
	flush_sigqueue(&tsk->pending);
	tsk->sighand = NULL;
	spin_unlock(&sighand->siglock);

	__cleanup_sighand(sighand);
	clear_tsk_thread_flag(tsk, TIF_SIGPENDING);
	if (group_dead) {
		flush_sigqueue(&sig->shared_pending);
		tty_kref_put(tty);
	}
}

static void delayed_put_task_struct(struct rcu_head *rhp)
{
	struct task_struct *tsk = container_of(rhp, struct task_struct, rcu);

	perf_event_delayed_put(tsk);
	trace_sched_process_free(tsk);
	put_task_struct(tsk);
}


void release_task(struct task_struct *p)
{
	struct task_struct *leader;
	int zap_leader;
#ifdef CONFIG_OPLUS_FEATURE_FUSE_FS_SHORTCIRCUIT
	if (p->fpack) {
		if (p->fpack->iname)
			__putname(p->fpack->iname);
		kfree(p->fpack);
		p->fpack = NULL;
	}
#endif /* CONFIG_OPLUS_FEATURE_FUSE_FS_SHORTCIRCUIT */
repeat:
	/* don't need to get the RCU readlock here - the process is dead and
	 * can't be modifying its own credentials. But shut RCU-lockdep up */
	rcu_read_lock();
	atomic_dec(&__task_cred(p)->user->processes);
	rcu_read_unlock();

	proc_flush_task(p);
	cgroup_release(p);

	write_lock_irq(&tasklist_lock);
	ptrace_release_task(p);
	__exit_signal(p);

	/*
	 * If we are the last non-leader member of the thread
	 * group, and the leader is zombie, then notify the
	 * group leader's parent process. (if it wants notification.)
	 */
	zap_leader = 0;
	leader = p->group_leader;
	if (leader != p && thread_group_empty(leader)
			&& leader->exit_state == EXIT_ZOMBIE) {
		/*
		 * If we were the last child thread and the leader has
		 * exited already, and the leader's parent ignores SIGCHLD,
		 * then we are the one who should release the leader.
		 */
		zap_leader = do_notify_parent(leader, leader->exit_signal);
		if (zap_leader)
			leader->exit_state = EXIT_DEAD;
	}

	write_unlock_irq(&tasklist_lock);
	release_thread(p);
	call_rcu(&p->rcu, delayed_put_task_struct);

	p = leader;
	if (unlikely(zap_leader))
		goto repeat;
}

/*
 * Note that if this function returns a valid task_struct pointer (!NULL)
 * task->usage must remain >0 for the duration of the RCU critical section.
 */
struct task_struct *task_rcu_dereference(struct task_struct **ptask)
{
	struct sighand_struct *sighand;
	struct task_struct *task;

	/*
	 * We need to verify that release_task() was not called and thus
	 * delayed_put_task_struct() can't run and drop the last reference
	 * before rcu_read_unlock(). We check task->sighand != NULL,
	 * but we can read the already freed and reused memory.
	 */
retry:
	task = rcu_dereference(*ptask);
	if (!task)
		return NULL;

	probe_kernel_address(&task->sighand, sighand);

	/*
	 * Pairs with atomic_dec_and_test() in put_task_struct(). If this task
	 * was already freed we can not miss the preceding update of this
	 * pointer.
	 */
	smp_rmb();
	if (unlikely(task != READ_ONCE(*ptask)))
		goto retry;

	/*
	 * We've re-checked that "task == *ptask", now we have two different
	 * cases:
	 *
	 * 1. This is actually the same task/task_struct. In this case
	 *    sighand != NULL tells us it is still alive.
	 *
	 * 2. This is another task which got the same memory for task_struct.
	 *    We can't know this of course, and we can not trust
	 *    sighand != NULL.
	 *
	 *    In this case we actually return a random value, but this is
	 *    correct.
	 *
	 *    If we return NULL - we can pretend that we actually noticed that
	 *    *ptask was updated when the previous task has exited. Or pretend
	 *    that probe_slab_address(&sighand) reads NULL.
	 *
	 *    If we return the new task (because sighand is not NULL for any
	 *    reason) - this is fine too. This (new) task can't go away before
	 *    another gp pass.
	 *
	 *    And note: We could even eliminate the false positive if re-read
	 *    task->sighand once again to avoid the falsely NULL. But this case
	 *    is very unlikely so we don't care.
	 */
	if (!sighand)
		return NULL;

	return task;
}

void rcuwait_wake_up(struct rcuwait *w)
{
	struct task_struct *task;

	rcu_read_lock();

	/*
	 * Order condition vs @task, such that everything prior to the load
	 * of @task is visible. This is the condition as to why the user called
	 * rcuwait_trywake() in the first place. Pairs with set_current_state()
	 * barrier (A) in rcuwait_wait_event().
	 *
	 *    WAIT                WAKE
	 *    [S] tsk = current	  [S] cond = true
	 *        MB (A)	      MB (B)
	 *    [L] cond		  [L] tsk
	 */
	smp_mb(); /* (B) */

	/*
	 * Avoid using task_rcu_dereference() magic as long as we are careful,
	 * see comment in rcuwait_wait_event() regarding ->exit_state.
	 */
	task = rcu_dereference(w->task);
	if (task)
		wake_up_process(task);
	rcu_read_unlock();
}

/*
 * Determine if a process group is "orphaned", according to the POSIX
 * definition in 2.2.2.52.  Orphaned process groups are not to be affected
 * by terminal-generated stop signals.  Newly orphaned process groups are
 * to receive a SIGHUP and a SIGCONT.
 *
 * "I ask you, have you ever known what it is to be an orphan?"
 */
static int will_become_orphaned_pgrp(struct pid *pgrp,
					struct task_struct *ignored_task)
{
	struct task_struct *p;

	do_each_pid_task(pgrp, PIDTYPE_PGID, p) {
		if ((p == ignored_task) ||
		    (p->exit_state && thread_group_empty(p)) ||
		    is_global_init(p->real_parent))
			continue;

		if (task_pgrp(p->real_parent) != pgrp &&
		    task_session(p->real_parent) == task_session(p))
			return 0;
	} while_each_pid_task(pgrp, PIDTYPE_PGID, p);

	return 1;
}

int is_current_pgrp_orphaned(void)
{
	int retval;

	read_lock(&tasklist_lock);
	retval = will_become_orphaned_pgrp(task_pgrp(current), NULL);
	read_unlock(&tasklist_lock);

	return retval;
}

static bool has_stopped_jobs(struct pid *pgrp)
{
	struct task_struct *p;

	do_each_pid_task(pgrp, PIDTYPE_PGID, p) {
		if (p->signal->flags & SIGNAL_STOP_STOPPED)
			return true;
	} while_each_pid_task(pgrp, PIDTYPE_PGID, p);

	return false;
}

#ifdef OPLUS_BUG_STABILITY
//Shu.Liu@ANDROID.STABILITY.1052210, 2014/01/20, Add for not kill zygote
static bool oppo_is_android_core_group(struct pid *pgrp)
{
    struct task_struct *p;

    do_each_pid_task(pgrp, PIDTYPE_PGID, p) {
        if (( !strcmp(p->comm, "zygote") ) || ( !strcmp(p->comm, "main")) ) {
            printk("oppo_is_android_core_group: find zygote will be hungup, ignore it \n");
            return true;
        }
    } while_each_pid_task(pgrp, PIDTYPE_PGID, p);

    return false;
}
#endif /*OPLUS_BUG_STABILITY*/

/*
 * Check to see if any process groups have become orphaned as
 * a result of our exiting, and if they have any stopped jobs,
 * send them a SIGHUP and then a SIGCONT. (POSIX 3.2.2.2)
 */
static void
kill_orphaned_pgrp(struct task_struct *tsk, struct task_struct *parent)
{
	struct pid *pgrp = task_pgrp(tsk);
	struct task_struct *ignored_task = tsk;

	if (!parent)
		/* exit: our father is in a different pgrp than
		 * we are and we were the only connection outside.
		 */
		parent = tsk->real_parent;
	else
		/* reparent: our child is in a different pgrp than
		 * we are, and it was the only connection outside.
		 */
		ignored_task = NULL;

	if (task_pgrp(parent) != pgrp &&
	    task_session(parent) == task_session(tsk) &&
	    will_become_orphaned_pgrp(pgrp, ignored_task) &&
	    has_stopped_jobs(pgrp)) {
#ifdef OPLUS_BUG_STABILITY
//Shu.Liu@ANDROID.STABILITY.1052210, 2014/01/10, Add for clean backstage
            if (oppo_is_android_core_group(pgrp)) {
                printk("kill_orphaned_pgrp: find android core process will be hungup, ignored it, only hungup itself:%s:%d , current=%d \n",tsk->comm,tsk->pid,current->pid);
                return;
            }
#endif /*OPLUS_BUG_STABILITY*/
		__kill_pgrp_info(SIGHUP, SEND_SIG_PRIV, pgrp);
		__kill_pgrp_info(SIGCONT, SEND_SIG_PRIV, pgrp);
	}
}

#ifdef CONFIG_MEMCG
/*
 * A task is exiting.   If it owned this mm, find a new owner for the mm.
 */
void mm_update_next_owner(struct mm_struct *mm)
{
	struct task_struct *c, *g, *p = current;

retry:
	/*
	 * If the exiting or execing task is not the owner, it's
	 * someone else's problem.
	 */
	if (mm->owner != p)
		return;
	/*
	 * The current owner is exiting/execing and there are no other
	 * candidates.  Do not leave the mm pointing to a possibly
	 * freed task structure.
	 */
	if (atomic_read(&mm->mm_users) <= 1) {
		mm->owner = NULL;
		return;
	}

	read_lock(&tasklist_lock);
	/*
	 * Search in the children
	 */
	list_for_each_entry(c, &p->children, sibling) {
		if (c->mm == mm)
			goto assign_new_owner;
	}

	/*
	 * Search in the siblings
	 */
	list_for_each_entry(c, &p->real_parent->children, sibling) {
		if (c->mm == mm)
			goto assign_new_owner;
	}

	/*
	 * Search through everything else, we should not get here often.
	 */
	for_each_process(g) {
		if (g->flags & PF_KTHREAD)
			continue;
		for_each_thread(g, c) {
			if (c->mm == mm)
				goto assign_new_owner;
			if (c->mm)
				break;
		}
	}
	read_unlock(&tasklist_lock);
	/*
	 * We found no owner yet mm_users > 1: this implies that we are
	 * most likely racing with swapoff (try_to_unuse()) or /proc or
	 * ptrace or page migration (get_task_mm()).  Mark owner as NULL.
	 */
	mm->owner = NULL;
	return;

assign_new_owner:
	BUG_ON(c == p);
	get_task_struct(c);
	/*
	 * The task_lock protects c->mm from changing.
	 * We always want mm->owner->mm == mm
	 */
	task_lock(c);
	/*
	 * Delay read_unlock() till we have the task_lock()
	 * to ensure that c does not slip away underneath us
	 */
	read_unlock(&tasklist_lock);
	if (c->mm != mm) {
		task_unlock(c);
		put_task_struct(c);
		goto retry;
	}
	mm->owner = c;
	task_unlock(c);
	put_task_struct(c);
}
#endif /* CONFIG_MEMCG */

/*
 * Turn us into a lazy TLB process if we
 * aren't already..
 */
static void exit_mm(void)
{
	struct mm_struct *mm = current->mm;
	struct core_state *core_state;

	exit_mm_release(current, mm);
	if (!mm)
		return;
	sync_mm_rss(mm);
	/*
	 * Serialize with any possible pending coredump.
	 * We must hold mmap_sem around checking core_state
	 * and clearing tsk->mm.  The core-inducing thread
	 * will increment ->nr_threads for each thread in the
	 * group with ->mm != NULL.
	 */
	down_read(&mm->mmap_sem);
	core_state = mm->core_state;
	if (core_state) {
		struct core_thread self;

		up_read(&mm->mmap_sem);

		self.task = current;
		if (self.task->flags & PF_SIGNALED)
			self.next = xchg(&core_state->dumper.next, &self);
		else
			self.task = NULL;
		/*
		 * Implies mb(), the result of xchg() must be visible
		 * to core_state->dumper.
		 */
		if (atomic_dec_and_test(&core_state->nr_threads))
			complete(&core_state->startup);

		for (;;) {
			set_current_state(TASK_UNINTERRUPTIBLE);
			if (!self.task) /* see coredump_finish() */
				break;
			freezable_schedule();
		}
		__set_current_state(TASK_RUNNING);
		down_read(&mm->mmap_sem);
	}
	mmgrab(mm);
	BUG_ON(mm != current->active_mm);
	/* more a memory barrier than a real lock */
	task_lock(current);
	current->mm = NULL;
	up_read(&mm->mmap_sem);
	enter_lazy_tlb(mm, current);
	task_unlock(current);
	mm_update_next_owner(mm);
#if defined(OPLUS_FEATURE_VIRTUAL_RESERVE_MEMORY) && defined(CONFIG_OPPO_HEALTHINFO) && defined(CONFIG_VIRTUAL_RESERVE_MEMORY)
	/* Kui.Zhang@PSW.TEC.KERNEL.Performance, 2019/03/18,
	 * Trigger and upload the event.
	 */
	trigger_svm_oom_event(mm, false, false);
#endif
	mmput(mm);
	if (test_thread_flag(TIF_MEMDIE))
		exit_oom_victim();
}

static struct task_struct *find_alive_thread(struct task_struct *p)
{
	struct task_struct *t;

	for_each_thread(p, t) {
		if (!(t->flags & PF_EXITING))
			return t;
	}
	return NULL;
}

static struct task_struct *find_child_reaper(struct task_struct *father,
						struct list_head *dead)
	__releases(&tasklist_lock)
	__acquires(&tasklist_lock)
{
	struct pid_namespace *pid_ns = task_active_pid_ns(father);
	struct task_struct *reaper = pid_ns->child_reaper;
	struct task_struct *p, *n;

	if (likely(reaper != father))
		return reaper;

	reaper = find_alive_thread(father);
	if (reaper) {
		pid_ns->child_reaper = reaper;
		return reaper;
	}

	write_unlock_irq(&tasklist_lock);

	list_for_each_entry_safe(p, n, dead, ptrace_entry) {
		list_del_init(&p->ptrace_entry);
		release_task(p);
	}

	zap_pid_ns_processes(pid_ns);
	write_lock_irq(&tasklist_lock);

	return father;
}

/*
 * When we die, we re-parent all our children, and try to:
 * 1. give them to another thread in our thread group, if such a member exists
 * 2. give it to the first ancestor process which prctl'd itself as a
 *    child_subreaper for its children (like a service manager)
 * 3. give it to the init process (PID 1) in our pid namespace
 */
static struct task_struct *find_new_reaper(struct task_struct *father,
					   struct task_struct *child_reaper)
{
	struct task_struct *thread, *reaper;

	thread = find_alive_thread(father);
	if (thread)
		return thread;

	if (father->signal->has_child_subreaper) {
		unsigned int ns_level = task_pid(father)->level;
		/*
		 * Find the first ->is_child_subreaper ancestor in our pid_ns.
		 * We can't check reaper != child_reaper to ensure we do not
		 * cross the namespaces, the exiting parent could be injected
		 * by setns() + fork().
		 * We check pid->level, this is slightly more efficient than
		 * task_active_pid_ns(reaper) != task_active_pid_ns(father).
		 */
		for (reaper = father->real_parent;
		     task_pid(reaper)->level == ns_level;
		     reaper = reaper->real_parent) {
			if (reaper == &init_task)
				break;
			if (!reaper->signal->is_child_subreaper)
				continue;
			thread = find_alive_thread(reaper);
			if (thread)
				return thread;
		}
	}

	return child_reaper;
}

/*
* Any that need to be release_task'd are put on the @dead list.
 */
static void reparent_leader(struct task_struct *father, struct task_struct *p,
				struct list_head *dead)
{
	if (unlikely(p->exit_state == EXIT_DEAD))
		return;

	/* We don't want people slaying init. */
	p->exit_signal = SIGCHLD;

	/* If it has exited notify the new parent about this child's death. */
	if (!p->ptrace &&
	    p->exit_state == EXIT_ZOMBIE && thread_group_empty(p)) {
		if (do_notify_parent(p, p->exit_signal)) {
			p->exit_state = EXIT_DEAD;
			list_add(&p->ptrace_entry, dead);
		}
	}

	kill_orphaned_pgrp(p, father);
}

/*
 * This does two things:
 *
 * A.  Make init inherit all the child processes
 * B.  Check to see if any process groups have become orphaned
 *	as a result of our exiting, and if they have any stopped
 *	jobs, send them a SIGHUP and then a SIGCONT.  (POSIX 3.2.2.2)
 */
static void forget_original_parent(struct task_struct *father,
					struct list_head *dead)
{
	struct task_struct *p, *t, *reaper;

	if (unlikely(!list_empty(&father->ptraced)))
		exit_ptrace(father, dead);

	/* Can drop and reacquire tasklist_lock */
	reaper = find_child_reaper(father, dead);
	if (list_empty(&father->children))
		return;

	reaper = find_new_reaper(father, reaper);
	list_for_each_entry(p, &father->children, sibling) {
		for_each_thread(p, t) {
			t->real_parent = reaper;
			BUG_ON((!t->ptrace) != (t->parent == father));
			if (likely(!t->ptrace))
				t->parent = t->real_parent;
			if (t->pdeath_signal)
				group_send_sig_info(t->pdeath_signal,
						    SEND_SIG_NOINFO, t);
		}
		/*
		 * If this is a threaded reparent there is no need to
		 * notify anyone anything has happened.
		 */
		if (!same_thread_group(reaper, father))
			reparent_leader(father, p, dead);
	}
	list_splice_tail_init(&father->children, &reaper->children);
}

/*
 * Send signals to all our closest relatives so that they know
 * to properly mourn us..
 */
static void exit_notify(struct task_struct *tsk, int group_dead)
{
	bool autoreap;
	struct task_struct *p, *n;
	LIST_HEAD(dead);

	write_lock_irq(&tasklist_lock);
	forget_original_parent(tsk, &dead);

	if (group_dead)
		kill_orphaned_pgrp(tsk->group_leader, NULL);

	tsk->exit_state = EXIT_ZOMBIE;
	if (unlikely(tsk->ptrace)) {
		int sig = thread_group_leader(tsk) &&
				thread_group_empty(tsk) &&
				!ptrace_reparented(tsk) ?
			tsk->exit_signal : SIGCHLD;
		autoreap = do_notify_parent(tsk, sig);
	} else if (thread_group_leader(tsk)) {
		autoreap = thread_group_empty(tsk) &&
			do_notify_parent(tsk, tsk->exit_signal);
	} else {
		autoreap = true;
	}

	tsk->exit_state = autoreap ? EXIT_DEAD : EXIT_ZOMBIE;
	if (tsk->exit_state == EXIT_DEAD)
		list_add(&tsk->ptrace_entry, &dead);

	/* mt-exec, de_thread() is waiting for group leader */
	if (unlikely(tsk->signal->notify_count < 0))
		wake_up_process(tsk->signal->group_exit_task);
	write_unlock_irq(&tasklist_lock);

	list_for_each_entry_safe(p, n, &dead, ptrace_entry) {
		list_del_init(&p->ptrace_entry);
		release_task(p);
	}
}

#ifdef CONFIG_DEBUG_STACK_USAGE
static void check_stack_usage(void)
{
	static DEFINE_SPINLOCK(low_water_lock);
	static int lowest_to_date = THREAD_SIZE;
	unsigned long free;

	free = stack_not_used(current);

	if (free >= lowest_to_date)
		return;

	spin_lock(&low_water_lock);
	if (free < lowest_to_date) {
		pr_info("%s (%d) used greatest stack depth: %lu bytes left\n",
			current->comm, task_pid_nr(current), free);
		lowest_to_date = free;
	}
	spin_unlock(&low_water_lock);
}
#else
static inline void check_stack_usage(void) {}
#endif

#ifdef OPLUS_BUG_STABILITY
//Haoran.Zhang@ANDROID.STABILITY.1052210, 2016/05/24, Add for debug critical svc crash
static bool is_zygote_process(struct task_struct *t)
{
	const struct cred *tcred = __task_cred(t);

	struct task_struct * first_child = NULL;
	if(t->children.next && t->children.next != (struct list_head*)&t->children.next)
		first_child = container_of(t->children.next, struct task_struct, sibling);
	if(!strcmp(t->comm, "main") && (tcred->uid.val == 0) && (t->parent != 0 && !strcmp(t->parent->comm,"init"))  )
		return true;
	else
		return false;
	return false;
}

static bool is_critial_process(struct task_struct *t) {
    if(t->group_leader && (!strcmp(t->group_leader->comm, "system_server") || is_zygote_process(t) || !strcmp(t->group_leader->comm, "surfaceflinger") || !strcmp(t->group_leader->comm, "servicemanager")))
    {
       if (t->pid == t->tgid)
       {
          return true;
       }
       else
       {
          return false;
       }
    } else {
        return false;
    }

}
#endif /*OPLUS_BUG_STABILITY*/

void __noreturn do_exit(long code)
{
	struct task_struct *tsk = current;
	int group_dead;

#ifdef OPLUS_BUG_STABILITY
//Haoran.Zhang@ANDROID.STABILITY.1052210, 2016/05/24, Add for debug critical svc crash
    if (is_critial_process(tsk)) {
        printk("critical svc %d:%s exit with %ld !\n", tsk->pid, tsk->comm,code);
    }
#endif /*OPLUS_BUG_STABILITY*/

	/*
	 * We can get here from a kernel oops, sometimes with preemption off.
	 * Start by checking for critical errors.
	 * Then fix up important state like USER_DS and preemption.
	 * Then do everything else.
	 */

	WARN_ON(blk_needs_flush_plug(tsk));

	if (unlikely(in_interrupt()))
		panic("Aiee, killing interrupt handler!");
	if (unlikely(!tsk->pid))
		panic("Attempted to kill the idle task!");

	/*
	 * If do_exit is called because this processes oopsed, it's possible
	 * that get_fs() was left as KERNEL_DS, so reset it to USER_DS before
	 * continuing. Amongst other possible reasons, this is to prevent
	 * mm_release()->clear_child_tid() from writing to a user-controlled
	 * kernel address.
	 */
	set_fs(USER_DS);

	if (unlikely(in_atomic())) {
		pr_info("note: %s[%d] exited with preempt_count %d\n",
			current->comm, task_pid_nr(current),
			preempt_count());
		preempt_count_set(PREEMPT_ENABLED);
	}

	profile_task_exit(tsk);
	kcov_task_exit(tsk);

	ptrace_event(PTRACE_EVENT_EXIT, code);

	validate_creds_for_do_exit(tsk);

	/*
	 * We're taking recursive faults here in do_exit. Safest is to just
	 * leave this task alone and wait for reboot.
	 */
	if (unlikely(tsk->flags & PF_EXITING)) {
		pr_alert("Fixing recursive fault but reboot is needed!\n");
		futex_exit_recursive(tsk);
		set_current_state(TASK_UNINTERRUPTIBLE);
		schedule();
	}

	exit_signals(tsk);  /* sets PF_EXITING */

	/* sync mm's RSS info before statistics gathering */
	if (tsk->mm)
		sync_mm_rss(tsk->mm);
	acct_update_integrals(tsk);
	group_dead = atomic_dec_and_test(&tsk->signal->live);
	if (group_dead) {
		/*
		 * If the last thread of global init has exited, panic
		 * immediately to get a useable coredump.
		 */
		if (unlikely(is_global_init(tsk)))
			panic("Attempted to kill init! exitcode=0x%08x\n",
				tsk->signal->group_exit_code ?: (int)code);

#ifdef CONFIG_POSIX_TIMERS
		hrtimer_cancel(&tsk->signal->real_timer);
		exit_itimers(tsk->signal);
#endif
		if (tsk->mm)
			setmax_mm_hiwater_rss(&tsk->signal->maxrss, tsk->mm);
	}
	acct_collect(code, group_dead);
	if (group_dead)
		tty_audit_exit();
	audit_free(tsk);

	tsk->exit_code = code;
	taskstats_exit(tsk, group_dead);

	exit_mm();

	if (group_dead)
		acct_process();
	trace_sched_process_exit(tsk);

	exit_sem(tsk);
	exit_shm(tsk);
	exit_files(tsk);
	exit_fs(tsk);
	if (group_dead)
		disassociate_ctty(1);
	exit_task_namespaces(tsk);
	exit_task_work(tsk);
	exit_thread(tsk);

	/*
	 * Flush inherited counters to the parent - before the parent
	 * gets woken up by child-exit notifications.
	 *
	 * because of cgroup mode, must be called before cgroup_exit()
	 */
	perf_event_exit_task(tsk);

	sched_autogroup_exit_task(tsk);
	cgroup_exit(tsk);
	uclamp_exit_task(tsk);

	/*
	 * FIXME: do that only when needed, using sched_exit tracepoint
	 */
	flush_ptrace_hw_breakpoint(tsk);

	exit_tasks_rcu_start();
	exit_notify(tsk, group_dead);
	proc_exit_connector(tsk);
	mpol_put_task_policy(tsk);
#ifdef CONFIG_FUTEX
	if (unlikely(current->pi_state_cache))
		kfree(current->pi_state_cache);
#endif
	/*
	 * Make sure we are holding no locks:
	 */
	debug_check_no_locks_held();

	if (tsk->io_context)
		exit_io_context(tsk);

	if (tsk->splice_pipe)
		free_pipe_info(tsk->splice_pipe);

	if (tsk->task_frag.page)
		put_page(tsk->task_frag.page);

	validate_creds_for_do_exit(tsk);

	check_stack_usage();
	preempt_disable();
	if (tsk->nr_dirtied)
		__this_cpu_add(dirty_throttle_leaks, tsk->nr_dirtied);
	exit_rcu();
	exit_tasks_rcu_finish();

	lockdep_free_task(tsk);
	do_task_dead();
}
EXPORT_SYMBOL_GPL(do_exit);

void __noreturn make_task_dead(int signr)
{
	/*
	 * Take the task off the cpu after something catastrophic has
	 * happened.
	 */
	unsigned int limit;

	/*
	 * Every time the system oopses, if the oops happens while a reference
	 * to an object was held, the reference leaks.
	 * If the oops doesn't also leak memory, repeated oopsing can cause
	 * reference counters to wrap around (if they're not using refcount_t).
	 * This means that repeated oopsing can make unexploitable-looking bugs
	 * exploitable through repeated oopsing.
	 * To make sure this can't happen, place an upper bound on how often the
	 * kernel may oops without panic().
	 */
	limit = READ_ONCE(oops_limit);
	if (atomic_inc_return(&oops_count) >= limit && limit)
		panic("Oopsed too often (kernel.oops_limit is %d)", limit);

	do_exit(signr);
}

void complete_and_exit(struct completion *comp, long code)
{
	if (comp)
		complete(comp);

	do_exit(code);
}
EXPORT_SYMBOL(complete_and_exit);

SYSCALL_DEFINE1(exit, int, error_code)
{
	do_exit((error_code&0xff)<<8);
}

/*
 * Take down every thread in the group.  This is called by fatal signals
 * as well as by sys_exit_group (below).
 */
void
do_group_exit(int exit_code)
{
	struct signal_struct *sig = current->signal;

	BUG_ON(exit_code & 0x80); /* core dumps don't get here */

	if (signal_group_exit(sig))
		exit_code = sig->group_exit_code;
	else if (!thread_group_empty(current)) {
		struct sighand_struct *const sighand = current->sighand;

		spin_lock_irq(&sighand->siglock);
		if (signal_group_exit(sig))
			/* Another thread got here before we took the lock.  */
			exit_code = sig->group_exit_code;
		else {
			sig->group_exit_code = exit_code;
			sig->flags = SIGNAL_GROUP_EXIT;
			zap_other_threads(current);
		}
		spin_unlock_irq(&sighand->siglock);
	}

	do_exit(exit_code);
	/* NOTREACHED */
}

/*
 * this kills every thread in the thread group. Note that any externally
 * wait4()-ing process will get the correct exit code - even if this
 * thread is not the thread group leader.
 */
SYSCALL_DEFINE1(exit_group, int, error_code)
{
	do_group_exit((error_code & 0xff) << 8);
	/* NOTREACHED */
	return 0;
}

struct waitid_info {
	pid_t pid;
	uid_t uid;
	int status;
	int cause;
};

struct wait_opts {
	enum pid_type		wo_type;
	int			wo_flags;
	struct pid		*wo_pid;

	struct waitid_info	*wo_info;
	int			wo_stat;
	struct rusage		*wo_rusage;

	wait_queue_entry_t		child_wait;
	int			notask_error;
};

static inline
struct pid *task_pid_type(struct task_struct *task, enum pid_type type)
{
	if (type != PIDTYPE_PID)
		task = task->group_leader;
	return task->pids[type].pid;
}

static int eligible_pid(struct wait_opts *wo, struct task_struct *p)
{
	return	wo->wo_type == PIDTYPE_MAX ||
		task_pid_type(p, wo->wo_type) == wo->wo_pid;
}

static int
eligible_child(struct wait_opts *wo, bool ptrace, struct task_struct *p)
{
	if (!eligible_pid(wo, p))
		return 0;

	/*
	 * Wait for all children (clone and not) if __WALL is set or
	 * if it is traced by us.
	 */
	if (ptrace || (wo->wo_flags & __WALL))
		return 1;

	/*
	 * Otherwise, wait for clone children *only* if __WCLONE is set;
	 * otherwise, wait for non-clone children *only*.
	 *
	 * Note: a "clone" child here is one that reports to its parent
	 * using a signal other than SIGCHLD, or a non-leader thread which
	 * we can only see if it is traced by us.
	 */
	if ((p->exit_signal != SIGCHLD) ^ !!(wo->wo_flags & __WCLONE))
		return 0;

	return 1;
}

/*
 * Handle sys_wait4 work for one task in state EXIT_ZOMBIE.  We hold
 * read_lock(&tasklist_lock) on entry.  If we return zero, we still hold
 * the lock and this task is uninteresting.  If we return nonzero, we have
 * released the lock and the system call should return.
 */
static int wait_task_zombie(struct wait_opts *wo, struct task_struct *p)
{
	int state, status;
	pid_t pid = task_pid_vnr(p);
	uid_t uid = from_kuid_munged(current_user_ns(), task_uid(p));
	struct waitid_info *infop;

	if (!likely(wo->wo_flags & WEXITED))
		return 0;

	if (unlikely(wo->wo_flags & WNOWAIT)) {
		status = p->exit_code;
		get_task_struct(p);
		read_unlock(&tasklist_lock);
		sched_annotate_sleep();
		if (wo->wo_rusage)
			getrusage(p, RUSAGE_BOTH, wo->wo_rusage);
		put_task_struct(p);
		goto out_info;
	}
	/*
	 * Move the task's state to DEAD/TRACE, only one thread can do this.
	 */
	state = (ptrace_reparented(p) && thread_group_leader(p)) ?
		EXIT_TRACE : EXIT_DEAD;
	if (cmpxchg(&p->exit_state, EXIT_ZOMBIE, state) != EXIT_ZOMBIE)
		return 0;
	/*
	 * We own this thread, nobody else can reap it.
	 */
	read_unlock(&tasklist_lock);
	sched_annotate_sleep();

	/*
	 * Check thread_group_leader() to exclude the traced sub-threads.
	 */
	if (state == EXIT_DEAD && thread_group_leader(p)) {
		struct signal_struct *sig = p->signal;
		struct signal_struct *psig = current->signal;
		unsigned long maxrss;
		u64 tgutime, tgstime;

		/*
		 * The resource counters for the group leader are in its
		 * own task_struct.  Those for dead threads in the group
		 * are in its signal_struct, as are those for the child
		 * processes it has previously reaped.  All these
		 * accumulate in the parent's signal_struct c* fields.
		 *
		 * We don't bother to take a lock here to protect these
		 * p->signal fields because the whole thread group is dead
		 * and nobody can change them.
		 *
		 * psig->stats_lock also protects us from our sub-theads
		 * which can reap other children at the same time. Until
		 * we change k_getrusage()-like users to rely on this lock
		 * we have to take ->siglock as well.
		 *
		 * We use thread_group_cputime_adjusted() to get times for
		 * the thread group, which consolidates times for all threads
		 * in the group including the group leader.
		 */
		thread_group_cputime_adjusted(p, &tgutime, &tgstime);
		spin_lock_irq(&current->sighand->siglock);
		write_seqlock(&psig->stats_lock);
		psig->cutime += tgutime + sig->cutime;
		psig->cstime += tgstime + sig->cstime;
		psig->cgtime += task_gtime(p) + sig->gtime + sig->cgtime;
		psig->cmin_flt +=
			p->min_flt + sig->min_flt + sig->cmin_flt;
		psig->cmaj_flt +=
			p->maj_flt + sig->maj_flt + sig->cmaj_flt;
		psig->cnvcsw +=
			p->nvcsw + sig->nvcsw + sig->cnvcsw;
		psig->cnivcsw +=
			p->nivcsw + sig->nivcsw + sig->cnivcsw;
		psig->cinblock +=
			task_io_get_inblock(p) +
			sig->inblock + sig->cinblock;
		psig->coublock +=
			task_io_get_oublock(p) +
			sig->oublock + sig->coublock;
		maxrss = max(sig->maxrss, sig->cmaxrss);
		if (psig->cmaxrss < maxrss)
			psig->cmaxrss = maxrss;
		task_io_accounting_add(&psig->ioac, &p->ioac);
		task_io_accounting_add(&psig->ioac, &sig->ioac);
		write_sequnlock(&psig->stats_lock);
		spin_unlock_irq(&current->sighand->siglock);
	}

	if (wo->wo_rusage)
		getrusage(p, RUSAGE_BOTH, wo->wo_rusage);
	status = (p->signal->flags & SIGNAL_GROUP_EXIT)
		? p->signal->group_exit_code : p->exit_code;
	wo->wo_stat = status;

	if (state == EXIT_TRACE) {
		write_lock_irq(&tasklist_lock);
		/* We dropped tasklist, ptracer could die and untrace */
		ptrace_unlink(p);

		/* If parent wants a zombie, don't release it now */
		state = EXIT_ZOMBIE;
		if (do_notify_parent(p, p->exit_signal))
			state = EXIT_DEAD;
		p->exit_state = state;
		write_unlock_irq(&tasklist_lock);
	}
	if (state == EXIT_DEAD)
		release_task(p);

out_info:
	infop = wo->wo_info;
	if (infop) {
		if ((status & 0x7f) == 0) {
			infop->cause = CLD_EXITED;
			infop->status = status >> 8;
		} else {
			infop->cause = (status & 0x80) ? CLD_DUMPED : CLD_KILLED;
			infop->status = status & 0x7f;
		}
		infop->pid = pid;
		infop->uid = uid;
	}

	return pid;
}

static int *task_stopped_code(struct task_struct *p, bool ptrace)
{
	if (ptrace) {
		if (task_is_traced(p) && !(p->jobctl & JOBCTL_LISTENING))
			return &p->exit_code;
	} else {
		if (p->signal->flags & SIGNAL_STOP_STOPPED)
			return &p->signal->group_exit_code;
	}
	return NULL;
}

/**
 * wait_task_stopped - Wait for %TASK_STOPPED or %TASK_TRACED
 * @wo: wait options
 * @ptrace: is the wait for ptrace
 * @p: task to wait for
 *
 * Handle sys_wait4() work for %p in state %TASK_STOPPED or %TASK_TRACED.
 *
 * CONTEXT:
 * read_lock(&tasklist_lock), which is released if return value is
 * non-zero.  Also, grabs and releases @p->sighand->siglock.
 *
 * RETURNS:
 * 0 if wait condition didn't exist and search for other wait conditions
 * should continue.  Non-zero return, -errno on failure and @p's pid on
 * success, implies that tasklist_lock is released and wait condition
 * search should terminate.
 */
static int wait_task_stopped(struct wait_opts *wo,
				int ptrace, struct task_struct *p)
{
	struct waitid_info *infop;
	int exit_code, *p_code, why;
	uid_t uid = 0; /* unneeded, required by compiler */
	pid_t pid;

	/*
	 * Traditionally we see ptrace'd stopped tasks regardless of options.
	 */
	if (!ptrace && !(wo->wo_flags & WUNTRACED))
		return 0;

	if (!task_stopped_code(p, ptrace))
		return 0;

	exit_code = 0;
	spin_lock_irq(&p->sighand->siglock);

	p_code = task_stopped_code(p, ptrace);
	if (unlikely(!p_code))
		goto unlock_sig;

	exit_code = *p_code;
	if (!exit_code)
		goto unlock_sig;

	if (!unlikely(wo->wo_flags & WNOWAIT))
		*p_code = 0;

	uid = from_kuid_munged(current_user_ns(), task_uid(p));
unlock_sig:
	spin_unlock_irq(&p->sighand->siglock);
	if (!exit_code)
		return 0;

	/*
	 * Now we are pretty sure this task is interesting.
	 * Make sure it doesn't get reaped out from under us while we
	 * give up the lock and then examine it below.  We don't want to
	 * keep holding onto the tasklist_lock while we call getrusage and
	 * possibly take page faults for user memory.
	 */
	get_task_struct(p);
	pid = task_pid_vnr(p);
	why = ptrace ? CLD_TRAPPED : CLD_STOPPED;
	read_unlock(&tasklist_lock);
	sched_annotate_sleep();
	if (wo->wo_rusage)
		getrusage(p, RUSAGE_BOTH, wo->wo_rusage);
	put_task_struct(p);

	if (likely(!(wo->wo_flags & WNOWAIT)))
		wo->wo_stat = (exit_code << 8) | 0x7f;

	infop = wo->wo_info;
	if (infop) {
		infop->cause = why;
		infop->status = exit_code;
		infop->pid = pid;
		infop->uid = uid;
	}
	return pid;
}

/*
 * Handle do_wait work for one task in a live, non-stopped state.
 * read_lock(&tasklist_lock) on entry.  If we return zero, we still hold
 * the lock and this task is uninteresting.  If we return nonzero, we have
 * released the lock and the system call should return.
 */
static int wait_task_continued(struct wait_opts *wo, struct task_struct *p)
{
	struct waitid_info *infop;
	pid_t pid;
	uid_t uid;

	if (!unlikely(wo->wo_flags & WCONTINUED))
		return 0;

	if (!(p->signal->flags & SIGNAL_STOP_CONTINUED))
		return 0;

	spin_lock_irq(&p->sighand->siglock);
	/* Re-check with the lock held.  */
	if (!(p->signal->flags & SIGNAL_STOP_CONTINUED)) {
		spin_unlock_irq(&p->sighand->siglock);
		return 0;
	}
	if (!unlikely(wo->wo_flags & WNOWAIT))
		p->signal->flags &= ~SIGNAL_STOP_CONTINUED;
	uid = from_kuid_munged(current_user_ns(), task_uid(p));
	spin_unlock_irq(&p->sighand->siglock);

	pid = task_pid_vnr(p);
	get_task_struct(p);
	read_unlock(&tasklist_lock);
	sched_annotate_sleep();
	if (wo->wo_rusage)
		getrusage(p, RUSAGE_BOTH, wo->wo_rusage);
	put_task_struct(p);

	infop = wo->wo_info;
	if (!infop) {
		wo->wo_stat = 0xffff;
	} else {
		infop->cause = CLD_CONTINUED;
		infop->pid = pid;
		infop->uid = uid;
		infop->status = SIGCONT;
	}
	return pid;
}

/*
 * Consider @p for a wait by @parent.
 *
 * -ECHILD should be in ->notask_error before the first call.
 * Returns nonzero for a final return, when we have unlocked tasklist_lock.
 * Returns zero if the search for a child should continue;
 * then ->notask_error is 0 if @p is an eligible child,
 * or still -ECHILD.
 */
static int wait_consider_task(struct wait_opts *wo, int ptrace,
				struct task_struct *p)
{
	/*
	 * We can race with wait_task_zombie() from another thread.
	 * Ensure that EXIT_ZOMBIE -> EXIT_DEAD/EXIT_TRACE transition
	 * can't confuse the checks below.
	 */
	int exit_state = ACCESS_ONCE(p->exit_state);
	int ret;

	if (unlikely(exit_state == EXIT_DEAD))
		return 0;

	ret = eligible_child(wo, ptrace, p);
	if (!ret)
		return ret;

	if (unlikely(exit_state == EXIT_TRACE)) {
		/*
		 * ptrace == 0 means we are the natural parent. In this case
		 * we should clear notask_error, debugger will notify us.
		 */
		if (likely(!ptrace))
			wo->notask_error = 0;
		return 0;
	}

	if (likely(!ptrace) && unlikely(p->ptrace)) {
		/*
		 * If it is traced by its real parent's group, just pretend
		 * the caller is ptrace_do_wait() and reap this child if it
		 * is zombie.
		 *
		 * This also hides group stop state from real parent; otherwise
		 * a single stop can be reported twice as group and ptrace stop.
		 * If a ptracer wants to distinguish these two events for its
		 * own children it should create a separate process which takes
		 * the role of real parent.
		 */
		if (!ptrace_reparented(p))
			ptrace = 1;
	}

	/* slay zombie? */
	if (exit_state == EXIT_ZOMBIE) {
		/* we don't reap group leaders with subthreads */
		if (!delay_group_leader(p)) {
			/*
			 * A zombie ptracee is only visible to its ptracer.
			 * Notification and reaping will be cascaded to the
			 * real parent when the ptracer detaches.
			 */
			if (unlikely(ptrace) || likely(!p->ptrace))
				return wait_task_zombie(wo, p);
		}

		/*
		 * Allow access to stopped/continued state via zombie by
		 * falling through.  Clearing of notask_error is complex.
		 *
		 * When !@ptrace:
		 *
		 * If WEXITED is set, notask_error should naturally be
		 * cleared.  If not, subset of WSTOPPED|WCONTINUED is set,
		 * so, if there are live subthreads, there are events to
		 * wait for.  If all subthreads are dead, it's still safe
		 * to clear - this function will be called again in finite
		 * amount time once all the subthreads are released and
		 * will then return without clearing.
		 *
		 * When @ptrace:
		 *
		 * Stopped state is per-task and thus can't change once the
		 * target task dies.  Only continued and exited can happen.
		 * Clear notask_error if WCONTINUED | WEXITED.
		 */
		if (likely(!ptrace) || (wo->wo_flags & (WCONTINUED | WEXITED)))
			wo->notask_error = 0;
	} else {
		/*
		 * @p is alive and it's gonna stop, continue or exit, so
		 * there always is something to wait for.
		 */
		wo->notask_error = 0;
	}

	/*
	 * Wait for stopped.  Depending on @ptrace, different stopped state
	 * is used and the two don't interact with each other.
	 */
	ret = wait_task_stopped(wo, ptrace, p);
	if (ret)
		return ret;

	/*
	 * Wait for continued.  There's only one continued state and the
	 * ptracer can consume it which can confuse the real parent.  Don't
	 * use WCONTINUED from ptracer.  You don't need or want it.
	 */
	return wait_task_continued(wo, p);
}

/*
 * Do the work of do_wait() for one thread in the group, @tsk.
 *
 * -ECHILD should be in ->notask_error before the first call.
 * Returns nonzero for a final return, when we have unlocked tasklist_lock.
 * Returns zero if the search for a child should continue; then
 * ->notask_error is 0 if there were any eligible children,
 * or still -ECHILD.
 */
static int do_wait_thread(struct wait_opts *wo, struct task_struct *tsk)
{
	struct task_struct *p;

	list_for_each_entry(p, &tsk->children, sibling) {
		int ret = wait_consider_task(wo, 0, p);

		if (ret)
			return ret;
	}

	return 0;
}

static int ptrace_do_wait(struct wait_opts *wo, struct task_struct *tsk)
{
	struct task_struct *p;

	list_for_each_entry(p, &tsk->ptraced, ptrace_entry) {
		int ret = wait_consider_task(wo, 1, p);

		if (ret)
			return ret;
	}

	return 0;
}

static int child_wait_callback(wait_queue_entry_t *wait, unsigned mode,
				int sync, void *key)
{
	struct wait_opts *wo = container_of(wait, struct wait_opts,
						child_wait);
	struct task_struct *p = key;

	if (!eligible_pid(wo, p))
		return 0;

	if ((wo->wo_flags & __WNOTHREAD) && wait->private != p->parent)
		return 0;

	return default_wake_function(wait, mode, sync, key);
}

void __wake_up_parent(struct task_struct *p, struct task_struct *parent)
{
	__wake_up_sync_key(&parent->signal->wait_chldexit,
				TASK_INTERRUPTIBLE, 1, p);
}

static long do_wait(struct wait_opts *wo)
{
	struct task_struct *tsk;
	int retval;

	trace_sched_process_wait(wo->wo_pid);

	init_waitqueue_func_entry(&wo->child_wait, child_wait_callback);
	wo->child_wait.private = current;
	add_wait_queue(&current->signal->wait_chldexit, &wo->child_wait);
repeat:
	/*
	 * If there is nothing that can match our criteria, just get out.
	 * We will clear ->notask_error to zero if we see any child that
	 * might later match our criteria, even if we are not able to reap
	 * it yet.
	 */
	wo->notask_error = -ECHILD;
	if ((wo->wo_type < PIDTYPE_MAX) &&
	   (!wo->wo_pid || hlist_empty(&wo->wo_pid->tasks[wo->wo_type])))
		goto notask;

	set_current_state(TASK_INTERRUPTIBLE);
	read_lock(&tasklist_lock);
	tsk = current;
	do {
		retval = do_wait_thread(wo, tsk);
		if (retval)
			goto end;

		retval = ptrace_do_wait(wo, tsk);
		if (retval)
			goto end;

		if (wo->wo_flags & __WNOTHREAD)
			break;
	} while_each_thread(current, tsk);
	read_unlock(&tasklist_lock);

notask:
	retval = wo->notask_error;
	if (!retval && !(wo->wo_flags & WNOHANG)) {
		retval = -ERESTARTSYS;
		if (!signal_pending(current)) {
			schedule();
			goto repeat;
		}
	}
end:
	__set_current_state(TASK_RUNNING);
	remove_wait_queue(&current->signal->wait_chldexit, &wo->child_wait);
	return retval;
}

static long kernel_waitid(int which, pid_t upid, struct waitid_info *infop,
			  int options, struct rusage *ru)
{
	struct wait_opts wo;
	struct pid *pid = NULL;
	enum pid_type type;
	long ret;

	if (options & ~(WNOHANG|WNOWAIT|WEXITED|WSTOPPED|WCONTINUED|
			__WNOTHREAD|__WCLONE|__WALL))
		return -EINVAL;
	if (!(options & (WEXITED|WSTOPPED|WCONTINUED)))
		return -EINVAL;

	switch (which) {
	case P_ALL:
		type = PIDTYPE_MAX;
		break;
	case P_PID:
		type = PIDTYPE_PID;
		if (upid <= 0)
			return -EINVAL;
		break;
	case P_PGID:
		type = PIDTYPE_PGID;
		if (upid <= 0)
			return -EINVAL;
		break;
	default:
		return -EINVAL;
	}

	if (type < PIDTYPE_MAX)
		pid = find_get_pid(upid);

	wo.wo_type	= type;
	wo.wo_pid	= pid;
	wo.wo_flags	= options;
	wo.wo_info	= infop;
	wo.wo_rusage	= ru;
	ret = do_wait(&wo);

	put_pid(pid);
	return ret;
}

SYSCALL_DEFINE5(waitid, int, which, pid_t, upid, struct siginfo __user *,
		infop, int, options, struct rusage __user *, ru)
{
	struct rusage r;
	struct waitid_info info = {.status = 0};
	long err = kernel_waitid(which, upid, &info, options, ru ? &r : NULL);
	int signo = 0;

	if (err > 0) {
		signo = SIGCHLD;
		err = 0;
		if (ru && copy_to_user(ru, &r, sizeof(struct rusage)))
			return -EFAULT;
	}
	if (!infop)
		return err;

	if (!user_access_begin(VERIFY_WRITE, infop, sizeof(*infop)))
		return -EFAULT;

	unsafe_put_user(signo, &infop->si_signo, Efault);
	unsafe_put_user(0, &infop->si_errno, Efault);
	unsafe_put_user(info.cause, &infop->si_code, Efault);
	unsafe_put_user(info.pid, &infop->si_pid, Efault);
	unsafe_put_user(info.uid, &infop->si_uid, Efault);
	unsafe_put_user(info.status, &infop->si_status, Efault);
	user_access_end();
	return err;
Efault:
	user_access_end();
	return -EFAULT;
}

long kernel_wait4(pid_t upid, int __user *stat_addr, int options,
		  struct rusage *ru)
{
	struct wait_opts wo;
	struct pid *pid = NULL;
	enum pid_type type;
	long ret;

	if (options & ~(WNOHANG|WUNTRACED|WCONTINUED|
			__WNOTHREAD|__WCLONE|__WALL))
		return -EINVAL;

	/* -INT_MIN is not defined */
	if (upid == INT_MIN)
		return -ESRCH;

	if (upid == -1)
		type = PIDTYPE_MAX;
	else if (upid < 0) {
		type = PIDTYPE_PGID;
		pid = find_get_pid(-upid);
	} else if (upid == 0) {
		type = PIDTYPE_PGID;
		pid = get_task_pid(current, PIDTYPE_PGID);
	} else /* upid > 0 */ {
		type = PIDTYPE_PID;
		pid = find_get_pid(upid);
	}

	wo.wo_type	= type;
	wo.wo_pid	= pid;
	wo.wo_flags	= options | WEXITED;
	wo.wo_info	= NULL;
	wo.wo_stat	= 0;
	wo.wo_rusage	= ru;
	ret = do_wait(&wo);
	put_pid(pid);
	if (ret > 0 && stat_addr && put_user(wo.wo_stat, stat_addr))
		ret = -EFAULT;

	return ret;
}

SYSCALL_DEFINE4(wait4, pid_t, upid, int __user *, stat_addr,
		int, options, struct rusage __user *, ru)
{
	struct rusage r;
	long err = kernel_wait4(upid, stat_addr, options, ru ? &r : NULL);

	if (err > 0) {
		if (ru && copy_to_user(ru, &r, sizeof(struct rusage)))
			return -EFAULT;
	}
	return err;
}

#ifdef __ARCH_WANT_SYS_WAITPID

/*
 * sys_waitpid() remains for compatibility. waitpid() should be
 * implemented by calling sys_wait4() from libc.a.
 */
SYSCALL_DEFINE3(waitpid, pid_t, pid, int __user *, stat_addr, int, options)
{
	return sys_wait4(pid, stat_addr, options, NULL);
}

#endif

#ifdef CONFIG_COMPAT
COMPAT_SYSCALL_DEFINE4(wait4,
	compat_pid_t, pid,
	compat_uint_t __user *, stat_addr,
	int, options,
	struct compat_rusage __user *, ru)
{
	struct rusage r;
	long err = kernel_wait4(pid, stat_addr, options, ru ? &r : NULL);
	if (err > 0) {
		if (ru && put_compat_rusage(&r, ru))
			return -EFAULT;
	}
	return err;
}

COMPAT_SYSCALL_DEFINE5(waitid,
		int, which, compat_pid_t, pid,
		struct compat_siginfo __user *, infop, int, options,
		struct compat_rusage __user *, uru)
{
	struct rusage ru;
	struct waitid_info info = {.status = 0};
	long err = kernel_waitid(which, pid, &info, options, uru ? &ru : NULL);
	int signo = 0;
	if (err > 0) {
		signo = SIGCHLD;
		err = 0;
		if (uru) {
			/* kernel_waitid() overwrites everything in ru */
			if (COMPAT_USE_64BIT_TIME)
				err = copy_to_user(uru, &ru, sizeof(ru));
			else
				err = put_compat_rusage(&ru, uru);
			if (err)
				return -EFAULT;
		}
	}

	if (!infop)
		return err;

	if (!user_access_begin(VERIFY_WRITE, infop, sizeof(*infop)))
		return -EFAULT;

	unsafe_put_user(signo, &infop->si_signo, Efault);
	unsafe_put_user(0, &infop->si_errno, Efault);
	unsafe_put_user(info.cause, &infop->si_code, Efault);
	unsafe_put_user(info.pid, &infop->si_pid, Efault);
	unsafe_put_user(info.uid, &infop->si_uid, Efault);
	unsafe_put_user(info.status, &infop->si_status, Efault);
	user_access_end();
	return err;
Efault:
	user_access_end();
	return -EFAULT;
}
#endif

__weak void abort(void)
{
	BUG();

	/* if that doesn't kill us, halt */
	panic("Oops failed to kill thread");
}
EXPORT_SYMBOL(abort);<|MERGE_RESOLUTION|>--- conflicted
+++ resolved
@@ -69,13 +69,13 @@
 #include <asm/pgtable.h>
 #include <asm/mmu_context.h>
 
-<<<<<<< HEAD
 #if defined(OPLUS_FEATURE_VIRTUAL_RESERVE_MEMORY) && defined(CONFIG_VIRTUAL_RESERVE_MEMORY)
 /* Kui.Zhang@PSW.TEC.KERNEL.Performance, 2019/01/22,
  * reserved area operations
  */
 #include <linux/resmap_account.h>
-=======
+#endif
+
 /*
  * The default value should be high enough to not crash a system that randomly
  * crashes its kernel from time to time, but low enough to at least not permit
@@ -120,7 +120,6 @@
 	return 0;
 }
 late_initcall(kernel_exit_sysfs_init);
->>>>>>> bc88138f
 #endif
 
 static void __unhash_process(struct task_struct *p, bool group_dead)
