/*
 * trace irqs off critical timings
 *
 * Copyright (C) 2007-2008 Steven Rostedt <srostedt@redhat.com>
 * Copyright (C) 2008 Ingo Molnar <mingo@redhat.com>
 *
 * From code in the latency_tracer, that is:
 *
 *  Copyright (C) 2004-2006 Ingo Molnar
 *  Copyright (C) 2004 Nadia Yvette Chambers
 */
#include <linux/kallsyms.h>
#include <linux/uaccess.h>
#include <linux/module.h>
#include <linux/ftrace.h>
#include <mt-plat/mtk_sched_mon.h>
#include "trace.h"

#define CREATE_TRACE_POINTS
#include <trace/events/preemptirq.h>

#if defined(CONFIG_IRQSOFF_TRACER) || defined(CONFIG_PREEMPT_TRACER)
static struct trace_array		*irqsoff_trace __read_mostly;
static int				tracer_enabled __read_mostly;

static DEFINE_PER_CPU(int, tracing_cpu);

static DEFINE_RAW_SPINLOCK(max_trace_lock);

enum {
	TRACER_IRQS_OFF		= (1 << 1),
	TRACER_PREEMPT_OFF	= (1 << 2),
};

static int trace_type __read_mostly;

static int save_flags;

static void stop_irqsoff_tracer(struct trace_array *tr, int graph);
static int start_irqsoff_tracer(struct trace_array *tr, int graph);

#ifdef CONFIG_PREEMPT_TRACER
static inline int
preempt_trace(void)
{
	return ((trace_type & TRACER_PREEMPT_OFF) && preempt_count());
}
#else
# define preempt_trace() (0)
#endif

#ifdef CONFIG_IRQSOFF_TRACER
static inline int
irq_trace(void)
{
	return ((trace_type & TRACER_IRQS_OFF) &&
		irqs_disabled());
}
#else
# define irq_trace() (0)
#endif

#ifdef CONFIG_FUNCTION_GRAPH_TRACER
static int irqsoff_display_graph(struct trace_array *tr, int set);
# define is_graph(tr) ((tr)->trace_flags & TRACE_ITER_DISPLAY_GRAPH)
#else
static inline int irqsoff_display_graph(struct trace_array *tr, int set)
{
	return -EINVAL;
}
# define is_graph(tr) false
#endif

/*
 * Sequence count - we record it when starting a measurement and
 * skip the latency if the sequence has changed - some other section
 * did a maximum and could disturb our measurement with serial console
 * printouts, etc. Truly coinciding maximum latencies should be rare
 * and what happens together happens separately as well, so this doesn't
 * decrease the validity of the maximum found:
 */
static __cacheline_aligned_in_smp	unsigned long max_sequence;

#ifdef CONFIG_FUNCTION_TRACER
/*
 * Prologue for the preempt and irqs off function tracers.
 *
 * Returns 1 if it is OK to continue, and data->disabled is
 *            incremented.
 *         0 if the trace is to be ignored, and data->disabled
 *            is kept the same.
 *
 * Note, this function is also used outside this ifdef but
 *  inside the #ifdef of the function graph tracer below.
 *  This is OK, since the function graph tracer is
 *  dependent on the function tracer.
 */
static int func_prolog_dec(struct trace_array *tr,
			   struct trace_array_cpu **data,
			   unsigned long *flags)
{
	long disabled;
	int cpu;

	/*
	 * Does not matter if we preempt. We test the flags
	 * afterward, to see if irqs are disabled or not.
	 * If we preempt and get a false positive, the flags
	 * test will fail.
	 */
	cpu = raw_smp_processor_id();
	if (likely(!per_cpu(tracing_cpu, cpu)))
		return 0;

	local_save_flags(*flags);
	/*
	 * Slight chance to get a false positive on tracing_cpu,
	 * although I'm starting to think there isn't a chance.
	 * Leave this for now just to be paranoid.
	 */
	if (!irqs_disabled_flags(*flags) && !preempt_count())
		return 0;

	*data = per_cpu_ptr(tr->trace_buffer.data, cpu);
	disabled = atomic_inc_return(&(*data)->disabled);

	if (likely(disabled == 1))
		return 1;

	atomic_dec(&(*data)->disabled);

	return 0;
}

/*
 * irqsoff uses its own tracer function to keep the overhead down:
 */
static void
irqsoff_tracer_call(unsigned long ip, unsigned long parent_ip,
		    struct ftrace_ops *op, struct pt_regs *pt_regs)
{
	struct trace_array *tr = irqsoff_trace;
	struct trace_array_cpu *data;
	unsigned long flags;

	if (!func_prolog_dec(tr, &data, &flags))
		return;

	trace_function(tr, ip, parent_ip, flags, preempt_count());

	atomic_dec(&data->disabled);
}
#endif /* CONFIG_FUNCTION_TRACER */

#ifdef CONFIG_FUNCTION_GRAPH_TRACER
static int irqsoff_display_graph(struct trace_array *tr, int set)
{
	int cpu;

	if (!(is_graph(tr) ^ set))
		return 0;

	stop_irqsoff_tracer(irqsoff_trace, !set);

	for_each_possible_cpu(cpu)
		per_cpu(tracing_cpu, cpu) = 0;

	tr->max_latency = 0;
	tracing_reset_online_cpus(&irqsoff_trace->trace_buffer);

	return start_irqsoff_tracer(irqsoff_trace, set);
}

static int irqsoff_graph_entry(struct ftrace_graph_ent *trace)
{
	struct trace_array *tr = irqsoff_trace;
	struct trace_array_cpu *data;
	unsigned long flags;
	int ret;
	int pc;

	if (ftrace_graph_ignore_func(trace))
		return 0;
	/*
	 * Do not trace a function if it's filtered by set_graph_notrace.
	 * Make the index of ret stack negative to indicate that it should
	 * ignore further functions.  But it needs its own ret stack entry
	 * to recover the original index in order to continue tracing after
	 * returning from the function.
	 */
	if (ftrace_graph_notrace_addr(trace->func))
		return 1;

	if (!func_prolog_dec(tr, &data, &flags))
		return 0;

	pc = preempt_count();
	ret = __trace_graph_entry(tr, trace, flags, pc);
	atomic_dec(&data->disabled);

	return ret;
}

static void irqsoff_graph_return(struct ftrace_graph_ret *trace)
{
	struct trace_array *tr = irqsoff_trace;
	struct trace_array_cpu *data;
	unsigned long flags;
	int pc;

	ftrace_graph_addr_finish(trace);

	if (!func_prolog_dec(tr, &data, &flags))
		return;

	pc = preempt_count();
	__trace_graph_return(tr, trace, flags, pc);
	atomic_dec(&data->disabled);
}

static void irqsoff_trace_open(struct trace_iterator *iter)
{
	if (is_graph(iter->tr))
		graph_trace_open(iter);
	else
		iter->private = NULL;
}

static void irqsoff_trace_close(struct trace_iterator *iter)
{
	if (iter->private)
		graph_trace_close(iter);
}

#define GRAPH_TRACER_FLAGS (TRACE_GRAPH_PRINT_CPU | \
			    TRACE_GRAPH_PRINT_PROC | \
			    TRACE_GRAPH_PRINT_ABS_TIME | \
			    TRACE_GRAPH_PRINT_DURATION)

static enum print_line_t irqsoff_print_line(struct trace_iterator *iter)
{
	/*
	 * In graph mode call the graph tracer output function,
	 * otherwise go with the TRACE_FN event handler
	 */
	if (is_graph(iter->tr))
		return print_graph_function_flags(iter, GRAPH_TRACER_FLAGS);

	return TRACE_TYPE_UNHANDLED;
}

static void irqsoff_print_header(struct seq_file *s)
{
	struct trace_array *tr = irqsoff_trace;

	if (is_graph(tr))
		print_graph_headers_flags(s, GRAPH_TRACER_FLAGS);
	else
		trace_default_header(s);
}

static void
__trace_function(struct trace_array *tr,
		 unsigned long ip, unsigned long parent_ip,
		 unsigned long flags, int pc)
{
	if (is_graph(tr))
		trace_graph_function(tr, ip, parent_ip, flags, pc);
	else
		trace_function(tr, ip, parent_ip, flags, pc);
}

#else
#define __trace_function trace_function

#ifdef CONFIG_FUNCTION_TRACER
static int irqsoff_graph_entry(struct ftrace_graph_ent *trace)
{
	return -1;
}
#endif

static enum print_line_t irqsoff_print_line(struct trace_iterator *iter)
{
	return TRACE_TYPE_UNHANDLED;
}

static void irqsoff_trace_open(struct trace_iterator *iter) { }
static void irqsoff_trace_close(struct trace_iterator *iter) { }

#ifdef CONFIG_FUNCTION_TRACER
static void irqsoff_graph_return(struct ftrace_graph_ret *trace) { }
static void irqsoff_print_header(struct seq_file *s)
{
	trace_default_header(s);
}
#else
static void irqsoff_print_header(struct seq_file *s)
{
	trace_latency_header(s);
}
#endif /* CONFIG_FUNCTION_TRACER */
#endif /* CONFIG_FUNCTION_GRAPH_TRACER */

/*
 * Should this new latency be reported/recorded?
 */
static bool report_latency(struct trace_array *tr, u64 delta)
{
	if (tracing_thresh) {
		if (delta < tracing_thresh)
			return false;
	} else {
		if (delta <= tr->max_latency)
			return false;
	}
	return true;
}

static void
check_critical_timing(struct trace_array *tr,
		      struct trace_array_cpu *data,
		      unsigned long parent_ip,
		      int cpu)
{
	u64 T0, T1, delta;
	unsigned long flags;
	int pc;

	T0 = data->preempt_timestamp;
	T1 = ftrace_now(cpu);
	delta = T1-T0;

	local_save_flags(flags);

	pc = preempt_count();

	if (!report_latency(tr, delta))
		goto out;

	raw_spin_lock_irqsave(&max_trace_lock, flags);

	/* check if we are still the max latency */
	if (!report_latency(tr, delta))
		goto out_unlock;

	__trace_function(tr, CALLER_ADDR0, parent_ip, flags, pc);
	/* Skip 5 functions to get to the irq/preempt enable function */
	__trace_stack(tr, flags, 5, pc);

	if (data->critical_sequence != max_sequence)
		goto out_unlock;

	data->critical_end = parent_ip;

	if (likely(!is_tracing_stopped())) {
		tr->max_latency = delta;
		update_max_tr_single(tr, current, cpu);
	}

	max_sequence++;

out_unlock:
	raw_spin_unlock_irqrestore(&max_trace_lock, flags);

out:
	data->critical_sequence = max_sequence;
	data->preempt_timestamp = ftrace_now(cpu);
	__trace_function(tr, CALLER_ADDR0, parent_ip, flags, pc);
}

static inline void
start_critical_timing(unsigned long ip, unsigned long parent_ip)
{
	int cpu;
	struct trace_array *tr = irqsoff_trace;
	struct trace_array_cpu *data;
	unsigned long flags;

	if (!tracer_enabled || !tracing_is_enabled())
		return;

	cpu = raw_smp_processor_id();

	if (per_cpu(tracing_cpu, cpu))
		return;

	data = per_cpu_ptr(tr->trace_buffer.data, cpu);

	if (unlikely(!data) || atomic_read(&data->disabled))
		return;

	atomic_inc(&data->disabled);

	data->critical_sequence = max_sequence;
	data->preempt_timestamp = ftrace_now(cpu);
	data->critical_start = parent_ip ? : ip;

	local_save_flags(flags);

	__trace_function(tr, ip, parent_ip, flags, preempt_count());

	per_cpu(tracing_cpu, cpu) = 1;

	atomic_dec(&data->disabled);
}

static inline void
stop_critical_timing(unsigned long ip, unsigned long parent_ip)
{
	int cpu;
	struct trace_array *tr = irqsoff_trace;
	struct trace_array_cpu *data;
	unsigned long flags;

	cpu = raw_smp_processor_id();
	/* Always clear the tracing cpu on stopping the trace */
	if (unlikely(per_cpu(tracing_cpu, cpu)))
		per_cpu(tracing_cpu, cpu) = 0;
	else
		return;

	if (!tracer_enabled || !tracing_is_enabled())
		return;

	data = per_cpu_ptr(tr->trace_buffer.data, cpu);

	if (unlikely(!data) ||
	    !data->critical_start || atomic_read(&data->disabled))
		return;

	atomic_inc(&data->disabled);

	local_save_flags(flags);
	__trace_function(tr, ip, parent_ip, flags, preempt_count());
	check_critical_timing(tr, data, parent_ip ? : ip, cpu);
	data->critical_start = 0;
	atomic_dec(&data->disabled);
}

/* start and stop critical timings used to for stoppage (in idle) */
void start_critical_timings(void)
{
	if (preempt_trace() || irq_trace())
		start_critical_timing(CALLER_ADDR0, CALLER_ADDR1);
}
EXPORT_SYMBOL_GPL(start_critical_timings);

void stop_critical_timings(void)
{
	if (preempt_trace() || irq_trace())
		stop_critical_timing(CALLER_ADDR0, CALLER_ADDR1);
}
EXPORT_SYMBOL_GPL(stop_critical_timings);

#ifdef CONFIG_IRQSOFF_TRACER
#ifdef CONFIG_PROVE_LOCKING
void time_hardirqs_on(unsigned long a0, unsigned long a1)
{
	if (!preempt_trace() && irq_trace())
		stop_critical_timing(a0, a1);
}

void time_hardirqs_off(unsigned long a0, unsigned long a1)
{
	if (!preempt_trace() && irq_trace())
		start_critical_timing(a0, a1);
}

#else /* !CONFIG_PROVE_LOCKING */

/*
 * We are only interested in hardirq on/off events:
 */
static inline void tracer_hardirqs_on(void)
{
	if (!preempt_trace() && irq_trace())
		stop_critical_timing(CALLER_ADDR0, CALLER_ADDR1);
}

static inline void tracer_hardirqs_off(void)
{
	if (!preempt_trace() && irq_trace())
		start_critical_timing(CALLER_ADDR0, CALLER_ADDR1);
}

static inline void tracer_hardirqs_on_caller(unsigned long caller_addr)
{
	if (!preempt_trace() && irq_trace())
		stop_critical_timing(CALLER_ADDR0, caller_addr);
}

static inline void tracer_hardirqs_off_caller(unsigned long caller_addr)
{
	if (!preempt_trace() && irq_trace())
		start_critical_timing(CALLER_ADDR0, caller_addr);
}

#endif /* CONFIG_PROVE_LOCKING */
#endif /*  CONFIG_IRQSOFF_TRACER */

#ifdef CONFIG_PREEMPT_TRACER
static inline void tracer_preempt_on(unsigned long a0, unsigned long a1)
{
	if (preempt_trace() && !irq_trace())
		stop_critical_timing(a0, a1);
}

static inline void tracer_preempt_off(unsigned long a0, unsigned long a1)
{
	if (preempt_trace() && !irq_trace())
		start_critical_timing(a0, a1);
}
#endif /* CONFIG_PREEMPT_TRACER */

#ifdef CONFIG_FUNCTION_TRACER
static bool function_enabled;

static int register_irqsoff_function(struct trace_array *tr, int graph, int set)
{
	int ret;

	/* 'set' is set if TRACE_ITER_FUNCTION is about to be set */
	if (function_enabled || (!set && !(tr->trace_flags & TRACE_ITER_FUNCTION)))
		return 0;

	if (graph)
		ret = register_ftrace_graph(&irqsoff_graph_return,
					    &irqsoff_graph_entry);
	else
		ret = register_ftrace_function(tr->ops);

	if (!ret)
		function_enabled = true;

	return ret;
}

static void unregister_irqsoff_function(struct trace_array *tr, int graph)
{
	if (!function_enabled)
		return;

	if (graph)
		unregister_ftrace_graph();
	else
		unregister_ftrace_function(tr->ops);

	function_enabled = false;
}

static int irqsoff_function_set(struct trace_array *tr, u32 mask, int set)
{
	if (!(mask & TRACE_ITER_FUNCTION))
		return 0;

	if (set)
		register_irqsoff_function(tr, is_graph(tr), 1);
	else
		unregister_irqsoff_function(tr, is_graph(tr));
	return 1;
}
#else
static int register_irqsoff_function(struct trace_array *tr, int graph, int set)
{
	return 0;
}
static void unregister_irqsoff_function(struct trace_array *tr, int graph) { }
static inline int irqsoff_function_set(struct trace_array *tr, u32 mask, int set)
{
	return 0;
}
#endif /* CONFIG_FUNCTION_TRACER */

static int irqsoff_flag_changed(struct trace_array *tr, u32 mask, int set)
{
	struct tracer *tracer = tr->current_trace;

	if (irqsoff_function_set(tr, mask, set))
		return 0;

#ifdef CONFIG_FUNCTION_GRAPH_TRACER
	if (mask & TRACE_ITER_DISPLAY_GRAPH)
		return irqsoff_display_graph(tr, set);
#endif

	return trace_keep_overwrite(tracer, mask, set);
}

static int start_irqsoff_tracer(struct trace_array *tr, int graph)
{
	int ret;

	ret = register_irqsoff_function(tr, graph, 0);

	if (!ret && tracing_is_enabled())
		tracer_enabled = 1;
	else
		tracer_enabled = 0;

	return ret;
}

static void stop_irqsoff_tracer(struct trace_array *tr, int graph)
{
	tracer_enabled = 0;

	unregister_irqsoff_function(tr, graph);
}

static bool irqsoff_busy;

static int __irqsoff_tracer_init(struct trace_array *tr)
{
	if (irqsoff_busy)
		return -EBUSY;

	save_flags = tr->trace_flags;

	/* non overwrite screws up the latency tracers */
	set_tracer_flag(tr, TRACE_ITER_OVERWRITE, 1);
	set_tracer_flag(tr, TRACE_ITER_LATENCY_FMT, 1);

	tr->max_latency = 0;
	irqsoff_trace = tr;
	/* make sure that the tracer is visible */
	smp_wmb();

	ftrace_init_array_ops(tr, irqsoff_tracer_call);

	/* Only toplevel instance supports graph tracing */
	if (start_irqsoff_tracer(tr, (tr->flags & TRACE_ARRAY_FL_GLOBAL &&
				      is_graph(tr))))
		printk(KERN_ERR "failed to start irqsoff tracer\n");

	irqsoff_busy = true;
	return 0;
}

static void irqsoff_tracer_reset(struct trace_array *tr)
{
	int lat_flag = save_flags & TRACE_ITER_LATENCY_FMT;
	int overwrite_flag = save_flags & TRACE_ITER_OVERWRITE;

	stop_irqsoff_tracer(tr, is_graph(tr));

	set_tracer_flag(tr, TRACE_ITER_LATENCY_FMT, lat_flag);
	set_tracer_flag(tr, TRACE_ITER_OVERWRITE, overwrite_flag);
	ftrace_reset_array_ops(tr);

	irqsoff_busy = false;
}

static void irqsoff_tracer_start(struct trace_array *tr)
{
	tracer_enabled = 1;
}

static void irqsoff_tracer_stop(struct trace_array *tr)
{
	tracer_enabled = 0;
}

#ifdef CONFIG_IRQSOFF_TRACER
static int irqsoff_tracer_init(struct trace_array *tr)
{
	trace_type = TRACER_IRQS_OFF;

	return __irqsoff_tracer_init(tr);
}
static struct tracer irqsoff_tracer __read_mostly =
{
	.name		= "irqsoff",
	.init		= irqsoff_tracer_init,
	.reset		= irqsoff_tracer_reset,
	.start		= irqsoff_tracer_start,
	.stop		= irqsoff_tracer_stop,
	.print_max	= true,
	.print_header   = irqsoff_print_header,
	.print_line     = irqsoff_print_line,
	.flag_changed	= irqsoff_flag_changed,
#ifdef CONFIG_FTRACE_SELFTEST
	.selftest    = trace_selftest_startup_irqsoff,
#endif
	.open           = irqsoff_trace_open,
	.close          = irqsoff_trace_close,
	.allow_instances = true,
	.use_max_tr	= true,
};
# define register_irqsoff(trace) register_tracer(&trace)
#else
# define register_irqsoff(trace) do { } while (0)
#endif

#ifdef CONFIG_PREEMPT_TRACER
static int preemptoff_tracer_init(struct trace_array *tr)
{
	trace_type = TRACER_PREEMPT_OFF;

	return __irqsoff_tracer_init(tr);
}

static struct tracer preemptoff_tracer __read_mostly =
{
	.name		= "preemptoff",
	.init		= preemptoff_tracer_init,
	.reset		= irqsoff_tracer_reset,
	.start		= irqsoff_tracer_start,
	.stop		= irqsoff_tracer_stop,
	.print_max	= true,
	.print_header   = irqsoff_print_header,
	.print_line     = irqsoff_print_line,
	.flag_changed	= irqsoff_flag_changed,
#ifdef CONFIG_FTRACE_SELFTEST
	.selftest    = trace_selftest_startup_preemptoff,
#endif
	.open		= irqsoff_trace_open,
	.close		= irqsoff_trace_close,
	.allow_instances = true,
	.use_max_tr	= true,
};
# define register_preemptoff(trace) register_tracer(&trace)
#else
# define register_preemptoff(trace) do { } while (0)
#endif

#if defined(CONFIG_IRQSOFF_TRACER) && \
	defined(CONFIG_PREEMPT_TRACER)

static int preemptirqsoff_tracer_init(struct trace_array *tr)
{
	trace_type = TRACER_IRQS_OFF | TRACER_PREEMPT_OFF;

	return __irqsoff_tracer_init(tr);
}

static struct tracer preemptirqsoff_tracer __read_mostly =
{
	.name		= "preemptirqsoff",
	.init		= preemptirqsoff_tracer_init,
	.reset		= irqsoff_tracer_reset,
	.start		= irqsoff_tracer_start,
	.stop		= irqsoff_tracer_stop,
	.print_max	= true,
	.print_header   = irqsoff_print_header,
	.print_line     = irqsoff_print_line,
	.flag_changed	= irqsoff_flag_changed,
#ifdef CONFIG_FTRACE_SELFTEST
	.selftest    = trace_selftest_startup_preemptirqsoff,
#endif
	.open		= irqsoff_trace_open,
	.close		= irqsoff_trace_close,
	.allow_instances = true,
	.use_max_tr	= true,
};

# define register_preemptirqsoff(trace) register_tracer(&trace)
#else
# define register_preemptirqsoff(trace) do { } while (0)
#endif

__init static int init_irqsoff_tracer(void)
{
	register_irqsoff(irqsoff_tracer);
	register_preemptoff(preemptoff_tracer);
	register_preemptirqsoff(preemptirqsoff_tracer);

	return 0;
}
core_initcall(init_irqsoff_tracer);
#endif /* IRQSOFF_TRACER || PREEMPTOFF_TRACER */

#ifndef CONFIG_IRQSOFF_TRACER
static inline void tracer_hardirqs_on(void) { }
static inline void tracer_hardirqs_off(void) { }
static inline void tracer_hardirqs_on_caller(unsigned long caller_addr) { }
static inline void tracer_hardirqs_off_caller(unsigned long caller_addr) { }
#endif

#ifndef CONFIG_PREEMPT_TRACER
static inline void tracer_preempt_on(unsigned long a0, unsigned long a1) { }
static inline void tracer_preempt_off(unsigned long a0, unsigned long a1) { }
#endif

#if defined(CONFIG_TRACE_IRQFLAGS) && !defined(CONFIG_PROVE_LOCKING)
/* Per-cpu variable to prevent redundant calls when IRQs already off */
static DEFINE_PER_CPU(int, tracing_irq_cpu);

void trace_hardirqs_on(void)
{
	if (!this_cpu_read(tracing_irq_cpu))
		return;

	trace_irq_enable_rcuidle(CALLER_ADDR0, CALLER_ADDR1);
<<<<<<< HEAD
	trace_hardirqs_on_time();
=======
>>>>>>> 274c7d23
	tracer_hardirqs_on();

	this_cpu_write(tracing_irq_cpu, 0);
}
EXPORT_SYMBOL(trace_hardirqs_on);

void trace_hardirqs_off(void)
{
	if (this_cpu_read(tracing_irq_cpu))
		return;

	this_cpu_write(tracing_irq_cpu, 1);

	trace_irq_disable_rcuidle(CALLER_ADDR0, CALLER_ADDR1);
<<<<<<< HEAD
	trace_hardirqs_off_time();
=======
>>>>>>> 274c7d23
	tracer_hardirqs_off();
}
EXPORT_SYMBOL(trace_hardirqs_off);

__visible void trace_hardirqs_on_caller(unsigned long caller_addr)
{
	if (!this_cpu_read(tracing_irq_cpu))
		return;

	trace_irq_enable_rcuidle(CALLER_ADDR0, caller_addr);
	tracer_hardirqs_on_caller(caller_addr);

	this_cpu_write(tracing_irq_cpu, 0);
}
EXPORT_SYMBOL(trace_hardirqs_on_caller);

__visible void trace_hardirqs_off_caller(unsigned long caller_addr)
{
	if (this_cpu_read(tracing_irq_cpu))
		return;

	this_cpu_write(tracing_irq_cpu, 1);

	trace_irq_disable_rcuidle(CALLER_ADDR0, caller_addr);
	tracer_hardirqs_off_caller(caller_addr);
}
EXPORT_SYMBOL(trace_hardirqs_off_caller);

/*
 * Stubs:
 */

void trace_softirqs_on(unsigned long ip)
{
}

void trace_softirqs_off(unsigned long ip)
{
}

inline void print_irqtrace_events(struct task_struct *curr)
{
}
#endif

#if defined(CONFIG_PREEMPT_TRACER) || \
	(defined(CONFIG_DEBUG_PREEMPT) && defined(CONFIG_PREEMPTIRQ_EVENTS))
void trace_preempt_on(unsigned long a0, unsigned long a1)
{
	trace_preempt_enable_rcuidle(a0, a1);
<<<<<<< HEAD
	trace_preempt_on_time();
=======
>>>>>>> 274c7d23
	tracer_preempt_on(a0, a1);
}

void trace_preempt_off(unsigned long a0, unsigned long a1)
{
	trace_preempt_disable_rcuidle(a0, a1);
<<<<<<< HEAD
	trace_preempt_off_time();
=======
>>>>>>> 274c7d23
	tracer_preempt_off(a0, a1);
}
#endif<|MERGE_RESOLUTION|>--- conflicted
+++ resolved
@@ -792,10 +792,7 @@
 		return;
 
 	trace_irq_enable_rcuidle(CALLER_ADDR0, CALLER_ADDR1);
-<<<<<<< HEAD
 	trace_hardirqs_on_time();
-=======
->>>>>>> 274c7d23
 	tracer_hardirqs_on();
 
 	this_cpu_write(tracing_irq_cpu, 0);
@@ -810,10 +807,7 @@
 	this_cpu_write(tracing_irq_cpu, 1);
 
 	trace_irq_disable_rcuidle(CALLER_ADDR0, CALLER_ADDR1);
-<<<<<<< HEAD
 	trace_hardirqs_off_time();
-=======
->>>>>>> 274c7d23
 	tracer_hardirqs_off();
 }
 EXPORT_SYMBOL(trace_hardirqs_off);
@@ -864,20 +858,14 @@
 void trace_preempt_on(unsigned long a0, unsigned long a1)
 {
 	trace_preempt_enable_rcuidle(a0, a1);
-<<<<<<< HEAD
 	trace_preempt_on_time();
-=======
->>>>>>> 274c7d23
 	tracer_preempt_on(a0, a1);
 }
 
 void trace_preempt_off(unsigned long a0, unsigned long a1)
 {
 	trace_preempt_disable_rcuidle(a0, a1);
-<<<<<<< HEAD
 	trace_preempt_off_time();
-=======
->>>>>>> 274c7d23
 	tracer_preempt_off(a0, a1);
 }
 #endif