// SPDX-License-Identifier: GPL-2.0
/*
 * Verification of builtin signatures
 *
 * Copyright 2019 Google LLC
 */

#include "fsverity_private.h"

#include <linux/cred.h>
#include <linux/key.h>
#include <linux/slab.h>
#include <linux/verification.h>

/*
 * /proc/sys/fs/verity/require_signatures
 * If 1, all verity files must have a valid builtin signature.
 */
static int fsverity_require_signatures;

/*
 * Keyring that contains the trusted X.509 certificates.
 *
 * Only root (kuid=0) can modify this.  Also, root may use
 * keyctl_restrict_keyring() to prevent any more additions.
 */
static struct key *fsverity_keyring;

/**
 * fsverity_verify_signature() - check a verity file's signature
 * @vi: the file's fsverity_info
 * @signature: the file's built-in signature
 * @sig_size: size of signature in bytes, or 0 if no signature
 *
 * If the file includes a signature of its fs-verity file digest, verify it
 * against the certificates in the fs-verity keyring.
 *
 * Return: 0 on success (signature valid or not required); -errno on failure
 */
int fsverity_verify_signature(const struct fsverity_info *vi,
			      const u8 *signature, size_t sig_size)
{
	const struct inode *inode = vi->inode;
	const struct fsverity_hash_alg *hash_alg = vi->tree_params.hash_alg;
	struct fsverity_formatted_digest *d;
	int err;

	if (sig_size == 0) {
		if (fsverity_require_signatures) {
			fsverity_err(inode,
				     "require_signatures=1, rejecting unsigned file!");
			return -EPERM;
		}
		return 0;
	}

<<<<<<< HEAD
=======
	if (sig_size > desc_size - sizeof(*desc)) {
		fsverity_err(inode, "Signature overflows verity descriptor");
		return -EBADMSG;
	}

	if (fsverity_keyring->keys.nr_leaves_on_tree == 0) {
		/*
		 * The ".fs-verity" keyring is empty, due to builtin signatures
		 * being supported by the kernel but not actually being used.
		 * In this case, verify_pkcs7_signature() would always return an
		 * error, usually ENOKEY.  It could also be EBADMSG if the
		 * PKCS#7 is malformed, but that isn't very important to
		 * distinguish.  So, just skip to ENOKEY to avoid the attack
		 * surface of the PKCS#7 parser, which would otherwise be
		 * reachable by any task able to execute FS_IOC_ENABLE_VERITY.
		 */
		fsverity_err(inode,
			     "fs-verity keyring is empty, rejecting signed file!");
		return -ENOKEY;
	}

>>>>>>> 014241ad
	d = kzalloc(sizeof(*d) + hash_alg->digest_size, GFP_KERNEL);
	if (!d)
		return -ENOMEM;
	memcpy(d->magic, "FSVerity", 8);
	d->digest_algorithm = cpu_to_le16(hash_alg - fsverity_hash_algs);
	d->digest_size = cpu_to_le16(hash_alg->digest_size);
	memcpy(d->digest, vi->file_digest, hash_alg->digest_size);

	err = verify_pkcs7_signature(d, sizeof(*d) + hash_alg->digest_size,
				     signature, sig_size, fsverity_keyring,
				     VERIFYING_UNSPECIFIED_SIGNATURE,
				     NULL, NULL);
	kfree(d);

	if (err) {
		if (err == -ENOKEY)
			fsverity_err(inode,
				     "File's signing cert isn't in the fs-verity keyring");
		else if (err == -EKEYREJECTED)
			fsverity_err(inode, "Incorrect file signature");
		else if (err == -EBADMSG)
			fsverity_err(inode, "Malformed file signature");
		else
			fsverity_err(inode, "Error %d verifying file signature",
				     err);
		return err;
	}

	pr_debug("Valid signature for file digest %s:%*phN\n",
		 hash_alg->name, hash_alg->digest_size, vi->file_digest);
	return 0;
}

#ifdef CONFIG_SYSCTL
static struct ctl_table_header *fsverity_sysctl_header;

static const struct ctl_path fsverity_sysctl_path[] = {
	{ .procname = "fs", },
	{ .procname = "verity", },
	{ }
};

/* shared constants to be used in various sysctls */
static int sysctl_vals[] = { 0, 1, INT_MAX };

#define SYSCTL_ZERO	((void *)&sysctl_vals[0])
#define SYSCTL_ONE	((void *)&sysctl_vals[1])
#define SYSCTL_INT_MAX	((void *)&sysctl_vals[2])

static struct ctl_table fsverity_sysctl_table[] = {
	{
		.procname       = "require_signatures",
		.data           = &fsverity_require_signatures,
		.maxlen         = sizeof(int),
		.mode           = 0644,
		.proc_handler   = proc_dointvec_minmax,
		.extra1         = SYSCTL_ZERO,
		.extra2         = SYSCTL_ONE,
	},
	{ }
};

static int __init fsverity_sysctl_init(void)
{
	fsverity_sysctl_header = register_sysctl_paths(fsverity_sysctl_path,
						       fsverity_sysctl_table);
	if (!fsverity_sysctl_header) {
		pr_err("sysctl registration failed!\n");
		return -ENOMEM;
	}
	return 0;
}
#else /* !CONFIG_SYSCTL */
static inline int __init fsverity_sysctl_init(void)
{
	return 0;
}
#endif /* !CONFIG_SYSCTL */

int __init fsverity_init_signature(void)
{
	struct key *ring;
	int err;

	ring = keyring_alloc(".fs-verity", KUIDT_INIT(0), KGIDT_INIT(0),
			     current_cred(), KEY_POS_SEARCH |
				KEY_USR_VIEW | KEY_USR_READ | KEY_USR_WRITE |
				KEY_USR_SEARCH | KEY_USR_SETATTR,
			     KEY_ALLOC_NOT_IN_QUOTA, NULL, NULL);
	if (IS_ERR(ring))
		return PTR_ERR(ring);

	err = fsverity_sysctl_init();
	if (err)
		goto err_put_ring;

	fsverity_keyring = ring;
	return 0;

err_put_ring:
	key_put(ring);
	return err;
}<|MERGE_RESOLUTION|>--- conflicted
+++ resolved
@@ -54,8 +54,6 @@
 		return 0;
 	}
 
-<<<<<<< HEAD
-=======
 	if (sig_size > desc_size - sizeof(*desc)) {
 		fsverity_err(inode, "Signature overflows verity descriptor");
 		return -EBADMSG;
@@ -77,7 +75,6 @@
 		return -ENOKEY;
 	}
 
->>>>>>> 014241ad
 	d = kzalloc(sizeof(*d) + hash_alg->digest_size, GFP_KERNEL);
 	if (!d)
 		return -ENOMEM;
