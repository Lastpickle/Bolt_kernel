--- conflicted
+++ resolved
@@ -47,11 +47,8 @@
 
 #include <trace/events/ext4.h>
 #include <trace/events/android_fs.h>
-<<<<<<< HEAD
 
 #include <mt-plat/mtk_blocktag.h>
-=======
->>>>>>> 234de928
 
 #define MPAGE_DA_EXTENT_TAIL 0x01
 
@@ -4692,15 +4689,6 @@
 		new_fl |= S_DIRSYNC;
 	if (test_opt(inode->i_sb, DAX) && S_ISREG(inode->i_mode) &&
 	    !ext4_should_journal_data(inode) && !ext4_has_inline_data(inode) &&
-<<<<<<< HEAD
-	    !(flags & EXT4_ENCRYPT_FL))
-		new_fl |= S_DAX;
-	if (flags & EXT4_ENCRYPT_FL)
-		new_fl |= S_ENCRYPTED;
-	inode_set_flags(inode, new_fl,
-			S_SYNC|S_APPEND|S_IMMUTABLE|S_NOATIME|S_DIRSYNC|S_DAX|
-			S_ENCRYPTED);
-=======
 	    !(flags & EXT4_ENCRYPT_FL) && !(flags & EXT4_VERITY_FL))
 		new_fl |= S_DAX;
 	if (flags & EXT4_ENCRYPT_FL)
@@ -4712,7 +4700,6 @@
 	inode_set_flags(inode, new_fl,
 			S_SYNC|S_APPEND|S_IMMUTABLE|S_NOATIME|S_DIRSYNC|S_DAX|
 			S_ENCRYPTED|S_CASEFOLD|S_VERITY);
->>>>>>> 234de928
 }
 
 static blkcnt_t ext4_inode_blocks(struct ext4_inode *raw_inode,
