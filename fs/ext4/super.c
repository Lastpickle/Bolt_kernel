--- conflicted
+++ resolved
@@ -3933,7 +3933,6 @@
 		sb->s_encoding_flags = encoding_flags;
 	}
 #endif
-<<<<<<< HEAD
 #if defined(VENDOR_EDIT) && defined(CONFIG_EXT4_ASYNC_DISCARD_SUPPORT)
 //yh@PSW.BSP.Storage.EXT4, 2019-02-15 add for ext4 async discard suppot
 	if (test_opt(sb, ASYNC_DISCARD)&&test_opt(sb,DISCARD)) {
@@ -3941,9 +3940,6 @@
         ext4_msg(sb, KERN_WARNING, "mount option discard/async_discard conflict, use async_discard default");        
     }
 #endif
-=======
-
->>>>>>> c8ea89af
 	if (test_opt(sb, DATA_FLAGS) == EXT4_MOUNT_JOURNAL_DATA) {
 		printk_once(KERN_WARNING "EXT4-fs: Warning: mounting "
 			    "with data=journal disables delayed "
