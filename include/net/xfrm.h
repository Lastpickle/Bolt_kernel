/* SPDX-License-Identifier: GPL-2.0 */
#ifndef _NET_XFRM_H
#define _NET_XFRM_H

#include <linux/compiler.h>
#include <linux/xfrm.h>
#include <linux/spinlock.h>
#include <linux/list.h>
#include <linux/skbuff.h>
#include <linux/socket.h>
#include <linux/pfkeyv2.h>
#include <linux/ipsec.h>
#include <linux/in6.h>
#include <linux/mutex.h>
#include <linux/audit.h>
#include <linux/slab.h>
#include <linux/refcount.h>

#include <net/sock.h>
#include <net/dst.h>
#include <net/ip.h>
#include <net/route.h>
#include <net/ipv6.h>
#include <net/ip6_fib.h>
#include <net/flow.h>
#include <net/gro_cells.h>

#include <linux/interrupt.h>

#ifdef CONFIG_XFRM_STATISTICS
#include <net/snmp.h>
#endif

#define XFRM_PROTO_ESP		50
#define XFRM_PROTO_AH		51
#define XFRM_PROTO_COMP		108
#define XFRM_PROTO_IPIP		4
#define XFRM_PROTO_IPV6		41
#define XFRM_PROTO_ROUTING	IPPROTO_ROUTING
#define XFRM_PROTO_DSTOPTS	IPPROTO_DSTOPTS

#define XFRM_ALIGN4(len)	(((len) + 3) & ~3)
#define XFRM_ALIGN8(len)	(((len) + 7) & ~7)
#define MODULE_ALIAS_XFRM_MODE(family, encap) \
	MODULE_ALIAS("xfrm-mode-" __stringify(family) "-" __stringify(encap))
#define MODULE_ALIAS_XFRM_TYPE(family, proto) \
	MODULE_ALIAS("xfrm-type-" __stringify(family) "-" __stringify(proto))
#define MODULE_ALIAS_XFRM_OFFLOAD_TYPE(family, proto) \
	MODULE_ALIAS("xfrm-offload-" __stringify(family) "-" __stringify(proto))

#ifdef CONFIG_XFRM_STATISTICS
#define XFRM_INC_STATS(net, field)	SNMP_INC_STATS((net)->mib.xfrm_statistics, field)
#else
#define XFRM_INC_STATS(net, field)	((void)(net))
#endif


/* Organization of SPD aka "XFRM rules"
   ------------------------------------

   Basic objects:
   - policy rule, struct xfrm_policy (=SPD entry)
   - bundle of transformations, struct dst_entry == struct xfrm_dst (=SA bundle)
   - instance of a transformer, struct xfrm_state (=SA)
   - template to clone xfrm_state, struct xfrm_tmpl

   SPD is plain linear list of xfrm_policy rules, ordered by priority.
   (To be compatible with existing pfkeyv2 implementations,
   many rules with priority of 0x7fffffff are allowed to exist and
   such rules are ordered in an unpredictable way, thanks to bsd folks.)

   Lookup is plain linear search until the first match with selector.

   If "action" is "block", then we prohibit the flow, otherwise:
   if "xfrms_nr" is zero, the flow passes untransformed. Otherwise,
   policy entry has list of up to XFRM_MAX_DEPTH transformations,
   described by templates xfrm_tmpl. Each template is resolved
   to a complete xfrm_state (see below) and we pack bundle of transformations
   to a dst_entry returned to requestor.

   dst -. xfrm  .-> xfrm_state #1
    |---. child .-> dst -. xfrm .-> xfrm_state #2
                     |---. child .-> dst -. xfrm .-> xfrm_state #3
                                      |---. child .-> NULL

   Bundles are cached at xrfm_policy struct (field ->bundles).


   Resolution of xrfm_tmpl
   -----------------------
   Template contains:
   1. ->mode		Mode: transport or tunnel
   2. ->id.proto	Protocol: AH/ESP/IPCOMP
   3. ->id.daddr	Remote tunnel endpoint, ignored for transport mode.
      Q: allow to resolve security gateway?
   4. ->id.spi          If not zero, static SPI.
   5. ->saddr		Local tunnel endpoint, ignored for transport mode.
   6. ->algos		List of allowed algos. Plain bitmask now.
      Q: ealgos, aalgos, calgos. What a mess...
   7. ->share		Sharing mode.
      Q: how to implement private sharing mode? To add struct sock* to
      flow id?

   Having this template we search through SAD searching for entries
   with appropriate mode/proto/algo, permitted by selector.
   If no appropriate entry found, it is requested from key manager.

   PROBLEMS:
   Q: How to find all the bundles referring to a physical path for
      PMTU discovery? Seems, dst should contain list of all parents...
      and enter to infinite locking hierarchy disaster.
      No! It is easier, we will not search for them, let them find us.
      We add genid to each dst plus pointer to genid of raw IP route,
      pmtu disc will update pmtu on raw IP route and increase its genid.
      dst_check() will see this for top level and trigger resyncing
      metrics. Plus, it will be made via sk->sk_dst_cache. Solved.
 */

struct xfrm_state_walk {
	struct list_head	all;
	u8			state;
	u8			dying;
	u8			proto;
	u32			seq;
	struct xfrm_address_filter *filter;
};

struct xfrm_state_offload {
	struct net_device	*dev;
	unsigned long		offload_handle;
	unsigned int		num_exthdrs;
	u8			flags;
};

/* Full description of state of transformer. */
struct xfrm_state {
	possible_net_t		xs_net;
	union {
		struct hlist_node	gclist;
		struct hlist_node	bydst;
	};
	struct hlist_node	bysrc;
	struct hlist_node	byspi;

	refcount_t		refcnt;
	spinlock_t		lock;

	struct xfrm_id		id;
	struct xfrm_selector	sel;
	struct xfrm_mark	mark;
	u32			if_id;
	u32			tfcpad;

	u32			genid;

	/* Key manager bits */
	struct xfrm_state_walk	km;

	/* Parameters of this state. */
	struct {
		u32		reqid;
		u8		mode;
		u8		replay_window;
		u8		aalgo, ealgo, calgo;
		u8		flags;
		u16		family;
		xfrm_address_t	saddr;
		int		header_len;
		int		trailer_len;
		u32		extra_flags;
		struct xfrm_mark	smark;
	} props;

	struct xfrm_lifetime_cfg lft;

	/* Data for transformer */
	struct xfrm_algo_auth	*aalg;
	struct xfrm_algo	*ealg;
	struct xfrm_algo	*calg;
	struct xfrm_algo_aead	*aead;
	const char		*geniv;

	/* Data for encapsulator */
	struct xfrm_encap_tmpl	*encap;

	/* Data for care-of address */
	xfrm_address_t	*coaddr;

	/* IPComp needs an IPIP tunnel for handling uncompressed packets */
	struct xfrm_state	*tunnel;

	/* If a tunnel, number of users + 1 */
	atomic_t		tunnel_users;

	/* State for replay detection */
	struct xfrm_replay_state replay;
	struct xfrm_replay_state_esn *replay_esn;

	/* Replay detection state at the time we sent the last notification */
	struct xfrm_replay_state preplay;
	struct xfrm_replay_state_esn *preplay_esn;

	/* The functions for replay detection. */
	const struct xfrm_replay *repl;

	/* internal flag that only holds state for delayed aevent at the
	 * moment
	*/
	u32			xflags;

	/* Replay detection notification settings */
	u32			replay_maxage;
	u32			replay_maxdiff;

	/* Replay detection notification timer */
	struct timer_list	rtimer;

	/* Statistics */
	struct xfrm_stats	stats;

	struct xfrm_lifetime_cur curlft;
	struct tasklet_hrtimer	mtimer;

	struct xfrm_state_offload xso;

	/* used to fix curlft->add_time when changing date */
	long		saved_tmo;

	/* Last used time */
	unsigned long		lastused;

	struct page_frag xfrag;

	/* Reference to data common to all the instances of this
	 * transformer. */
	const struct xfrm_type	*type;
	struct xfrm_mode	*inner_mode;
	struct xfrm_mode	*inner_mode_iaf;
	struct xfrm_mode	*outer_mode;

	const struct xfrm_type_offload	*type_offload;

	/* Security context */
	struct xfrm_sec_ctx	*security;

	/* Private data of this transformer, format is opaque,
	 * interpreted by xfrm_type methods. */
	void			*data;
};

static inline struct net *xs_net(struct xfrm_state *x)
{
	return read_pnet(&x->xs_net);
}

/* xflags - make enum if more show up */
#define XFRM_TIME_DEFER	1
#define XFRM_SOFT_EXPIRE 2

enum {
	XFRM_STATE_VOID,
	XFRM_STATE_ACQ,
	XFRM_STATE_VALID,
	XFRM_STATE_ERROR,
	XFRM_STATE_EXPIRED,
	XFRM_STATE_DEAD
};

/* callback structure passed from either netlink or pfkey */
struct km_event {
	union {
		u32 hard;
		u32 proto;
		u32 byid;
		u32 aevent;
		u32 type;
	} data;

	u32	seq;
	u32	portid;
	u32	event;
	struct net *net;
};

struct xfrm_replay {
	void	(*advance)(struct xfrm_state *x, __be32 net_seq);
	int	(*check)(struct xfrm_state *x,
			 struct sk_buff *skb,
			 __be32 net_seq);
	int	(*recheck)(struct xfrm_state *x,
			   struct sk_buff *skb,
			   __be32 net_seq);
	void	(*notify)(struct xfrm_state *x, int event);
	int	(*overflow)(struct xfrm_state *x, struct sk_buff *skb);
};

struct xfrm_if_cb {
	struct xfrm_if	*(*decode_session)(struct sk_buff *skb);
};

void xfrm_if_register_cb(const struct xfrm_if_cb *ifcb);
void xfrm_if_unregister_cb(void);

struct net_device;
struct xfrm_type;
struct xfrm_dst;
struct xfrm_policy_afinfo {
	struct dst_ops		*dst_ops;
	struct dst_entry	*(*dst_lookup)(struct net *net,
					       int tos, int oif,
					       const xfrm_address_t *saddr,
					       const xfrm_address_t *daddr,
					       u32 mark);
	int			(*get_saddr)(struct net *net, int oif,
					     xfrm_address_t *saddr,
					     xfrm_address_t *daddr,
					     u32 mark);
	void			(*decode_session)(struct sk_buff *skb,
						  struct flowi *fl,
						  int reverse);
	int			(*get_tos)(const struct flowi *fl);
	int			(*init_path)(struct xfrm_dst *path,
					     struct dst_entry *dst,
					     int nfheader_len);
	int			(*fill_dst)(struct xfrm_dst *xdst,
					    struct net_device *dev,
					    const struct flowi *fl);
	struct dst_entry	*(*blackhole_route)(struct net *net, struct dst_entry *orig);
};

int xfrm_policy_register_afinfo(const struct xfrm_policy_afinfo *afinfo, int family);
void xfrm_policy_unregister_afinfo(const struct xfrm_policy_afinfo *afinfo);
void km_policy_notify(struct xfrm_policy *xp, int dir,
		      const struct km_event *c);
void km_state_notify(struct xfrm_state *x, const struct km_event *c);

struct xfrm_tmpl;
int km_query(struct xfrm_state *x, struct xfrm_tmpl *t,
	     struct xfrm_policy *pol);
void km_state_expired(struct xfrm_state *x, int hard, u32 portid);
int __xfrm_state_delete(struct xfrm_state *x);

struct xfrm_state_afinfo {
	unsigned int			family;
	unsigned int			proto;
	__be16				eth_proto;
	struct module			*owner;
	const struct xfrm_type		*type_map[IPPROTO_MAX];
	const struct xfrm_type_offload	*type_offload_map[IPPROTO_MAX];
	struct xfrm_mode		*mode_map[XFRM_MODE_MAX];

	int			(*init_flags)(struct xfrm_state *x);
	void			(*init_tempsel)(struct xfrm_selector *sel,
						const struct flowi *fl);
	void			(*init_temprop)(struct xfrm_state *x,
						const struct xfrm_tmpl *tmpl,
						const xfrm_address_t *daddr,
						const xfrm_address_t *saddr);
	int			(*tmpl_sort)(struct xfrm_tmpl **dst, struct xfrm_tmpl **src, int n);
	int			(*state_sort)(struct xfrm_state **dst, struct xfrm_state **src, int n);
	int			(*output)(struct net *net, struct sock *sk, struct sk_buff *skb);
	int			(*output_finish)(struct sock *sk, struct sk_buff *skb);
	int			(*extract_input)(struct xfrm_state *x,
						 struct sk_buff *skb);
	int			(*extract_output)(struct xfrm_state *x,
						  struct sk_buff *skb);
	int			(*transport_finish)(struct sk_buff *skb,
						    int async);
	void			(*local_error)(struct sk_buff *skb, u32 mtu);
};

int xfrm_state_register_afinfo(struct xfrm_state_afinfo *afinfo);
int xfrm_state_unregister_afinfo(struct xfrm_state_afinfo *afinfo);
struct xfrm_state_afinfo *xfrm_state_get_afinfo(unsigned int family);
struct xfrm_state_afinfo *xfrm_state_afinfo_get_rcu(unsigned int family);

struct xfrm_input_afinfo {
	unsigned int		family;
	int			(*callback)(struct sk_buff *skb, u8 protocol,
					    int err);
};

int xfrm_input_register_afinfo(const struct xfrm_input_afinfo *afinfo);
int xfrm_input_unregister_afinfo(const struct xfrm_input_afinfo *afinfo);

void xfrm_state_delete_tunnel(struct xfrm_state *x);

struct xfrm_type {
	char			*description;
	struct module		*owner;
	u8			proto;
	u8			flags;
#define XFRM_TYPE_NON_FRAGMENT	1
#define XFRM_TYPE_REPLAY_PROT	2
#define XFRM_TYPE_LOCAL_COADDR	4
#define XFRM_TYPE_REMOTE_COADDR	8

	int			(*init_state)(struct xfrm_state *x);
	void			(*destructor)(struct xfrm_state *);
	int			(*input)(struct xfrm_state *, struct sk_buff *skb);
	int			(*output)(struct xfrm_state *, struct sk_buff *pskb);
	int			(*reject)(struct xfrm_state *, struct sk_buff *,
					  const struct flowi *);
	int			(*hdr_offset)(struct xfrm_state *, struct sk_buff *, u8 **);
	/* Estimate maximal size of result of transformation of a dgram */
	u32			(*get_mtu)(struct xfrm_state *, int size);
};

int xfrm_register_type(const struct xfrm_type *type, unsigned short family);
int xfrm_unregister_type(const struct xfrm_type *type, unsigned short family);

struct xfrm_type_offload {
	char		*description;
	struct module	*owner;
	u8		proto;
	void		(*encap)(struct xfrm_state *, struct sk_buff *pskb);
	int		(*input_tail)(struct xfrm_state *x, struct sk_buff *skb);
	int		(*xmit)(struct xfrm_state *, struct sk_buff *pskb, netdev_features_t features);
};

int xfrm_register_type_offload(const struct xfrm_type_offload *type, unsigned short family);
int xfrm_unregister_type_offload(const struct xfrm_type_offload *type, unsigned short family);

struct xfrm_mode {
	/*
	 * Remove encapsulation header.
	 *
	 * The IP header will be moved over the top of the encapsulation
	 * header.
	 *
	 * On entry, the transport header shall point to where the IP header
	 * should be and the network header shall be set to where the IP
	 * header currently is.  skb->data shall point to the start of the
	 * payload.
	 */
	int (*input2)(struct xfrm_state *x, struct sk_buff *skb);

	/*
	 * This is the actual input entry point.
	 *
	 * For transport mode and equivalent this would be identical to
	 * input2 (which does not need to be set).  While tunnel mode
	 * and equivalent would set this to the tunnel encapsulation function
	 * xfrm4_prepare_input that would in turn call input2.
	 */
	int (*input)(struct xfrm_state *x, struct sk_buff *skb);

	/*
	 * Add encapsulation header.
	 *
	 * On exit, the transport header will be set to the start of the
	 * encapsulation header to be filled in by x->type->output and
	 * the mac header will be set to the nextheader (protocol for
	 * IPv4) field of the extension header directly preceding the
	 * encapsulation header, or in its absence, that of the top IP
	 * header.  The value of the network header will always point
	 * to the top IP header while skb->data will point to the payload.
	 */
	int (*output2)(struct xfrm_state *x,struct sk_buff *skb);

	/*
	 * This is the actual output entry point.
	 *
	 * For transport mode and equivalent this would be identical to
	 * output2 (which does not need to be set).  While tunnel mode
	 * and equivalent would set this to a tunnel encapsulation function
	 * (xfrm4_prepare_output or xfrm6_prepare_output) that would in turn
	 * call output2.
	 */
	int (*output)(struct xfrm_state *x, struct sk_buff *skb);

	/*
	 * Adjust pointers into the packet and do GSO segmentation.
	 */
	struct sk_buff *(*gso_segment)(struct xfrm_state *x, struct sk_buff *skb, netdev_features_t features);

	/*
	 * Adjust pointers into the packet when IPsec is done at layer2.
	 */
	void (*xmit)(struct xfrm_state *x, struct sk_buff *skb);

	struct xfrm_state_afinfo *afinfo;
	struct module *owner;
	unsigned int encap;
	int flags;
};

/* Flags for xfrm_mode. */
enum {
	XFRM_MODE_FLAG_TUNNEL = 1,
};

int xfrm_register_mode(struct xfrm_mode *mode, int family);
int xfrm_unregister_mode(struct xfrm_mode *mode, int family);

static inline int xfrm_af2proto(unsigned int family)
{
	switch(family) {
	case AF_INET:
		return IPPROTO_IPIP;
	case AF_INET6:
		return IPPROTO_IPV6;
	default:
		return 0;
	}
}

static inline struct xfrm_mode *xfrm_ip2inner_mode(struct xfrm_state *x, int ipproto)
{
	if ((ipproto == IPPROTO_IPIP && x->props.family == AF_INET) ||
	    (ipproto == IPPROTO_IPV6 && x->props.family == AF_INET6))
		return x->inner_mode;
	else
		return x->inner_mode_iaf;
}

struct xfrm_tmpl {
/* id in template is interpreted as:
 * daddr - destination of tunnel, may be zero for transport mode.
 * spi   - zero to acquire spi. Not zero if spi is static, then
 *	   daddr must be fixed too.
 * proto - AH/ESP/IPCOMP
 */
	struct xfrm_id		id;

/* Source address of tunnel. Ignored, if it is not a tunnel. */
	xfrm_address_t		saddr;

	unsigned short		encap_family;

	u32			reqid;

/* Mode: transport, tunnel etc. */
	u8			mode;

/* Sharing mode: unique, this session only, this user only etc. */
	u8			share;

/* May skip this transfomration if no SA is found */
	u8			optional;

/* Skip aalgos/ealgos/calgos checks. */
	u8			allalgs;

/* Bit mask of algos allowed for acquisition */
	u32			aalgos;
	u32			ealgos;
	u32			calgos;
};

#define XFRM_MAX_DEPTH		6
#define XFRM_MAX_OFFLOAD_DEPTH	1

struct xfrm_policy_walk_entry {
	struct list_head	all;
	u8			dead;
};

struct xfrm_policy_walk {
	struct xfrm_policy_walk_entry walk;
	u8 type;
	u32 seq;
};

struct xfrm_policy_queue {
	struct sk_buff_head	hold_queue;
	struct timer_list	hold_timer;
	unsigned long		timeout;
};

struct xfrm_policy {
	possible_net_t		xp_net;
	struct hlist_node	bydst;
	struct hlist_node	byidx;

	/* This lock only affects elements except for entry. */
	rwlock_t		lock;
	refcount_t		refcnt;
	struct timer_list	timer;

	atomic_t		genid;
	u32			priority;
	u32			index;
	u32			if_id;
	struct xfrm_mark	mark;
	struct xfrm_selector	selector;
	struct xfrm_lifetime_cfg lft;
	struct xfrm_lifetime_cur curlft;
	struct xfrm_policy_walk_entry walk;
	struct xfrm_policy_queue polq;
	u8			type;
	u8			action;
	u8			flags;
	u8			xfrm_nr;
	u16			family;
	struct xfrm_sec_ctx	*security;
	struct xfrm_tmpl       	xfrm_vec[XFRM_MAX_DEPTH];
	struct rcu_head		rcu;
};

static inline struct net *xp_net(const struct xfrm_policy *xp)
{
	return read_pnet(&xp->xp_net);
}

struct xfrm_kmaddress {
	xfrm_address_t          local;
	xfrm_address_t          remote;
	u32			reserved;
	u16			family;
};

struct xfrm_migrate {
	xfrm_address_t		old_daddr;
	xfrm_address_t		old_saddr;
	xfrm_address_t		new_daddr;
	xfrm_address_t		new_saddr;
	u8			proto;
	u8			mode;
	u16			reserved;
	u32			reqid;
	u16			old_family;
	u16			new_family;
};

#define XFRM_KM_TIMEOUT                30
/* what happened */
#define XFRM_REPLAY_UPDATE	XFRM_AE_CR
#define XFRM_REPLAY_TIMEOUT	XFRM_AE_CE

/* default aevent timeout in units of 100ms */
#define XFRM_AE_ETIME			10
/* Async Event timer multiplier */
#define XFRM_AE_ETH_M			10
/* default seq threshold size */
#define XFRM_AE_SEQT_SIZE		2

struct xfrm_mgr {
	struct list_head	list;
	int			(*notify)(struct xfrm_state *x, const struct km_event *c);
	int			(*acquire)(struct xfrm_state *x, struct xfrm_tmpl *, struct xfrm_policy *xp);
	struct xfrm_policy	*(*compile_policy)(struct sock *sk, int opt, u8 *data, int len, int *dir);
	int			(*new_mapping)(struct xfrm_state *x, xfrm_address_t *ipaddr, __be16 sport);
	int			(*notify_policy)(struct xfrm_policy *x, int dir, const struct km_event *c);
	int			(*report)(struct net *net, u8 proto, struct xfrm_selector *sel, xfrm_address_t *addr);
	int			(*migrate)(const struct xfrm_selector *sel,
					   u8 dir, u8 type,
					   const struct xfrm_migrate *m,
					   int num_bundles,
					   const struct xfrm_kmaddress *k,
					   const struct xfrm_encap_tmpl *encap);
	bool			(*is_alive)(const struct km_event *c);
};

int xfrm_register_km(struct xfrm_mgr *km);
int xfrm_unregister_km(struct xfrm_mgr *km);

struct xfrm_tunnel_skb_cb {
	union {
		struct inet_skb_parm h4;
		struct inet6_skb_parm h6;
	} header;

	union {
		struct ip_tunnel *ip4;
		struct ip6_tnl *ip6;
	} tunnel;
};

#define XFRM_TUNNEL_SKB_CB(__skb) ((struct xfrm_tunnel_skb_cb *)&((__skb)->cb[0]))

/*
 * This structure is used for the duration where packets are being
 * transformed by IPsec.  As soon as the packet leaves IPsec the
 * area beyond the generic IP part may be overwritten.
 */
struct xfrm_skb_cb {
	struct xfrm_tunnel_skb_cb header;

        /* Sequence number for replay protection. */
	union {
		struct {
			__u32 low;
			__u32 hi;
		} output;
		struct {
			__be32 low;
			__be32 hi;
		} input;
	} seq;
};

#define XFRM_SKB_CB(__skb) ((struct xfrm_skb_cb *)&((__skb)->cb[0]))

/*
 * This structure is used by the afinfo prepare_input/prepare_output functions
 * to transmit header information to the mode input/output functions.
 */
struct xfrm_mode_skb_cb {
	struct xfrm_tunnel_skb_cb header;

	/* Copied from header for IPv4, always set to zero and DF for IPv6. */
	__be16 id;
	__be16 frag_off;

	/* IP header length (excluding options or extension headers). */
	u8 ihl;

	/* TOS for IPv4, class for IPv6. */
	u8 tos;

	/* TTL for IPv4, hop limitfor IPv6. */
	u8 ttl;

	/* Protocol for IPv4, NH for IPv6. */
	u8 protocol;

	/* Option length for IPv4, zero for IPv6. */
	u8 optlen;

	/* Used by IPv6 only, zero for IPv4. */
	u8 flow_lbl[3];
};

#define XFRM_MODE_SKB_CB(__skb) ((struct xfrm_mode_skb_cb *)&((__skb)->cb[0]))

/*
 * This structure is used by the input processing to locate the SPI and
 * related information.
 */
struct xfrm_spi_skb_cb {
	struct xfrm_tunnel_skb_cb header;

	unsigned int daddroff;
	unsigned int family;
	__be32 seq;
};

#define XFRM_SPI_SKB_CB(__skb) ((struct xfrm_spi_skb_cb *)&((__skb)->cb[0]))

#ifdef CONFIG_AUDITSYSCALL
static inline struct audit_buffer *xfrm_audit_start(const char *op)
{
	struct audit_buffer *audit_buf = NULL;

	if (audit_enabled == 0)
		return NULL;
	audit_buf = audit_log_start(current->audit_context, GFP_ATOMIC,
				    AUDIT_MAC_IPSEC_EVENT);
	if (audit_buf == NULL)
		return NULL;
	audit_log_format(audit_buf, "op=%s", op);
	return audit_buf;
}

static inline void xfrm_audit_helper_usrinfo(bool task_valid,
					     struct audit_buffer *audit_buf)
{
	const unsigned int auid = from_kuid(&init_user_ns, task_valid ?
					    audit_get_loginuid(current) :
					    INVALID_UID);
	const unsigned int ses = task_valid ? audit_get_sessionid(current) :
		(unsigned int) -1;

	audit_log_format(audit_buf, " auid=%u ses=%u", auid, ses);
	audit_log_task_context(audit_buf);
}

void xfrm_audit_policy_add(struct xfrm_policy *xp, int result, bool task_valid);
void xfrm_audit_policy_delete(struct xfrm_policy *xp, int result,
			      bool task_valid);
void xfrm_audit_state_add(struct xfrm_state *x, int result, bool task_valid);
void xfrm_audit_state_delete(struct xfrm_state *x, int result, bool task_valid);
void xfrm_audit_state_replay_overflow(struct xfrm_state *x,
				      struct sk_buff *skb);
void xfrm_audit_state_replay(struct xfrm_state *x, struct sk_buff *skb,
			     __be32 net_seq);
void xfrm_audit_state_notfound_simple(struct sk_buff *skb, u16 family);
void xfrm_audit_state_notfound(struct sk_buff *skb, u16 family, __be32 net_spi,
			       __be32 net_seq);
void xfrm_audit_state_icvfail(struct xfrm_state *x, struct sk_buff *skb,
			      u8 proto);
#else

static inline void xfrm_audit_policy_add(struct xfrm_policy *xp, int result,
					 bool task_valid)
{
}

static inline void xfrm_audit_policy_delete(struct xfrm_policy *xp, int result,
					    bool task_valid)
{
}

static inline void xfrm_audit_state_add(struct xfrm_state *x, int result,
					bool task_valid)
{
}

static inline void xfrm_audit_state_delete(struct xfrm_state *x, int result,
					   bool task_valid)
{
}

static inline void xfrm_audit_state_replay_overflow(struct xfrm_state *x,
					     struct sk_buff *skb)
{
}

static inline void xfrm_audit_state_replay(struct xfrm_state *x,
					   struct sk_buff *skb, __be32 net_seq)
{
}

static inline void xfrm_audit_state_notfound_simple(struct sk_buff *skb,
				      u16 family)
{
}

static inline void xfrm_audit_state_notfound(struct sk_buff *skb, u16 family,
				      __be32 net_spi, __be32 net_seq)
{
}

static inline void xfrm_audit_state_icvfail(struct xfrm_state *x,
				     struct sk_buff *skb, u8 proto)
{
}
#endif /* CONFIG_AUDITSYSCALL */

static inline void xfrm_pol_hold(struct xfrm_policy *policy)
{
	if (likely(policy != NULL))
		refcount_inc(&policy->refcnt);
}

void xfrm_policy_destroy(struct xfrm_policy *policy);

static inline void xfrm_pol_put(struct xfrm_policy *policy)
{
	if (refcount_dec_and_test(&policy->refcnt))
		xfrm_policy_destroy(policy);
}

static inline void xfrm_pols_put(struct xfrm_policy **pols, int npols)
{
	int i;
	for (i = npols - 1; i >= 0; --i)
		xfrm_pol_put(pols[i]);
}

void __xfrm_state_destroy(struct xfrm_state *);

static inline void __xfrm_state_put(struct xfrm_state *x)
{
	refcount_dec(&x->refcnt);
}

static inline void xfrm_state_put(struct xfrm_state *x)
{
	if (refcount_dec_and_test(&x->refcnt))
		__xfrm_state_destroy(x);
}

static inline void xfrm_state_hold(struct xfrm_state *x)
{
	refcount_inc(&x->refcnt);
}

static inline bool addr_match(const void *token1, const void *token2,
			      unsigned int prefixlen)
{
	const __be32 *a1 = token1;
	const __be32 *a2 = token2;
	unsigned int pdw;
	unsigned int pbi;

	pdw = prefixlen >> 5;	  /* num of whole u32 in prefix */
	pbi = prefixlen &  0x1f;  /* num of bits in incomplete u32 in prefix */

	if (pdw)
		if (memcmp(a1, a2, pdw << 2))
			return false;

	if (pbi) {
		__be32 mask;

		mask = htonl((0xffffffff) << (32 - pbi));

		if ((a1[pdw] ^ a2[pdw]) & mask)
			return false;
	}

	return true;
}

static inline bool addr4_match(__be32 a1, __be32 a2, u8 prefixlen)
{
	/* C99 6.5.7 (3): u32 << 32 is undefined behaviour */
	if (sizeof(long) == 4 && prefixlen == 0)
		return true;
	return !((a1 ^ a2) & htonl(~0UL << (32 - prefixlen)));
}

static __inline__
__be16 xfrm_flowi_sport(const struct flowi *fl, const union flowi_uli *uli)
{
	__be16 port;
	switch(fl->flowi_proto) {
	case IPPROTO_TCP:
	case IPPROTO_UDP:
	case IPPROTO_UDPLITE:
	case IPPROTO_SCTP:
		port = uli->ports.sport;
		break;
	case IPPROTO_ICMP:
	case IPPROTO_ICMPV6:
		port = htons(uli->icmpt.type);
		break;
	case IPPROTO_MH:
		port = htons(uli->mht.type);
		break;
	case IPPROTO_GRE:
		port = htons(ntohl(uli->gre_key) >> 16);
		break;
	default:
		port = 0;	/*XXX*/
	}
	return port;
}

static __inline__
__be16 xfrm_flowi_dport(const struct flowi *fl, const union flowi_uli *uli)
{
	__be16 port;
	switch(fl->flowi_proto) {
	case IPPROTO_TCP:
	case IPPROTO_UDP:
	case IPPROTO_UDPLITE:
	case IPPROTO_SCTP:
		port = uli->ports.dport;
		break;
	case IPPROTO_ICMP:
	case IPPROTO_ICMPV6:
		port = htons(uli->icmpt.code);
		break;
	case IPPROTO_GRE:
		port = htons(ntohl(uli->gre_key) & 0xffff);
		break;
	default:
		port = 0;	/*XXX*/
	}
	return port;
}

bool xfrm_selector_match(const struct xfrm_selector *sel,
			 const struct flowi *fl, unsigned short family);

#ifdef CONFIG_SECURITY_NETWORK_XFRM
/*	If neither has a context --> match
 * 	Otherwise, both must have a context and the sids, doi, alg must match
 */
static inline bool xfrm_sec_ctx_match(struct xfrm_sec_ctx *s1, struct xfrm_sec_ctx *s2)
{
	return ((!s1 && !s2) ||
		(s1 && s2 &&
		 (s1->ctx_sid == s2->ctx_sid) &&
		 (s1->ctx_doi == s2->ctx_doi) &&
		 (s1->ctx_alg == s2->ctx_alg)));
}
#else
static inline bool xfrm_sec_ctx_match(struct xfrm_sec_ctx *s1, struct xfrm_sec_ctx *s2)
{
	return true;
}
#endif

/* A struct encoding bundle of transformations to apply to some set of flow.
 *
 * dst->child points to the next element of bundle.
 * dst->xfrm  points to an instanse of transformer.
 *
 * Due to unfortunate limitations of current routing cache, which we
 * have no time to fix, it mirrors struct rtable and bound to the same
 * routing key, including saddr,daddr. However, we can have many of
 * bundles differing by session id. All the bundles grow from a parent
 * policy rule.
 */
struct xfrm_dst {
	union {
		struct dst_entry	dst;
		struct rtable		rt;
		struct rt6_info		rt6;
	} u;
	struct dst_entry *route;
	struct xfrm_policy *pols[XFRM_POLICY_TYPE_MAX];
	int num_pols, num_xfrms;
	u32 xfrm_genid;
	u32 policy_genid;
	u32 route_mtu_cached;
	u32 child_mtu_cached;
	u32 route_cookie;
	u32 path_cookie;
};

#ifdef CONFIG_XFRM
static inline void xfrm_dst_destroy(struct xfrm_dst *xdst)
{
	xfrm_pols_put(xdst->pols, xdst->num_pols);
	dst_release(xdst->route);
	if (likely(xdst->u.dst.xfrm))
		xfrm_state_put(xdst->u.dst.xfrm);
}
#endif

void xfrm_dst_ifdown(struct dst_entry *dst, struct net_device *dev);

struct xfrm_if_parms {
	char name[IFNAMSIZ];	/* name of XFRM device */
	int link;		/* ifindex of underlying L2 interface */
	u32 if_id;		/* interface identifyer */
};

struct xfrm_if {
	struct xfrm_if __rcu *next;	/* next interface in list */
	struct net_device *dev;		/* virtual device associated with interface */
	struct net_device *phydev;	/* physical device */
	struct net *net;		/* netns for packet i/o */
	struct xfrm_if_parms p;		/* interface parms */

	struct gro_cells gro_cells;
};

struct xfrm_offload {
	/* Output sequence number for replay protection on offloading. */
	struct {
		__u32 low;
		__u32 hi;
	} seq;

	__u32			flags;
#define	SA_DELETE_REQ		1
#define	CRYPTO_DONE		2
#define	CRYPTO_NEXT_DONE	4
#define	CRYPTO_FALLBACK		8
#define	XFRM_GSO_SEGMENT	16
#define	XFRM_GRO		32
#define	XFRM_ESP_NO_TRAILER	64

	__u32			status;
#define CRYPTO_SUCCESS				1
#define CRYPTO_GENERIC_ERROR			2
#define CRYPTO_TRANSPORT_AH_AUTH_FAILED		4
#define CRYPTO_TRANSPORT_ESP_AUTH_FAILED	8
#define CRYPTO_TUNNEL_AH_AUTH_FAILED		16
#define CRYPTO_TUNNEL_ESP_AUTH_FAILED		32
#define CRYPTO_INVALID_PACKET_SYNTAX		64
#define CRYPTO_INVALID_PROTOCOL			128

	__u8			proto;
};

struct sec_path {
	refcount_t		refcnt;
	int			len;
	int			olen;

	struct xfrm_state	*xvec[XFRM_MAX_DEPTH];
	struct xfrm_offload	ovec[XFRM_MAX_OFFLOAD_DEPTH];
};

static inline int secpath_exists(struct sk_buff *skb)
{
#ifdef CONFIG_XFRM
	return skb->sp != NULL;
#else
	return 0;
#endif
}

static inline struct sec_path *
secpath_get(struct sec_path *sp)
{
	if (sp)
		refcount_inc(&sp->refcnt);
	return sp;
}

void __secpath_destroy(struct sec_path *sp);

static inline void
secpath_put(struct sec_path *sp)
{
	if (sp && refcount_dec_and_test(&sp->refcnt))
		__secpath_destroy(sp);
}

struct sec_path *secpath_dup(struct sec_path *src);
int secpath_set(struct sk_buff *skb);

static inline void
secpath_reset(struct sk_buff *skb)
{
#ifdef CONFIG_XFRM
	secpath_put(skb->sp);
	skb->sp = NULL;
#endif
}

static inline int
xfrm_addr_any(const xfrm_address_t *addr, unsigned short family)
{
	switch (family) {
	case AF_INET:
		return addr->a4 == 0;
	case AF_INET6:
		return ipv6_addr_any(&addr->in6);
	}
	return 0;
}

static inline int
__xfrm4_state_addr_cmp(const struct xfrm_tmpl *tmpl, const struct xfrm_state *x)
{
	return	(tmpl->saddr.a4 &&
		 tmpl->saddr.a4 != x->props.saddr.a4);
}

static inline int
__xfrm6_state_addr_cmp(const struct xfrm_tmpl *tmpl, const struct xfrm_state *x)
{
	return	(!ipv6_addr_any((struct in6_addr*)&tmpl->saddr) &&
		 !ipv6_addr_equal((struct in6_addr *)&tmpl->saddr, (struct in6_addr*)&x->props.saddr));
}

static inline int
xfrm_state_addr_cmp(const struct xfrm_tmpl *tmpl, const struct xfrm_state *x, unsigned short family)
{
	switch (family) {
	case AF_INET:
		return __xfrm4_state_addr_cmp(tmpl, x);
	case AF_INET6:
		return __xfrm6_state_addr_cmp(tmpl, x);
	}
	return !0;
}

#ifdef CONFIG_XFRM
int __xfrm_policy_check(struct sock *, int dir, struct sk_buff *skb,
			unsigned short family);

static inline int __xfrm_policy_check2(struct sock *sk, int dir,
				       struct sk_buff *skb,
				       unsigned int family, int reverse)
{
	struct net *net = dev_net(skb->dev);
	int ndir = dir | (reverse ? XFRM_POLICY_MASK + 1 : 0);

	if (sk && sk->sk_policy[XFRM_POLICY_IN])
		return __xfrm_policy_check(sk, ndir, skb, family);

	return	(!net->xfrm.policy_count[dir] && !skb->sp) ||
		(skb_dst(skb)->flags & DST_NOPOLICY) ||
		__xfrm_policy_check(sk, ndir, skb, family);
}

static inline int xfrm_policy_check(struct sock *sk, int dir, struct sk_buff *skb, unsigned short family)
{
	return __xfrm_policy_check2(sk, dir, skb, family, 0);
}

static inline int xfrm4_policy_check(struct sock *sk, int dir, struct sk_buff *skb)
{
	return xfrm_policy_check(sk, dir, skb, AF_INET);
}

static inline int xfrm6_policy_check(struct sock *sk, int dir, struct sk_buff *skb)
{
	return xfrm_policy_check(sk, dir, skb, AF_INET6);
}

static inline int xfrm4_policy_check_reverse(struct sock *sk, int dir,
					     struct sk_buff *skb)
{
	return __xfrm_policy_check2(sk, dir, skb, AF_INET, 1);
}

static inline int xfrm6_policy_check_reverse(struct sock *sk, int dir,
					     struct sk_buff *skb)
{
	return __xfrm_policy_check2(sk, dir, skb, AF_INET6, 1);
}

int __xfrm_decode_session(struct sk_buff *skb, struct flowi *fl,
			  unsigned int family, int reverse);

static inline int xfrm_decode_session(struct sk_buff *skb, struct flowi *fl,
				      unsigned int family)
{
	return __xfrm_decode_session(skb, fl, family, 0);
}

static inline int xfrm_decode_session_reverse(struct sk_buff *skb,
					      struct flowi *fl,
					      unsigned int family)
{
	return __xfrm_decode_session(skb, fl, family, 1);
}

int __xfrm_route_forward(struct sk_buff *skb, unsigned short family);

static inline int xfrm_route_forward(struct sk_buff *skb, unsigned short family)
{
	struct net *net = dev_net(skb->dev);

	return	!net->xfrm.policy_count[XFRM_POLICY_OUT] ||
		(skb_dst(skb)->flags & DST_NOXFRM) ||
		__xfrm_route_forward(skb, family);
}

static inline int xfrm4_route_forward(struct sk_buff *skb)
{
	return xfrm_route_forward(skb, AF_INET);
}

static inline int xfrm6_route_forward(struct sk_buff *skb)
{
	return xfrm_route_forward(skb, AF_INET6);
}

int __xfrm_sk_clone_policy(struct sock *sk, const struct sock *osk);

static inline int xfrm_sk_clone_policy(struct sock *sk, const struct sock *osk)
{
	sk->sk_policy[0] = NULL;
	sk->sk_policy[1] = NULL;
	if (unlikely(osk->sk_policy[0] || osk->sk_policy[1]))
		return __xfrm_sk_clone_policy(sk, osk);
	return 0;
}

int xfrm_policy_delete(struct xfrm_policy *pol, int dir);

static inline void xfrm_sk_free_policy(struct sock *sk)
{
	struct xfrm_policy *pol;

	pol = rcu_dereference_protected(sk->sk_policy[0], 1);
	if (unlikely(pol != NULL)) {
		xfrm_policy_delete(pol, XFRM_POLICY_MAX);
		sk->sk_policy[0] = NULL;
	}
	pol = rcu_dereference_protected(sk->sk_policy[1], 1);
	if (unlikely(pol != NULL)) {
		xfrm_policy_delete(pol, XFRM_POLICY_MAX+1);
		sk->sk_policy[1] = NULL;
	}
}

#else

static inline void xfrm_sk_free_policy(struct sock *sk) {}
static inline int xfrm_sk_clone_policy(struct sock *sk, const struct sock *osk) { return 0; }
static inline int xfrm6_route_forward(struct sk_buff *skb) { return 1; }  
static inline int xfrm4_route_forward(struct sk_buff *skb) { return 1; } 
static inline int xfrm6_policy_check(struct sock *sk, int dir, struct sk_buff *skb)
{ 
	return 1; 
} 
static inline int xfrm4_policy_check(struct sock *sk, int dir, struct sk_buff *skb)
{
	return 1;
}
static inline int xfrm_policy_check(struct sock *sk, int dir, struct sk_buff *skb, unsigned short family)
{
	return 1;
}
static inline int xfrm_decode_session_reverse(struct sk_buff *skb,
					      struct flowi *fl,
					      unsigned int family)
{
	return -ENOSYS;
}
static inline int xfrm4_policy_check_reverse(struct sock *sk, int dir,
					     struct sk_buff *skb)
{
	return 1;
}
static inline int xfrm6_policy_check_reverse(struct sock *sk, int dir,
					     struct sk_buff *skb)
{
	return 1;
}
#endif

static __inline__
xfrm_address_t *xfrm_flowi_daddr(const struct flowi *fl, unsigned short family)
{
	switch (family){
	case AF_INET:
		return (xfrm_address_t *)&fl->u.ip4.daddr;
	case AF_INET6:
		return (xfrm_address_t *)&fl->u.ip6.daddr;
	}
	return NULL;
}

static __inline__
xfrm_address_t *xfrm_flowi_saddr(const struct flowi *fl, unsigned short family)
{
	switch (family){
	case AF_INET:
		return (xfrm_address_t *)&fl->u.ip4.saddr;
	case AF_INET6:
		return (xfrm_address_t *)&fl->u.ip6.saddr;
	}
	return NULL;
}

static __inline__
void xfrm_flowi_addr_get(const struct flowi *fl,
			 xfrm_address_t *saddr, xfrm_address_t *daddr,
			 unsigned short family)
{
	switch(family) {
	case AF_INET:
		memcpy(&saddr->a4, &fl->u.ip4.saddr, sizeof(saddr->a4));
		memcpy(&daddr->a4, &fl->u.ip4.daddr, sizeof(daddr->a4));
		break;
	case AF_INET6:
		saddr->in6 = fl->u.ip6.saddr;
		daddr->in6 = fl->u.ip6.daddr;
		break;
	}
}

static __inline__ int
__xfrm4_state_addr_check(const struct xfrm_state *x,
			 const xfrm_address_t *daddr, const xfrm_address_t *saddr)
{
	if (daddr->a4 == x->id.daddr.a4 &&
	    (saddr->a4 == x->props.saddr.a4 || !saddr->a4 || !x->props.saddr.a4))
		return 1;
	return 0;
}

static __inline__ int
__xfrm6_state_addr_check(const struct xfrm_state *x,
			 const xfrm_address_t *daddr, const xfrm_address_t *saddr)
{
	if (ipv6_addr_equal((struct in6_addr *)daddr, (struct in6_addr *)&x->id.daddr) &&
	    (ipv6_addr_equal((struct in6_addr *)saddr, (struct in6_addr *)&x->props.saddr) ||
	     ipv6_addr_any((struct in6_addr *)saddr) || 
	     ipv6_addr_any((struct in6_addr *)&x->props.saddr)))
		return 1;
	return 0;
}

static __inline__ int
xfrm_state_addr_check(const struct xfrm_state *x,
		      const xfrm_address_t *daddr, const xfrm_address_t *saddr,
		      unsigned short family)
{
	switch (family) {
	case AF_INET:
		return __xfrm4_state_addr_check(x, daddr, saddr);
	case AF_INET6:
		return __xfrm6_state_addr_check(x, daddr, saddr);
	}
	return 0;
}

static __inline__ int
xfrm_state_addr_flow_check(const struct xfrm_state *x, const struct flowi *fl,
			   unsigned short family)
{
	switch (family) {
	case AF_INET:
		return __xfrm4_state_addr_check(x,
						(const xfrm_address_t *)&fl->u.ip4.daddr,
						(const xfrm_address_t *)&fl->u.ip4.saddr);
	case AF_INET6:
		return __xfrm6_state_addr_check(x,
						(const xfrm_address_t *)&fl->u.ip6.daddr,
						(const xfrm_address_t *)&fl->u.ip6.saddr);
	}
	return 0;
}

static inline int xfrm_state_kern(const struct xfrm_state *x)
{
	return atomic_read(&x->tunnel_users);
}

static inline bool xfrm_id_proto_valid(u8 proto)
{
	switch (proto) {
	case IPPROTO_AH:
	case IPPROTO_ESP:
	case IPPROTO_COMP:
#if IS_ENABLED(CONFIG_IPV6)
	case IPPROTO_ROUTING:
	case IPPROTO_DSTOPTS:
#endif
		return true;
	default:
		return false;
	}
}

/* IPSEC_PROTO_ANY only matches 3 IPsec protocols, 0 could match all. */
static inline int xfrm_id_proto_match(u8 proto, u8 userproto)
{
	return (!userproto || proto == userproto ||
		(userproto == IPSEC_PROTO_ANY && (proto == IPPROTO_AH ||
						  proto == IPPROTO_ESP ||
						  proto == IPPROTO_COMP)));
}

/*
 * xfrm algorithm information
 */
struct xfrm_algo_aead_info {
	char *geniv;
	u16 icv_truncbits;
};

struct xfrm_algo_auth_info {
	u16 icv_truncbits;
	u16 icv_fullbits;
};

struct xfrm_algo_encr_info {
	char *geniv;
	u16 blockbits;
	u16 defkeybits;
};

struct xfrm_algo_comp_info {
	u16 threshold;
};

struct xfrm_algo_desc {
	char *name;
	char *compat;
	u8 available:1;
	u8 pfkey_supported:1;
	union {
		struct xfrm_algo_aead_info aead;
		struct xfrm_algo_auth_info auth;
		struct xfrm_algo_encr_info encr;
		struct xfrm_algo_comp_info comp;
	} uinfo;
	struct sadb_alg desc;
};

/* XFRM protocol handlers.  */
struct xfrm4_protocol {
	int (*handler)(struct sk_buff *skb);
	int (*input_handler)(struct sk_buff *skb, int nexthdr, __be32 spi,
			     int encap_type);
	int (*cb_handler)(struct sk_buff *skb, int err);
	int (*err_handler)(struct sk_buff *skb, u32 info);

	struct xfrm4_protocol __rcu *next;
	int priority;
};

struct xfrm6_protocol {
	int (*handler)(struct sk_buff *skb);
	int (*cb_handler)(struct sk_buff *skb, int err);
	int (*err_handler)(struct sk_buff *skb, struct inet6_skb_parm *opt,
			   u8 type, u8 code, int offset, __be32 info);

	struct xfrm6_protocol __rcu *next;
	int priority;
};

/* XFRM tunnel handlers.  */
struct xfrm_tunnel {
	int (*handler)(struct sk_buff *skb);
	int (*err_handler)(struct sk_buff *skb, u32 info);

	struct xfrm_tunnel __rcu *next;
	int priority;
};

struct xfrm6_tunnel {
	int (*handler)(struct sk_buff *skb);
	int (*err_handler)(struct sk_buff *skb, struct inet6_skb_parm *opt,
			   u8 type, u8 code, int offset, __be32 info);
	struct xfrm6_tunnel __rcu *next;
	int priority;
};

void xfrm_init(void);
void xfrm4_init(void);
int xfrm_state_init(struct net *net);
void xfrm_state_fini(struct net *net);
void xfrm4_state_init(void);
void xfrm4_protocol_init(void);
#ifdef CONFIG_XFRM
int xfrm6_init(void);
void xfrm6_fini(void);
int xfrm6_state_init(void);
void xfrm6_state_fini(void);
int xfrm6_protocol_init(void);
void xfrm6_protocol_fini(void);
#else
static inline int xfrm6_init(void)
{
	return 0;
}
static inline void xfrm6_fini(void)
{
	;
}
#endif

#ifdef CONFIG_XFRM_STATISTICS
int xfrm_proc_init(struct net *net);
void xfrm_proc_fini(struct net *net);
#endif

int xfrm_sysctl_init(struct net *net);
#ifdef CONFIG_SYSCTL
void xfrm_sysctl_fini(struct net *net);
#else
static inline void xfrm_sysctl_fini(struct net *net)
{
}
#endif

void xfrm_state_walk_init(struct xfrm_state_walk *walk, u8 proto,
			  struct xfrm_address_filter *filter);
int xfrm_state_walk(struct net *net, struct xfrm_state_walk *walk,
		    int (*func)(struct xfrm_state *, int, void*), void *);
void xfrm_state_walk_done(struct xfrm_state_walk *walk, struct net *net);
struct xfrm_state *xfrm_state_alloc(struct net *net);
struct xfrm_state *xfrm_state_find(const xfrm_address_t *daddr,
				   const xfrm_address_t *saddr,
				   const struct flowi *fl,
				   struct xfrm_tmpl *tmpl,
				   struct xfrm_policy *pol, int *err,
				   unsigned short family, u32 if_id);
struct xfrm_state *xfrm_stateonly_find(struct net *net, u32 mark, u32 if_id,
				       xfrm_address_t *daddr,
				       xfrm_address_t *saddr,
				       unsigned short family,
				       u8 mode, u8 proto, u32 reqid);
struct xfrm_state *xfrm_state_lookup_byspi(struct net *net, __be32 spi,
					      unsigned short family);
int xfrm_state_check_expire(struct xfrm_state *x);
void xfrm_state_insert(struct xfrm_state *x);
int xfrm_state_add(struct xfrm_state *x);
int xfrm_state_update(struct xfrm_state *x);
struct xfrm_state *xfrm_state_lookup(struct net *net, u32 mark,
				     const xfrm_address_t *daddr, __be32 spi,
				     u8 proto, unsigned short family);
struct xfrm_state *xfrm_state_lookup_byaddr(struct net *net, u32 mark,
					    const xfrm_address_t *daddr,
					    const xfrm_address_t *saddr,
					    u8 proto,
					    unsigned short family);
#ifdef CONFIG_XFRM_SUB_POLICY
int xfrm_tmpl_sort(struct xfrm_tmpl **dst, struct xfrm_tmpl **src, int n,
		   unsigned short family, struct net *net);
int xfrm_state_sort(struct xfrm_state **dst, struct xfrm_state **src, int n,
		    unsigned short family);
#else
static inline int xfrm_tmpl_sort(struct xfrm_tmpl **dst, struct xfrm_tmpl **src,
				 int n, unsigned short family, struct net *net)
{
	return -ENOSYS;
}

static inline int xfrm_state_sort(struct xfrm_state **dst, struct xfrm_state **src,
				  int n, unsigned short family)
{
	return -ENOSYS;
}
#endif

struct xfrmk_sadinfo {
	u32 sadhcnt; /* current hash bkts */
	u32 sadhmcnt; /* max allowed hash bkts */
	u32 sadcnt; /* current running count */
};

struct xfrmk_spdinfo {
	u32 incnt;
	u32 outcnt;
	u32 fwdcnt;
	u32 inscnt;
	u32 outscnt;
	u32 fwdscnt;
	u32 spdhcnt;
	u32 spdhmcnt;
};

struct xfrm_state *xfrm_find_acq_byseq(struct net *net, u32 mark, u32 seq);
int xfrm_state_delete(struct xfrm_state *x);
int xfrm_state_flush(struct net *net, u8 proto, bool task_valid);
int xfrm_dev_state_flush(struct net *net, struct net_device *dev, bool task_valid);
void xfrm_sad_getinfo(struct net *net, struct xfrmk_sadinfo *si);
void xfrm_spd_getinfo(struct net *net, struct xfrmk_spdinfo *si);
u32 xfrm_replay_seqhi(struct xfrm_state *x, __be32 net_seq);
int xfrm_init_replay(struct xfrm_state *x);
int xfrm_state_mtu(struct xfrm_state *x, int mtu);
int __xfrm_init_state(struct xfrm_state *x, bool init_replay, bool offload);
int xfrm_init_state(struct xfrm_state *x);
int xfrm_prepare_input(struct xfrm_state *x, struct sk_buff *skb);
int xfrm_input(struct sk_buff *skb, int nexthdr, __be32 spi, int encap_type);
int xfrm_input_resume(struct sk_buff *skb, int nexthdr);
int xfrm_trans_queue(struct sk_buff *skb,
		     int (*finish)(struct net *, struct sock *,
				   struct sk_buff *));
int xfrm_output_resume(struct sk_buff *skb, int err);
int xfrm_output(struct sock *sk, struct sk_buff *skb);
int xfrm_inner_extract_output(struct xfrm_state *x, struct sk_buff *skb);
void xfrm_local_error(struct sk_buff *skb, int mtu);
int xfrm4_extract_header(struct sk_buff *skb);
int xfrm4_extract_input(struct xfrm_state *x, struct sk_buff *skb);
int xfrm4_rcv_encap(struct sk_buff *skb, int nexthdr, __be32 spi,
		    int encap_type);
int xfrm4_transport_finish(struct sk_buff *skb, int async);
int xfrm4_rcv(struct sk_buff *skb);
int xfrm_parse_spi(struct sk_buff *skb, u8 nexthdr, __be32 *spi, __be32 *seq);

static inline int xfrm4_rcv_spi(struct sk_buff *skb, int nexthdr, __be32 spi)
{
	XFRM_TUNNEL_SKB_CB(skb)->tunnel.ip4 = NULL;
	XFRM_SPI_SKB_CB(skb)->family = AF_INET;
	XFRM_SPI_SKB_CB(skb)->daddroff = offsetof(struct iphdr, daddr);
	return xfrm_input(skb, nexthdr, spi, 0);
}

int xfrm4_extract_output(struct xfrm_state *x, struct sk_buff *skb);
int xfrm4_prepare_output(struct xfrm_state *x, struct sk_buff *skb);
int xfrm4_output(struct net *net, struct sock *sk, struct sk_buff *skb);
int xfrm4_output_finish(struct sock *sk, struct sk_buff *skb);
int xfrm4_rcv_cb(struct sk_buff *skb, u8 protocol, int err);
int xfrm4_protocol_register(struct xfrm4_protocol *handler, unsigned char protocol);
int xfrm4_protocol_deregister(struct xfrm4_protocol *handler, unsigned char protocol);
int xfrm4_tunnel_register(struct xfrm_tunnel *handler, unsigned short family);
int xfrm4_tunnel_deregister(struct xfrm_tunnel *handler, unsigned short family);
void xfrm4_local_error(struct sk_buff *skb, u32 mtu);
int xfrm6_extract_header(struct sk_buff *skb);
int xfrm6_extract_input(struct xfrm_state *x, struct sk_buff *skb);
int xfrm6_rcv_spi(struct sk_buff *skb, int nexthdr, __be32 spi,
		  struct ip6_tnl *t);
int xfrm6_transport_finish(struct sk_buff *skb, int async);
int xfrm6_rcv_tnl(struct sk_buff *skb, struct ip6_tnl *t);
int xfrm6_rcv(struct sk_buff *skb);
int xfrm6_input_addr(struct sk_buff *skb, xfrm_address_t *daddr,
		     xfrm_address_t *saddr, u8 proto);
void xfrm6_local_error(struct sk_buff *skb, u32 mtu);
int xfrm6_rcv_cb(struct sk_buff *skb, u8 protocol, int err);
int xfrm6_protocol_register(struct xfrm6_protocol *handler, unsigned char protocol);
int xfrm6_protocol_deregister(struct xfrm6_protocol *handler, unsigned char protocol);
int xfrm6_tunnel_register(struct xfrm6_tunnel *handler, unsigned short family);
int xfrm6_tunnel_deregister(struct xfrm6_tunnel *handler, unsigned short family);
__be32 xfrm6_tunnel_alloc_spi(struct net *net, xfrm_address_t *saddr);
__be32 xfrm6_tunnel_spi_lookup(struct net *net, const xfrm_address_t *saddr);
int xfrm6_extract_output(struct xfrm_state *x, struct sk_buff *skb);
int xfrm6_prepare_output(struct xfrm_state *x, struct sk_buff *skb);
int xfrm6_output(struct net *net, struct sock *sk, struct sk_buff *skb);
int xfrm6_output_finish(struct sock *sk, struct sk_buff *skb);
int xfrm6_find_1stfragopt(struct xfrm_state *x, struct sk_buff *skb,
			  u8 **prevhdr);

#ifdef CONFIG_XFRM
int xfrm4_udp_encap_rcv(struct sock *sk, struct sk_buff *skb);
int xfrm_user_policy(struct sock *sk, int optname,
		     u8 __user *optval, int optlen);
#else
static inline int xfrm_user_policy(struct sock *sk, int optname, u8 __user *optval, int optlen)
{
 	return -ENOPROTOOPT;
} 

static inline int xfrm4_udp_encap_rcv(struct sock *sk, struct sk_buff *skb)
{
 	/* should not happen */
 	kfree_skb(skb);
	return 0;
}
#endif

struct dst_entry *__xfrm_dst_lookup(struct net *net, int tos, int oif,
				    const xfrm_address_t *saddr,
				    const xfrm_address_t *daddr,
				    int family, u32 mark);

struct xfrm_policy *xfrm_policy_alloc(struct net *net, gfp_t gfp);

void xfrm_policy_walk_init(struct xfrm_policy_walk *walk, u8 type);
int xfrm_policy_walk(struct net *net, struct xfrm_policy_walk *walk,
		     int (*func)(struct xfrm_policy *, int, int, void*),
		     void *);
void xfrm_policy_walk_done(struct xfrm_policy_walk *walk, struct net *net);
int xfrm_policy_insert(int dir, struct xfrm_policy *policy, int excl);
<<<<<<< HEAD
struct xfrm_policy *xfrm_policy_bysel_ctx(struct net *net, u32 mark, u32 if_id,
=======
struct xfrm_policy *xfrm_policy_bysel_ctx(struct net *net,
					  const struct xfrm_mark *mark,
>>>>>>> 15a1c6b6
					  u8 type, int dir,
					  struct xfrm_selector *sel,
					  struct xfrm_sec_ctx *ctx, int delete,
					  int *err);
<<<<<<< HEAD
struct xfrm_policy *xfrm_policy_byid(struct net *net, u32 mark, u32 if_id, u8,
				     int dir, u32 id, int delete, int *err);
=======
struct xfrm_policy *xfrm_policy_byid(struct net *net,
				     const struct xfrm_mark *mark,
				     u8 type, int dir, u32 id, int delete,
				     int *err);
>>>>>>> 15a1c6b6
int xfrm_policy_flush(struct net *net, u8 type, bool task_valid);
void xfrm_policy_hash_rebuild(struct net *net);
u32 xfrm_get_acqseq(void);
int verify_spi_info(u8 proto, u32 min, u32 max);
int xfrm_alloc_spi(struct xfrm_state *x, u32 minspi, u32 maxspi);
struct xfrm_state *xfrm_find_acq(struct net *net, const struct xfrm_mark *mark,
				 u8 mode, u32 reqid, u32 if_id, u8 proto,
				 const xfrm_address_t *daddr,
				 const xfrm_address_t *saddr, int create,
				 unsigned short family);
int xfrm_sk_policy_insert(struct sock *sk, int dir, struct xfrm_policy *pol);

#ifdef CONFIG_XFRM_MIGRATE
int km_migrate(const struct xfrm_selector *sel, u8 dir, u8 type,
	       const struct xfrm_migrate *m, int num_bundles,
	       const struct xfrm_kmaddress *k,
	       const struct xfrm_encap_tmpl *encap);
struct xfrm_state *xfrm_migrate_state_find(struct xfrm_migrate *m, struct net *net);
struct xfrm_state *xfrm_state_migrate(struct xfrm_state *x,
				      struct xfrm_migrate *m,
				      struct xfrm_encap_tmpl *encap);
int xfrm_migrate(const struct xfrm_selector *sel, u8 dir, u8 type,
		 struct xfrm_migrate *m, int num_bundles,
		 struct xfrm_kmaddress *k, struct net *net,
		 struct xfrm_encap_tmpl *encap);
#endif

int km_new_mapping(struct xfrm_state *x, xfrm_address_t *ipaddr, __be16 sport);
void km_policy_expired(struct xfrm_policy *pol, int dir, int hard, u32 portid);
int km_report(struct net *net, u8 proto, struct xfrm_selector *sel,
	      xfrm_address_t *addr);

void xfrm_input_init(void);
int xfrm_parse_spi(struct sk_buff *skb, u8 nexthdr, __be32 *spi, __be32 *seq);

void xfrm_probe_algs(void);
int xfrm_count_pfkey_auth_supported(void);
int xfrm_count_pfkey_enc_supported(void);
struct xfrm_algo_desc *xfrm_aalg_get_byidx(unsigned int idx);
struct xfrm_algo_desc *xfrm_ealg_get_byidx(unsigned int idx);
struct xfrm_algo_desc *xfrm_aalg_get_byid(int alg_id);
struct xfrm_algo_desc *xfrm_ealg_get_byid(int alg_id);
struct xfrm_algo_desc *xfrm_calg_get_byid(int alg_id);
struct xfrm_algo_desc *xfrm_aalg_get_byname(const char *name, int probe);
struct xfrm_algo_desc *xfrm_ealg_get_byname(const char *name, int probe);
struct xfrm_algo_desc *xfrm_calg_get_byname(const char *name, int probe);
struct xfrm_algo_desc *xfrm_aead_get_byname(const char *name, int icv_len,
					    int probe);

static inline bool xfrm6_addr_equal(const xfrm_address_t *a,
				    const xfrm_address_t *b)
{
	return ipv6_addr_equal((const struct in6_addr *)a,
			       (const struct in6_addr *)b);
}

static inline bool xfrm_addr_equal(const xfrm_address_t *a,
				   const xfrm_address_t *b,
				   sa_family_t family)
{
	switch (family) {
	default:
	case AF_INET:
		return ((__force u32)a->a4 ^ (__force u32)b->a4) == 0;
	case AF_INET6:
		return xfrm6_addr_equal(a, b);
	}
}

static inline int xfrm_policy_id2dir(u32 index)
{
	return index & 7;
}

#ifdef CONFIG_XFRM
static inline int xfrm_aevent_is_on(struct net *net)
{
	struct sock *nlsk;
	int ret = 0;

	rcu_read_lock();
	nlsk = rcu_dereference(net->xfrm.nlsk);
	if (nlsk)
		ret = netlink_has_listeners(nlsk, XFRMNLGRP_AEVENTS);
	rcu_read_unlock();
	return ret;
}

static inline int xfrm_acquire_is_on(struct net *net)
{
	struct sock *nlsk;
	int ret = 0;

	rcu_read_lock();
	nlsk = rcu_dereference(net->xfrm.nlsk);
	if (nlsk)
		ret = netlink_has_listeners(nlsk, XFRMNLGRP_ACQUIRE);
	rcu_read_unlock();

	return ret;
}
#endif

static inline int aead_len(struct xfrm_algo_aead *alg)
{
	return sizeof(*alg) + ((alg->alg_key_len + 7) / 8);
}

static inline int xfrm_alg_len(const struct xfrm_algo *alg)
{
	return sizeof(*alg) + ((alg->alg_key_len + 7) / 8);
}

static inline int xfrm_alg_auth_len(const struct xfrm_algo_auth *alg)
{
	return sizeof(*alg) + ((alg->alg_key_len + 7) / 8);
}

static inline int xfrm_replay_state_esn_len(struct xfrm_replay_state_esn *replay_esn)
{
	return sizeof(*replay_esn) + replay_esn->bmp_len * sizeof(__u32);
}

#ifdef CONFIG_XFRM_MIGRATE
static inline int xfrm_replay_clone(struct xfrm_state *x,
				     struct xfrm_state *orig)
{

	x->replay_esn = kmemdup(orig->replay_esn,
				xfrm_replay_state_esn_len(orig->replay_esn),
				GFP_KERNEL);
	if (!x->replay_esn)
		return -ENOMEM;
	x->preplay_esn = kmemdup(orig->preplay_esn,
				 xfrm_replay_state_esn_len(orig->preplay_esn),
				 GFP_KERNEL);
	if (!x->preplay_esn)
		return -ENOMEM;

	return 0;
}

static inline struct xfrm_algo_aead *xfrm_algo_aead_clone(struct xfrm_algo_aead *orig)
{
	return kmemdup(orig, aead_len(orig), GFP_KERNEL);
}


static inline struct xfrm_algo *xfrm_algo_clone(struct xfrm_algo *orig)
{
	return kmemdup(orig, xfrm_alg_len(orig), GFP_KERNEL);
}

static inline struct xfrm_algo_auth *xfrm_algo_auth_clone(struct xfrm_algo_auth *orig)
{
	return kmemdup(orig, xfrm_alg_auth_len(orig), GFP_KERNEL);
}

static inline void xfrm_states_put(struct xfrm_state **states, int n)
{
	int i;
	for (i = 0; i < n; i++)
		xfrm_state_put(*(states + i));
}

static inline void xfrm_states_delete(struct xfrm_state **states, int n)
{
	int i;
	for (i = 0; i < n; i++)
		xfrm_state_delete(*(states + i));
}
#endif

#ifdef CONFIG_XFRM
static inline struct xfrm_state *xfrm_input_state(struct sk_buff *skb)
{
	return skb->sp->xvec[skb->sp->len - 1];
}
static inline struct xfrm_offload *xfrm_offload(struct sk_buff *skb)
{
	struct sec_path *sp = skb->sp;

	if (!sp || !sp->olen || sp->len != sp->olen)
		return NULL;

	return &sp->ovec[sp->olen - 1];
}
#endif

void __net_init xfrm_dev_init(void);

#ifdef CONFIG_XFRM_OFFLOAD
int validate_xmit_xfrm(struct sk_buff *skb, netdev_features_t features);
int xfrm_dev_state_add(struct net *net, struct xfrm_state *x,
		       struct xfrm_user_offload *xuo);
bool xfrm_dev_offload_ok(struct sk_buff *skb, struct xfrm_state *x);

static inline bool xfrm_dst_offload_ok(struct dst_entry *dst)
{
	struct xfrm_state *x = dst->xfrm;

	if (!x || !x->type_offload)
		return false;

	if (x->xso.offload_handle && (x->xso.dev == dst->path->dev) &&
	    !dst->child->xfrm)
		return true;

	return false;
}

static inline void xfrm_dev_state_delete(struct xfrm_state *x)
{
	struct xfrm_state_offload *xso = &x->xso;

	if (xso->dev)
		xso->dev->xfrmdev_ops->xdo_dev_state_delete(x);
}

static inline void xfrm_dev_state_free(struct xfrm_state *x)
{
	struct xfrm_state_offload *xso = &x->xso;
	 struct net_device *dev = xso->dev;

	if (dev && dev->xfrmdev_ops) {
		dev->xfrmdev_ops->xdo_dev_state_free(x);
		xso->dev = NULL;
		dev_put(dev);
	}
}
#else
static inline int validate_xmit_xfrm(struct sk_buff *skb, netdev_features_t features)
{
	return 0;
}

static inline int xfrm_dev_state_add(struct net *net, struct xfrm_state *x, struct xfrm_user_offload *xuo)
{
	return 0;
}

static inline void xfrm_dev_state_delete(struct xfrm_state *x)
{
}

static inline void xfrm_dev_state_free(struct xfrm_state *x)
{
}

static inline bool xfrm_dev_offload_ok(struct sk_buff *skb, struct xfrm_state *x)
{
	return false;
}

static inline bool xfrm_dst_offload_ok(struct dst_entry *dst)
{
	return false;
}
#endif

static inline int xfrm_mark_get(struct nlattr **attrs, struct xfrm_mark *m)
{
	if (attrs[XFRMA_MARK])
		memcpy(m, nla_data(attrs[XFRMA_MARK]), sizeof(struct xfrm_mark));
	else
		m->v = m->m = 0;

	return m->v & m->m;
}

static inline int xfrm_mark_put(struct sk_buff *skb, const struct xfrm_mark *m)
{
	int ret = 0;

	if (m->m | m->v)
		ret = nla_put(skb, XFRMA_MARK, sizeof(struct xfrm_mark), m);
	return ret;
}

static inline __u32 xfrm_smark_get(__u32 mark, struct xfrm_state *x)
{
	struct xfrm_mark *m = &x->props.smark;

	return (m->v & m->m) | (mark & ~m->m);
}

static inline int xfrm_if_id_put(struct sk_buff *skb, __u32 if_id)
{
	int ret = 0;

	if (if_id)
		ret = nla_put_u32(skb, XFRMA_IF_ID, if_id);
	return ret;
}

static inline int xfrm_tunnel_check(struct sk_buff *skb, struct xfrm_state *x,
				    unsigned int family)
{
	bool tunnel = false;

	switch(family) {
	case AF_INET:
		if (XFRM_TUNNEL_SKB_CB(skb)->tunnel.ip4)
			tunnel = true;
		break;
	case AF_INET6:
		if (XFRM_TUNNEL_SKB_CB(skb)->tunnel.ip6)
			tunnel = true;
		break;
	}
	if (tunnel && !(x->outer_mode->flags & XFRM_MODE_FLAG_TUNNEL))
		return -EINVAL;

	return 0;
}

extern const int xfrm_msg_min[XFRM_NR_MSGTYPES];
extern const struct nla_policy xfrma_policy[XFRMA_MAX+1];

struct xfrm_translator {
	/* Allocate frag_list and put compat translation there */
	int (*alloc_compat)(struct sk_buff *skb, const struct nlmsghdr *src);

	/* Allocate nlmsg with 64-bit translaton of received 32-bit message */
	struct nlmsghdr *(*rcv_msg_compat)(const struct nlmsghdr *nlh,
			int maxtype, const struct nla_policy *policy,
			struct netlink_ext_ack *extack);

	/* Translate 32-bit user_policy from sockptr */
	int (*xlate_user_policy_sockptr)(u8 **pdata32, int optlen);

	struct module *owner;
};

#if IS_ENABLED(CONFIG_XFRM_USER_COMPAT)
extern int xfrm_register_translator(struct xfrm_translator *xtr);
extern int xfrm_unregister_translator(struct xfrm_translator *xtr);
extern struct xfrm_translator *xfrm_get_translator(void);
extern void xfrm_put_translator(struct xfrm_translator *xtr);
#else
static inline struct xfrm_translator *xfrm_get_translator(void)
{
	return NULL;
}
static inline void xfrm_put_translator(struct xfrm_translator *xtr)
{
}
#endif

#endif	/* _NET_XFRM_H */<|MERGE_RESOLUTION|>--- conflicted
+++ resolved
@@ -1700,25 +1700,17 @@
 		     void *);
 void xfrm_policy_walk_done(struct xfrm_policy_walk *walk, struct net *net);
 int xfrm_policy_insert(int dir, struct xfrm_policy *policy, int excl);
-<<<<<<< HEAD
-struct xfrm_policy *xfrm_policy_bysel_ctx(struct net *net, u32 mark, u32 if_id,
-=======
 struct xfrm_policy *xfrm_policy_bysel_ctx(struct net *net,
 					  const struct xfrm_mark *mark,
->>>>>>> 15a1c6b6
+					  u32 if_id,
 					  u8 type, int dir,
 					  struct xfrm_selector *sel,
 					  struct xfrm_sec_ctx *ctx, int delete,
 					  int *err);
-<<<<<<< HEAD
-struct xfrm_policy *xfrm_policy_byid(struct net *net, u32 mark, u32 if_id, u8,
-				     int dir, u32 id, int delete, int *err);
-=======
 struct xfrm_policy *xfrm_policy_byid(struct net *net,
-				     const struct xfrm_mark *mark,
+				     const struct xfrm_mark *mark, u32 if_id,
 				     u8 type, int dir, u32 id, int delete,
 				     int *err);
->>>>>>> 15a1c6b6
 int xfrm_policy_flush(struct net *net, u8 type, bool task_valid);
 void xfrm_policy_hash_rebuild(struct net *net);
 u32 xfrm_get_acqseq(void);
