/*
 * Copyright (c) 2015, Linaro Limited
 *
 * This software is licensed under the terms of the GNU General Public
 * License version 2, as published by the Free Software Foundation, and
 * may be copied, distributed, and modified under those terms.
 *
 * This program is distributed in the hope that it will be useful,
 * but WITHOUT ANY WARRANTY; without even the implied warranty of
 * MERCHANTABILITY or FITNESS FOR A PARTICULAR PURPOSE.  See the
 * GNU General Public License for more details.
 *
 */
#ifndef __LINUX_ARM_SMCCC_H
#define __LINUX_ARM_SMCCC_H

#include <uapi/linux/const.h>

/*
 * This file provides common defines for ARM SMC Calling Convention as
 * specified in
 * http://infocenter.arm.com/help/topic/com.arm.doc.den0028a/index.html
 */

#define ARM_SMCCC_STD_CALL	        _AC(0,U)
#define ARM_SMCCC_FAST_CALL	        _AC(1,U)
#define ARM_SMCCC_TYPE_SHIFT		31

#define ARM_SMCCC_SMC_32		0
#define ARM_SMCCC_SMC_64		1
#define ARM_SMCCC_CALL_CONV_SHIFT	30

#define ARM_SMCCC_OWNER_MASK		0x3F
#define ARM_SMCCC_OWNER_SHIFT		24

#define ARM_SMCCC_FUNC_MASK		0xFFFF

#define ARM_SMCCC_IS_FAST_CALL(smc_val)	\
	((smc_val) & (ARM_SMCCC_FAST_CALL << ARM_SMCCC_TYPE_SHIFT))
#define ARM_SMCCC_IS_64(smc_val) \
	((smc_val) & (ARM_SMCCC_SMC_64 << ARM_SMCCC_CALL_CONV_SHIFT))
#define ARM_SMCCC_FUNC_NUM(smc_val)	((smc_val) & ARM_SMCCC_FUNC_MASK)
#define ARM_SMCCC_OWNER_NUM(smc_val) \
	(((smc_val) >> ARM_SMCCC_OWNER_SHIFT) & ARM_SMCCC_OWNER_MASK)

#define ARM_SMCCC_CALL_VAL(type, calling_convention, owner, func_num) \
	(((type) << ARM_SMCCC_TYPE_SHIFT) | \
	((calling_convention) << ARM_SMCCC_CALL_CONV_SHIFT) | \
	(((owner) & ARM_SMCCC_OWNER_MASK) << ARM_SMCCC_OWNER_SHIFT) | \
	((func_num) & ARM_SMCCC_FUNC_MASK))

#define ARM_SMCCC_OWNER_ARCH		0
#define ARM_SMCCC_OWNER_CPU		1
#define ARM_SMCCC_OWNER_SIP		2
#define ARM_SMCCC_OWNER_OEM		3
#define ARM_SMCCC_OWNER_STANDARD	4
#define ARM_SMCCC_OWNER_TRUSTED_APP	48
#define ARM_SMCCC_OWNER_TRUSTED_APP_END	49
#define ARM_SMCCC_OWNER_TRUSTED_OS	50
#define ARM_SMCCC_OWNER_TRUSTED_OS_END	63

#define ARM_SMCCC_QUIRK_NONE		0
#define ARM_SMCCC_QUIRK_QCOM_A6		1 /* Save/restore register a6 */

#define ARM_SMCCC_VERSION_1_0		0x10000
#define ARM_SMCCC_VERSION_1_1		0x10001

#define ARM_SMCCC_VERSION_FUNC_ID					\
	ARM_SMCCC_CALL_VAL(ARM_SMCCC_FAST_CALL,				\
			   ARM_SMCCC_SMC_32,				\
			   0, 0)

#define ARM_SMCCC_ARCH_FEATURES_FUNC_ID					\
	ARM_SMCCC_CALL_VAL(ARM_SMCCC_FAST_CALL,				\
			   ARM_SMCCC_SMC_32,				\
			   0, 1)

#define ARM_SMCCC_ARCH_WORKAROUND_1					\
	ARM_SMCCC_CALL_VAL(ARM_SMCCC_FAST_CALL,				\
			   ARM_SMCCC_SMC_32,				\
			   0, 0x8000)

#define ARM_SMCCC_ARCH_WORKAROUND_2					\
	ARM_SMCCC_CALL_VAL(ARM_SMCCC_FAST_CALL,				\
			   ARM_SMCCC_SMC_32,				\
			   0, 0x7fff)

#ifndef __ASSEMBLY__

#include <linux/linkage.h>
#include <linux/types.h>
/**
 * struct arm_smccc_res - Result from SMC/HVC call
 * @a0-a3 result values from registers 0 to 3
 */
struct arm_smccc_res {
	unsigned long a0;
	unsigned long a1;
	unsigned long a2;
	unsigned long a3;
};

/**
 * struct arm_smccc_quirk - Contains quirk information
 * @id: quirk identification
 * @state: quirk specific information
 * @a6: Qualcomm quirk entry for returning post-smc call contents of a6
 */
struct arm_smccc_quirk {
	int	id;
	union {
		unsigned long a6;
	} state;
};

/**
 * __arm_smccc_smc() - make SMC calls
 * @a0-a7: arguments passed in registers 0 to 7
 * @res: result values from registers 0 to 3
 * @quirk: points to an arm_smccc_quirk, or NULL when no quirks are required.
 *
 * This function is used to make SMC calls following SMC Calling Convention.
 * The content of the supplied param are copied to registers 0 to 7 prior
 * to the SMC instruction. The return values are updated with the content
 * from register 0 to 3 on return from the SMC instruction.  An optional
 * quirk structure provides vendor specific behavior.
 */
asmlinkage void __arm_smccc_smc(unsigned long a0, unsigned long a1,
			unsigned long a2, unsigned long a3, unsigned long a4,
			unsigned long a5, unsigned long a6, unsigned long a7,
			struct arm_smccc_res *res, struct arm_smccc_quirk *quirk);

/**
 * __arm_smccc_hvc() - make HVC calls
 * @a0-a7: arguments passed in registers 0 to 7
 * @res: result values from registers 0 to 3
 * @quirk: points to an arm_smccc_quirk, or NULL when no quirks are required.
 *
 * This function is used to make HVC calls following SMC Calling
 * Convention.  The content of the supplied param are copied to registers 0
 * to 7 prior to the HVC instruction. The return values are updated with
 * the content from register 0 to 3 on return from the HVC instruction.  An
 * optional quirk structure provides vendor specific behavior.
 */
asmlinkage void __arm_smccc_hvc(unsigned long a0, unsigned long a1,
			unsigned long a2, unsigned long a3, unsigned long a4,
			unsigned long a5, unsigned long a6, unsigned long a7,
			struct arm_smccc_res *res, struct arm_smccc_quirk *quirk);

#define arm_smccc_smc(...) __arm_smccc_smc(__VA_ARGS__, NULL)

#define arm_smccc_smc_quirk(...) __arm_smccc_smc(__VA_ARGS__)

#define arm_smccc_hvc(...) __arm_smccc_hvc(__VA_ARGS__, NULL)

#define arm_smccc_hvc_quirk(...) __arm_smccc_hvc(__VA_ARGS__)

/* SMCCC v1.1 implementation madness follows */
#ifdef CONFIG_ARM64

#define SMCCC_SMC_INST	"smc	#0"
#define SMCCC_HVC_INST	"hvc	#0"
#define SMCCC_REG(n)	asm("x" # n)

#elif defined(CONFIG_ARM)
#include <asm/opcodes-sec.h>
#include <asm/opcodes-virt.h>

#define SMCCC_SMC_INST	__SMC(0)
#define SMCCC_HVC_INST	__HVC(0)
#define SMCCC_REG(n)	asm("r" # n)

#endif

#define ___count_args(_0, _1, _2, _3, _4, _5, _6, _7, _8, x, ...) x

#define __count_args(...)						\
	___count_args(__VA_ARGS__, 7, 6, 5, 4, 3, 2, 1, 0)

#define __constraint_write_0						\
	"+r" (r0), "=&r" (r1), "=&r" (r2), "=&r" (r3)
#define __constraint_write_1						\
	"+r" (r0), "+r" (r1), "=&r" (r2), "=&r" (r3)
#define __constraint_write_2						\
	"+r" (r0), "+r" (r1), "+r" (r2), "=&r" (r3)
#define __constraint_write_3						\
	"+r" (r0), "+r" (r1), "+r" (r2), "+r" (r3)
#define __constraint_write_4	__constraint_write_3
#define __constraint_write_5	__constraint_write_4
#define __constraint_write_6	__constraint_write_5
#define __constraint_write_7	__constraint_write_6

#define __constraint_read_0
#define __constraint_read_1
#define __constraint_read_2
#define __constraint_read_3
#define __constraint_read_4	"r" (r4)
#define __constraint_read_5	__constraint_read_4, "r" (r5)
#define __constraint_read_6	__constraint_read_5, "r" (r6)
#define __constraint_read_7	__constraint_read_6, "r" (r7)

#define __declare_arg_0(a0, res)					\
	struct arm_smccc_res   *___res = res;				\
<<<<<<< HEAD
	register u32           r0 SMCCC_REG(0) = a0;			\
	register unsigned long r1 SMCCC_REG(1);				\
	register unsigned long r2 SMCCC_REG(2);				\
	register unsigned long r3 SMCCC_REG(3)
=======
	register unsigned long r0 asm("r0") = (u32)a0;			\
	register unsigned long r1 asm("r1");				\
	register unsigned long r2 asm("r2");				\
	register unsigned long r3 asm("r3")
>>>>>>> e6abbe80

#define __declare_arg_1(a0, a1, res)					\
	typeof(a1) __a1 = a1;						\
	struct arm_smccc_res   *___res = res;				\
<<<<<<< HEAD
	register u32           r0 SMCCC_REG(0) = a0;			\
	register typeof(a1)    r1 SMCCC_REG(1) = a1;			\
	register unsigned long r2 SMCCC_REG(2);				\
	register unsigned long r3 SMCCC_REG(3)
=======
	register unsigned long r0 asm("r0") = (u32)a0;			\
	register unsigned long r1 asm("r1") = __a1;			\
	register unsigned long r2 asm("r2");				\
	register unsigned long r3 asm("r3")
>>>>>>> e6abbe80

#define __declare_arg_2(a0, a1, a2, res)				\
	typeof(a1) __a1 = a1;						\
	typeof(a2) __a2 = a2;						\
	struct arm_smccc_res   *___res = res;				\
<<<<<<< HEAD
	register u32           r0 SMCCC_REG(0) = a0;			\
	register typeof(a1)    r1 SMCCC_REG(1) = a1;			\
	register typeof(a2)    r2 SMCCC_REG(2) = a2;			\
	register unsigned long r3 SMCCC_REG(3)
=======
	register unsigned long r0 asm("r0") = (u32)a0;			\
	register unsigned long r1 asm("r1") = __a1;			\
	register unsigned long r2 asm("r2") = __a2;			\
	register unsigned long r3 asm("r3")
>>>>>>> e6abbe80

#define __declare_arg_3(a0, a1, a2, a3, res)				\
	typeof(a1) __a1 = a1;						\
	typeof(a2) __a2 = a2;						\
	typeof(a3) __a3 = a3;						\
	struct arm_smccc_res   *___res = res;				\
<<<<<<< HEAD
	register u32           r0 SMCCC_REG(0) = a0;			\
	register typeof(a1)    r1 SMCCC_REG(1) = a1;			\
	register typeof(a2)    r2 SMCCC_REG(2) = a2;			\
	register typeof(a3)    r3 SMCCC_REG(3) = a3
=======
	register unsigned long r0 asm("r0") = (u32)a0;			\
	register unsigned long r1 asm("r1") = __a1;			\
	register unsigned long r2 asm("r2") = __a2;			\
	register unsigned long r3 asm("r3") = __a3
>>>>>>> e6abbe80

#define __declare_arg_4(a0, a1, a2, a3, a4, res)			\
	typeof(a4) __a4 = a4;						\
	__declare_arg_3(a0, a1, a2, a3, res);				\
<<<<<<< HEAD
	register typeof(a4) r4 SMCCC_REG(4) = a4
=======
	register unsigned long r4 asm("r4") = __a4
>>>>>>> e6abbe80

#define __declare_arg_5(a0, a1, a2, a3, a4, a5, res)			\
	typeof(a5) __a5 = a5;						\
	__declare_arg_4(a0, a1, a2, a3, a4, res);			\
<<<<<<< HEAD
	register typeof(a5) r5 SMCCC_REG(5) = a5
=======
	register unsigned long r5 asm("r5") = __a5
>>>>>>> e6abbe80

#define __declare_arg_6(a0, a1, a2, a3, a4, a5, a6, res)		\
	typeof(a6) __a6 = a6;						\
	__declare_arg_5(a0, a1, a2, a3, a4, a5, res);			\
<<<<<<< HEAD
	register typeof(a6) r6 SMCCC_REG(6) = a6
=======
	register unsigned long r6 asm("r6") = __a6
>>>>>>> e6abbe80

#define __declare_arg_7(a0, a1, a2, a3, a4, a5, a6, a7, res)		\
	typeof(a7) __a7 = a7;						\
	__declare_arg_6(a0, a1, a2, a3, a4, a5, a6, res);		\
<<<<<<< HEAD
	register typeof(a7) r7 SMCCC_REG(7) = a7
=======
	register unsigned long r7 asm("r7") = __a7
>>>>>>> e6abbe80

#define ___declare_args(count, ...) __declare_arg_ ## count(__VA_ARGS__)
#define __declare_args(count, ...)  ___declare_args(count, __VA_ARGS__)

#define ___constraints(count)						\
	: __constraint_write_ ## count					\
	: __constraint_read_ ## count					\
	: "memory"
#define __constraints(count)	___constraints(count)

/*
 * We have an output list that is not necessarily used, and GCC feels
 * entitled to optimise the whole sequence away. "volatile" is what
 * makes it stick.
 */
#define __arm_smccc_1_1(inst, ...)					\
	do {								\
		__declare_args(__count_args(__VA_ARGS__), __VA_ARGS__);	\
		asm volatile(inst "\n"					\
			     __constraints(__count_args(__VA_ARGS__)));	\
		if (___res)						\
			*___res = (typeof(*___res)){r0, r1, r2, r3};	\
	} while (0)

/*
 * arm_smccc_1_1_smc() - make an SMCCC v1.1 compliant SMC call
 *
 * This is a variadic macro taking one to eight source arguments, and
 * an optional return structure.
 *
 * @a0-a7: arguments passed in registers 0 to 7
 * @res: result values from registers 0 to 3
 *
 * This macro is used to make SMC calls following SMC Calling Convention v1.1.
 * The content of the supplied param are copied to registers 0 to 7 prior
 * to the SMC instruction. The return values are updated with the content
 * from register 0 to 3 on return from the SMC instruction if not NULL.
 */
#define arm_smccc_1_1_smc(...)	__arm_smccc_1_1(SMCCC_SMC_INST, __VA_ARGS__)

/*
 * arm_smccc_1_1_hvc() - make an SMCCC v1.1 compliant HVC call
 *
 * This is a variadic macro taking one to eight source arguments, and
 * an optional return structure.
 *
 * @a0-a7: arguments passed in registers 0 to 7
 * @res: result values from registers 0 to 3
 *
 * This macro is used to make HVC calls following SMC Calling Convention v1.1.
 * The content of the supplied param are copied to registers 0 to 7 prior
 * to the HVC instruction. The return values are updated with the content
 * from register 0 to 3 on return from the HVC instruction if not NULL.
 */
#define arm_smccc_1_1_hvc(...)	__arm_smccc_1_1(SMCCC_HVC_INST, __VA_ARGS__)

/* Return codes defined in ARM DEN 0070A */
#define SMCCC_RET_SUCCESS			0
#define SMCCC_RET_NOT_SUPPORTED			-1
#define SMCCC_RET_NOT_REQUIRED			-2

#endif /*__ASSEMBLY__*/
#endif /*__LINUX_ARM_SMCCC_H*/<|MERGE_RESOLUTION|>--- conflicted
+++ resolved
@@ -201,101 +201,57 @@
 
 #define __declare_arg_0(a0, res)					\
 	struct arm_smccc_res   *___res = res;				\
-<<<<<<< HEAD
-	register u32           r0 SMCCC_REG(0) = a0;			\
+	register unsigned long r0 SMCCC_REG(0) = (u32)a0;		\
 	register unsigned long r1 SMCCC_REG(1);				\
 	register unsigned long r2 SMCCC_REG(2);				\
 	register unsigned long r3 SMCCC_REG(3)
-=======
-	register unsigned long r0 asm("r0") = (u32)a0;			\
-	register unsigned long r1 asm("r1");				\
-	register unsigned long r2 asm("r2");				\
-	register unsigned long r3 asm("r3")
->>>>>>> e6abbe80
 
 #define __declare_arg_1(a0, a1, res)					\
 	typeof(a1) __a1 = a1;						\
 	struct arm_smccc_res   *___res = res;				\
-<<<<<<< HEAD
-	register u32           r0 SMCCC_REG(0) = a0;			\
-	register typeof(a1)    r1 SMCCC_REG(1) = a1;			\
+	register unsigned long r0 SMCCC_REG(0) = (u32)a0;		\
+	register unsigned long r1 SMCCC_REG(1) = __a1;			\
 	register unsigned long r2 SMCCC_REG(2);				\
 	register unsigned long r3 SMCCC_REG(3)
-=======
-	register unsigned long r0 asm("r0") = (u32)a0;			\
-	register unsigned long r1 asm("r1") = __a1;			\
-	register unsigned long r2 asm("r2");				\
-	register unsigned long r3 asm("r3")
->>>>>>> e6abbe80
 
 #define __declare_arg_2(a0, a1, a2, res)				\
 	typeof(a1) __a1 = a1;						\
 	typeof(a2) __a2 = a2;						\
 	struct arm_smccc_res   *___res = res;				\
-<<<<<<< HEAD
-	register u32           r0 SMCCC_REG(0) = a0;			\
-	register typeof(a1)    r1 SMCCC_REG(1) = a1;			\
-	register typeof(a2)    r2 SMCCC_REG(2) = a2;			\
+	register unsigned long r0 SMCCC_REG(0) = (u32)a0;		\
+	register unsigned long r1 SMCCC_REG(1) = __a1;			\
+	register unsigned long r2 SMCCC_REG(2) = __a2;			\
 	register unsigned long r3 SMCCC_REG(3)
-=======
-	register unsigned long r0 asm("r0") = (u32)a0;			\
-	register unsigned long r1 asm("r1") = __a1;			\
-	register unsigned long r2 asm("r2") = __a2;			\
-	register unsigned long r3 asm("r3")
->>>>>>> e6abbe80
 
 #define __declare_arg_3(a0, a1, a2, a3, res)				\
 	typeof(a1) __a1 = a1;						\
 	typeof(a2) __a2 = a2;						\
 	typeof(a3) __a3 = a3;						\
 	struct arm_smccc_res   *___res = res;				\
-<<<<<<< HEAD
-	register u32           r0 SMCCC_REG(0) = a0;			\
-	register typeof(a1)    r1 SMCCC_REG(1) = a1;			\
-	register typeof(a2)    r2 SMCCC_REG(2) = a2;			\
-	register typeof(a3)    r3 SMCCC_REG(3) = a3
-=======
-	register unsigned long r0 asm("r0") = (u32)a0;			\
-	register unsigned long r1 asm("r1") = __a1;			\
-	register unsigned long r2 asm("r2") = __a2;			\
-	register unsigned long r3 asm("r3") = __a3
->>>>>>> e6abbe80
+	register unsigned long r0 SMCCC_REG(0) = (u32)a0;		\
+	register unsigned long r1 SMCCC_REG(1) = __a1;			\
+	register unsigned long r2 SMCCC_REG(2) = __a2;			\
+	register unsigned long r3 SMCCC_REG(3) = __a3
 
 #define __declare_arg_4(a0, a1, a2, a3, a4, res)			\
 	typeof(a4) __a4 = a4;						\
 	__declare_arg_3(a0, a1, a2, a3, res);				\
-<<<<<<< HEAD
-	register typeof(a4) r4 SMCCC_REG(4) = a4
-=======
-	register unsigned long r4 asm("r4") = __a4
->>>>>>> e6abbe80
+	register unsigned long r4 SMCCC_REG(4) = __a4
 
 #define __declare_arg_5(a0, a1, a2, a3, a4, a5, res)			\
 	typeof(a5) __a5 = a5;						\
 	__declare_arg_4(a0, a1, a2, a3, a4, res);			\
-<<<<<<< HEAD
-	register typeof(a5) r5 SMCCC_REG(5) = a5
-=======
-	register unsigned long r5 asm("r5") = __a5
->>>>>>> e6abbe80
+	register unsigned long r5 SMCCC_REG(5) = __a5
 
 #define __declare_arg_6(a0, a1, a2, a3, a4, a5, a6, res)		\
 	typeof(a6) __a6 = a6;						\
 	__declare_arg_5(a0, a1, a2, a3, a4, a5, res);			\
-<<<<<<< HEAD
-	register typeof(a6) r6 SMCCC_REG(6) = a6
-=======
-	register unsigned long r6 asm("r6") = __a6
->>>>>>> e6abbe80
+	register unsigned long r6 SMCCC_REG(6) = __a6
 
 #define __declare_arg_7(a0, a1, a2, a3, a4, a5, a6, a7, res)		\
 	typeof(a7) __a7 = a7;						\
 	__declare_arg_6(a0, a1, a2, a3, a4, a5, a6, res);		\
-<<<<<<< HEAD
-	register typeof(a7) r7 SMCCC_REG(7) = a7
-=======
-	register unsigned long r7 asm("r7") = __a7
->>>>>>> e6abbe80
+	register unsigned long r7 SMCCC_REG(7) = __a7
 
 #define ___declare_args(count, ...) __declare_arg_ ## count(__VA_ARGS__)
 #define __declare_args(count, ...)  ___declare_args(count, __VA_ARGS__)
