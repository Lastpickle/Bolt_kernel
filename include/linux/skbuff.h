--- conflicted
+++ resolved
@@ -1377,14 +1377,11 @@
 	skb->next = NULL;
 }
 
-<<<<<<< HEAD
-=======
 /* Iterate through singly-linked GSO fragments of an skb. */
 #define skb_list_walk_safe(first, skb, next_skb)                               \
 	for ((skb) = (first), (next_skb) = (skb) ? (skb)->next : NULL; (skb);  \
 	     (skb) = (next_skb), (next_skb) = (skb) ? (skb)->next : NULL)
 
->>>>>>> 58c25d1b
 static inline void skb_list_del_init(struct sk_buff *skb)
 {
 	__list_del_entry(&skb->list);
