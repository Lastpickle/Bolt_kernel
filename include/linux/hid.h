--- conflicted
+++ resolved
@@ -937,10 +937,6 @@
 		__u8 type, unsigned int c)
 {
 	struct input_dev *input = hidinput->input;
-<<<<<<< HEAD
-
-=======
->>>>>>> 58c25d1b
 	unsigned long *bmap = NULL;
 	unsigned int limit = 0;
 
@@ -965,18 +961,11 @@
 
 	if (unlikely(c > limit || !bmap)) {
 		pr_warn_ratelimited("%s: Invalid code %d type %d\n",
-<<<<<<< HEAD
-				input->name, c, type);
-		*bit = NULL;
-		return;
-	}
-=======
 				    input->name, c, type);
 		*bit = NULL;
 		return;
 	}
 
->>>>>>> 58c25d1b
 	usage->type = type;
 	usage->code = c;
 	*max = limit;
