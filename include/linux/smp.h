--- conflicted
+++ resolved
@@ -49,12 +49,9 @@
 		smp_call_func_t func, void *info, bool wait,
 		gfp_t gfp_flags);
 
-<<<<<<< HEAD
-=======
 void __smp_call_function_single(int cpuid, struct call_single_data *data,
 				int wait);
 
->>>>>>> d8ec26d7
 #ifdef CONFIG_SMP
 
 #include <linux/preempt.h>
@@ -113,12 +110,6 @@
 void generic_smp_call_function_single_interrupt(void);
 #define generic_smp_call_function_interrupt \
 	generic_smp_call_function_single_interrupt
-<<<<<<< HEAD
-#else
-static inline void call_function_init(void) { }
-#endif
-=======
->>>>>>> d8ec26d7
 
 /*
  * Mark the boot cpu "online" so that it can call console drivers in
@@ -160,12 +151,6 @@
 
 static inline void kick_all_cpus_sync(void) {  }
 
-static inline void __smp_call_function_single(int cpuid,
-		struct call_single_data *data, int wait)
-{
-	on_each_cpu(data->func, data->info, wait);
-}
-
 #endif /* !SMP */
 
 /*
